// SPDX-License-Identifier: GPL-2.0-only
/*
 *  Copyright (C) 2009  Red Hat, Inc.
 */

#define pr_fmt(fmt) KBUILD_MODNAME ": " fmt

#include <linux/mm.h>
#include <linux/sched.h>
#include <linux/sched/coredump.h>
#include <linux/sched/numa_balancing.h>
#include <linux/highmem.h>
#include <linux/hugetlb.h>
#include <linux/mmu_notifier.h>
#include <linux/rmap.h>
#include <linux/swap.h>
#include <linux/shrinker.h>
#include <linux/mm_inline.h>
#include <linux/swapops.h>
#include <linux/dax.h>
#include <linux/khugepaged.h>
#include <linux/freezer.h>
#include <linux/pfn_t.h>
#include <linux/mman.h>
#include <linux/memremap.h>
#include <linux/pagemap.h>
#include <linux/debugfs.h>
#include <linux/migrate.h>
#include <linux/hashtable.h>
#include <linux/userfaultfd_k.h>
#include <linux/page_idle.h>
#include <linux/shmem_fs.h>
#include <linux/oom.h>
#include <linux/numa.h>
#include <linux/page_owner.h>

#include <asm/tlb.h>
#include <asm/pgalloc.h>
#include "internal.h"

/*
 * By default, transparent hugepage support is disabled in order to avoid
 * risking an increased memory footprint for applications that are not
 * guaranteed to benefit from it. When transparent hugepage support is
 * enabled, it is for all mappings, and khugepaged scans all mappings.
 * Defrag is invoked by khugepaged hugepage allocations and by page faults
 * for all hugepage allocations.
 */
unsigned long transparent_hugepage_flags __read_mostly =
#ifdef CONFIG_TRANSPARENT_HUGEPAGE_ALWAYS
	(1<<TRANSPARENT_HUGEPAGE_FLAG)|
#endif
#ifdef CONFIG_TRANSPARENT_HUGEPAGE_MADVISE
	(1<<TRANSPARENT_HUGEPAGE_REQ_MADV_FLAG)|
#endif
	(1<<TRANSPARENT_HUGEPAGE_DEFRAG_REQ_MADV_FLAG)|
	(1<<TRANSPARENT_HUGEPAGE_DEFRAG_KHUGEPAGED_FLAG)|
	(1<<TRANSPARENT_HUGEPAGE_USE_ZERO_PAGE_FLAG);

static struct shrinker deferred_split_shrinker;

static atomic_t huge_zero_refcount;
struct page *huge_zero_page __read_mostly;

bool transparent_hugepage_enabled(struct vm_area_struct *vma)
{
	/* The addr is used to check if the vma size fits */
	unsigned long addr = (vma->vm_end & HPAGE_PMD_MASK) - HPAGE_PMD_SIZE;

	if (!transhuge_vma_suitable(vma, addr))
		return false;
	if (vma_is_anonymous(vma))
		return __transparent_hugepage_enabled(vma);
	if (vma_is_shmem(vma))
		return shmem_huge_enabled(vma);

	return false;
}

static struct page *get_huge_zero_page(void)
{
	struct page *zero_page;
retry:
	if (likely(atomic_inc_not_zero(&huge_zero_refcount)))
		return READ_ONCE(huge_zero_page);

	zero_page = alloc_pages((GFP_TRANSHUGE | __GFP_ZERO) & ~__GFP_MOVABLE,
			HPAGE_PMD_ORDER);
	if (!zero_page) {
		count_vm_event(THP_ZERO_PAGE_ALLOC_FAILED);
		return NULL;
	}
	count_vm_event(THP_ZERO_PAGE_ALLOC);
	preempt_disable();
	if (cmpxchg(&huge_zero_page, NULL, zero_page)) {
		preempt_enable();
		__free_pages(zero_page, compound_order(zero_page));
		goto retry;
	}

	/* We take additional reference here. It will be put back by shrinker */
	atomic_set(&huge_zero_refcount, 2);
	preempt_enable();
	return READ_ONCE(huge_zero_page);
}

static void put_huge_zero_page(void)
{
	/*
	 * Counter should never go to zero here. Only shrinker can put
	 * last reference.
	 */
	BUG_ON(atomic_dec_and_test(&huge_zero_refcount));
}

struct page *mm_get_huge_zero_page(struct mm_struct *mm)
{
	if (test_bit(MMF_HUGE_ZERO_PAGE, &mm->flags))
		return READ_ONCE(huge_zero_page);

	if (!get_huge_zero_page())
		return NULL;

	if (test_and_set_bit(MMF_HUGE_ZERO_PAGE, &mm->flags))
		put_huge_zero_page();

	return READ_ONCE(huge_zero_page);
}

void mm_put_huge_zero_page(struct mm_struct *mm)
{
	if (test_bit(MMF_HUGE_ZERO_PAGE, &mm->flags))
		put_huge_zero_page();
}

static unsigned long shrink_huge_zero_page_count(struct shrinker *shrink,
					struct shrink_control *sc)
{
	/* we can free zero page only if last reference remains */
	return atomic_read(&huge_zero_refcount) == 1 ? HPAGE_PMD_NR : 0;
}

static unsigned long shrink_huge_zero_page_scan(struct shrinker *shrink,
				       struct shrink_control *sc)
{
	if (atomic_cmpxchg(&huge_zero_refcount, 1, 0) == 1) {
		struct page *zero_page = xchg(&huge_zero_page, NULL);
		BUG_ON(zero_page == NULL);
		__free_pages(zero_page, compound_order(zero_page));
		return HPAGE_PMD_NR;
	}

	return 0;
}

static struct shrinker huge_zero_page_shrinker = {
	.count_objects = shrink_huge_zero_page_count,
	.scan_objects = shrink_huge_zero_page_scan,
	.seeks = DEFAULT_SEEKS,
};

#ifdef CONFIG_SYSFS
static ssize_t enabled_show(struct kobject *kobj,
			    struct kobj_attribute *attr, char *buf)
{
	if (test_bit(TRANSPARENT_HUGEPAGE_FLAG, &transparent_hugepage_flags))
		return sprintf(buf, "[always] madvise never\n");
	else if (test_bit(TRANSPARENT_HUGEPAGE_REQ_MADV_FLAG, &transparent_hugepage_flags))
		return sprintf(buf, "always [madvise] never\n");
	else
		return sprintf(buf, "always madvise [never]\n");
}

static ssize_t enabled_store(struct kobject *kobj,
			     struct kobj_attribute *attr,
			     const char *buf, size_t count)
{
	ssize_t ret = count;

	if (sysfs_streq(buf, "always")) {
		clear_bit(TRANSPARENT_HUGEPAGE_REQ_MADV_FLAG, &transparent_hugepage_flags);
		set_bit(TRANSPARENT_HUGEPAGE_FLAG, &transparent_hugepage_flags);
	} else if (sysfs_streq(buf, "madvise")) {
		clear_bit(TRANSPARENT_HUGEPAGE_FLAG, &transparent_hugepage_flags);
		set_bit(TRANSPARENT_HUGEPAGE_REQ_MADV_FLAG, &transparent_hugepage_flags);
	} else if (sysfs_streq(buf, "never")) {
		clear_bit(TRANSPARENT_HUGEPAGE_FLAG, &transparent_hugepage_flags);
		clear_bit(TRANSPARENT_HUGEPAGE_REQ_MADV_FLAG, &transparent_hugepage_flags);
	} else
		ret = -EINVAL;

	if (ret > 0) {
		int err = start_stop_khugepaged();
		if (err)
			ret = err;
	}
	return ret;
}
static struct kobj_attribute enabled_attr =
	__ATTR(enabled, 0644, enabled_show, enabled_store);

ssize_t single_hugepage_flag_show(struct kobject *kobj,
				struct kobj_attribute *attr, char *buf,
				enum transparent_hugepage_flag flag)
{
	return sprintf(buf, "%d\n",
		       !!test_bit(flag, &transparent_hugepage_flags));
}

ssize_t single_hugepage_flag_store(struct kobject *kobj,
				 struct kobj_attribute *attr,
				 const char *buf, size_t count,
				 enum transparent_hugepage_flag flag)
{
	unsigned long value;
	int ret;

	ret = kstrtoul(buf, 10, &value);
	if (ret < 0)
		return ret;
	if (value > 1)
		return -EINVAL;

	if (value)
		set_bit(flag, &transparent_hugepage_flags);
	else
		clear_bit(flag, &transparent_hugepage_flags);

	return count;
}

static ssize_t defrag_show(struct kobject *kobj,
			   struct kobj_attribute *attr, char *buf)
{
	if (test_bit(TRANSPARENT_HUGEPAGE_DEFRAG_DIRECT_FLAG, &transparent_hugepage_flags))
		return sprintf(buf, "[always] defer defer+madvise madvise never\n");
	if (test_bit(TRANSPARENT_HUGEPAGE_DEFRAG_KSWAPD_FLAG, &transparent_hugepage_flags))
		return sprintf(buf, "always [defer] defer+madvise madvise never\n");
	if (test_bit(TRANSPARENT_HUGEPAGE_DEFRAG_KSWAPD_OR_MADV_FLAG, &transparent_hugepage_flags))
		return sprintf(buf, "always defer [defer+madvise] madvise never\n");
	if (test_bit(TRANSPARENT_HUGEPAGE_DEFRAG_REQ_MADV_FLAG, &transparent_hugepage_flags))
		return sprintf(buf, "always defer defer+madvise [madvise] never\n");
	return sprintf(buf, "always defer defer+madvise madvise [never]\n");
}

static ssize_t defrag_store(struct kobject *kobj,
			    struct kobj_attribute *attr,
			    const char *buf, size_t count)
{
	if (sysfs_streq(buf, "always")) {
		clear_bit(TRANSPARENT_HUGEPAGE_DEFRAG_KSWAPD_FLAG, &transparent_hugepage_flags);
		clear_bit(TRANSPARENT_HUGEPAGE_DEFRAG_KSWAPD_OR_MADV_FLAG, &transparent_hugepage_flags);
		clear_bit(TRANSPARENT_HUGEPAGE_DEFRAG_REQ_MADV_FLAG, &transparent_hugepage_flags);
		set_bit(TRANSPARENT_HUGEPAGE_DEFRAG_DIRECT_FLAG, &transparent_hugepage_flags);
	} else if (sysfs_streq(buf, "defer+madvise")) {
		clear_bit(TRANSPARENT_HUGEPAGE_DEFRAG_DIRECT_FLAG, &transparent_hugepage_flags);
		clear_bit(TRANSPARENT_HUGEPAGE_DEFRAG_KSWAPD_FLAG, &transparent_hugepage_flags);
		clear_bit(TRANSPARENT_HUGEPAGE_DEFRAG_REQ_MADV_FLAG, &transparent_hugepage_flags);
		set_bit(TRANSPARENT_HUGEPAGE_DEFRAG_KSWAPD_OR_MADV_FLAG, &transparent_hugepage_flags);
	} else if (sysfs_streq(buf, "defer")) {
		clear_bit(TRANSPARENT_HUGEPAGE_DEFRAG_DIRECT_FLAG, &transparent_hugepage_flags);
		clear_bit(TRANSPARENT_HUGEPAGE_DEFRAG_KSWAPD_OR_MADV_FLAG, &transparent_hugepage_flags);
		clear_bit(TRANSPARENT_HUGEPAGE_DEFRAG_REQ_MADV_FLAG, &transparent_hugepage_flags);
		set_bit(TRANSPARENT_HUGEPAGE_DEFRAG_KSWAPD_FLAG, &transparent_hugepage_flags);
	} else if (sysfs_streq(buf, "madvise")) {
		clear_bit(TRANSPARENT_HUGEPAGE_DEFRAG_DIRECT_FLAG, &transparent_hugepage_flags);
		clear_bit(TRANSPARENT_HUGEPAGE_DEFRAG_KSWAPD_FLAG, &transparent_hugepage_flags);
		clear_bit(TRANSPARENT_HUGEPAGE_DEFRAG_KSWAPD_OR_MADV_FLAG, &transparent_hugepage_flags);
		set_bit(TRANSPARENT_HUGEPAGE_DEFRAG_REQ_MADV_FLAG, &transparent_hugepage_flags);
	} else if (sysfs_streq(buf, "never")) {
		clear_bit(TRANSPARENT_HUGEPAGE_DEFRAG_DIRECT_FLAG, &transparent_hugepage_flags);
		clear_bit(TRANSPARENT_HUGEPAGE_DEFRAG_KSWAPD_FLAG, &transparent_hugepage_flags);
		clear_bit(TRANSPARENT_HUGEPAGE_DEFRAG_KSWAPD_OR_MADV_FLAG, &transparent_hugepage_flags);
		clear_bit(TRANSPARENT_HUGEPAGE_DEFRAG_REQ_MADV_FLAG, &transparent_hugepage_flags);
	} else
		return -EINVAL;

	return count;
}
static struct kobj_attribute defrag_attr =
	__ATTR(defrag, 0644, defrag_show, defrag_store);

static ssize_t use_zero_page_show(struct kobject *kobj,
		struct kobj_attribute *attr, char *buf)
{
	return single_hugepage_flag_show(kobj, attr, buf,
				TRANSPARENT_HUGEPAGE_USE_ZERO_PAGE_FLAG);
}
static ssize_t use_zero_page_store(struct kobject *kobj,
		struct kobj_attribute *attr, const char *buf, size_t count)
{
	return single_hugepage_flag_store(kobj, attr, buf, count,
				 TRANSPARENT_HUGEPAGE_USE_ZERO_PAGE_FLAG);
}
static struct kobj_attribute use_zero_page_attr =
	__ATTR(use_zero_page, 0644, use_zero_page_show, use_zero_page_store);

static ssize_t hpage_pmd_size_show(struct kobject *kobj,
		struct kobj_attribute *attr, char *buf)
{
	return sprintf(buf, "%lu\n", HPAGE_PMD_SIZE);
}
static struct kobj_attribute hpage_pmd_size_attr =
	__ATTR_RO(hpage_pmd_size);

static struct attribute *hugepage_attr[] = {
	&enabled_attr.attr,
	&defrag_attr.attr,
	&use_zero_page_attr.attr,
	&hpage_pmd_size_attr.attr,
#ifdef CONFIG_SHMEM
	&shmem_enabled_attr.attr,
#endif
	NULL,
};

static const struct attribute_group hugepage_attr_group = {
	.attrs = hugepage_attr,
};

static int __init hugepage_init_sysfs(struct kobject **hugepage_kobj)
{
	int err;

	*hugepage_kobj = kobject_create_and_add("transparent_hugepage", mm_kobj);
	if (unlikely(!*hugepage_kobj)) {
		pr_err("failed to create transparent hugepage kobject\n");
		return -ENOMEM;
	}

	err = sysfs_create_group(*hugepage_kobj, &hugepage_attr_group);
	if (err) {
		pr_err("failed to register transparent hugepage group\n");
		goto delete_obj;
	}

	err = sysfs_create_group(*hugepage_kobj, &khugepaged_attr_group);
	if (err) {
		pr_err("failed to register transparent hugepage group\n");
		goto remove_hp_group;
	}

	return 0;

remove_hp_group:
	sysfs_remove_group(*hugepage_kobj, &hugepage_attr_group);
delete_obj:
	kobject_put(*hugepage_kobj);
	return err;
}

static void __init hugepage_exit_sysfs(struct kobject *hugepage_kobj)
{
	sysfs_remove_group(hugepage_kobj, &khugepaged_attr_group);
	sysfs_remove_group(hugepage_kobj, &hugepage_attr_group);
	kobject_put(hugepage_kobj);
}
#else
static inline int hugepage_init_sysfs(struct kobject **hugepage_kobj)
{
	return 0;
}

static inline void hugepage_exit_sysfs(struct kobject *hugepage_kobj)
{
}
#endif /* CONFIG_SYSFS */

static int __init hugepage_init(void)
{
	int err;
	struct kobject *hugepage_kobj;

	if (!has_transparent_hugepage()) {
		transparent_hugepage_flags = 0;
		return -EINVAL;
	}

	/*
	 * hugepages can't be allocated by the buddy allocator
	 */
	MAYBE_BUILD_BUG_ON(HPAGE_PMD_ORDER >= MAX_ORDER);
	/*
	 * we use page->mapping and page->index in second tail page
	 * as list_head: assuming THP order >= 2
	 */
	MAYBE_BUILD_BUG_ON(HPAGE_PMD_ORDER < 2);

	err = hugepage_init_sysfs(&hugepage_kobj);
	if (err)
		goto err_sysfs;

	err = khugepaged_init();
	if (err)
		goto err_slab;

	err = register_shrinker(&huge_zero_page_shrinker);
	if (err)
		goto err_hzp_shrinker;
	err = register_shrinker(&deferred_split_shrinker);
	if (err)
		goto err_split_shrinker;

	/*
	 * By default disable transparent hugepages on smaller systems,
	 * where the extra memory used could hurt more than TLB overhead
	 * is likely to save.  The admin can still enable it through /sys.
	 */
	if (totalram_pages() < (512 << (20 - PAGE_SHIFT))) {
		transparent_hugepage_flags = 0;
		return 0;
	}

	err = start_stop_khugepaged();
	if (err)
		goto err_khugepaged;

	return 0;
err_khugepaged:
	unregister_shrinker(&deferred_split_shrinker);
err_split_shrinker:
	unregister_shrinker(&huge_zero_page_shrinker);
err_hzp_shrinker:
	khugepaged_destroy();
err_slab:
	hugepage_exit_sysfs(hugepage_kobj);
err_sysfs:
	return err;
}
subsys_initcall(hugepage_init);

static int __init setup_transparent_hugepage(char *str)
{
	int ret = 0;
	if (!str)
		goto out;
	if (!strcmp(str, "always")) {
		set_bit(TRANSPARENT_HUGEPAGE_FLAG,
			&transparent_hugepage_flags);
		clear_bit(TRANSPARENT_HUGEPAGE_REQ_MADV_FLAG,
			  &transparent_hugepage_flags);
		ret = 1;
	} else if (!strcmp(str, "madvise")) {
		clear_bit(TRANSPARENT_HUGEPAGE_FLAG,
			  &transparent_hugepage_flags);
		set_bit(TRANSPARENT_HUGEPAGE_REQ_MADV_FLAG,
			&transparent_hugepage_flags);
		ret = 1;
	} else if (!strcmp(str, "never")) {
		clear_bit(TRANSPARENT_HUGEPAGE_FLAG,
			  &transparent_hugepage_flags);
		clear_bit(TRANSPARENT_HUGEPAGE_REQ_MADV_FLAG,
			  &transparent_hugepage_flags);
		ret = 1;
	}
out:
	if (!ret)
		pr_warn("transparent_hugepage= cannot parse, ignored\n");
	return ret;
}
__setup("transparent_hugepage=", setup_transparent_hugepage);

pmd_t maybe_pmd_mkwrite(pmd_t pmd, struct vm_area_struct *vma)
{
	if (likely(vma->vm_flags & VM_WRITE))
		pmd = pmd_mkwrite(pmd);
	return pmd;
}

#ifdef CONFIG_MEMCG
static inline struct deferred_split *get_deferred_split_queue(struct page *page)
{
	struct mem_cgroup *memcg = compound_head(page)->mem_cgroup;
	struct pglist_data *pgdat = NODE_DATA(page_to_nid(page));

	if (memcg)
		return &memcg->deferred_split_queue;
	else
		return &pgdat->deferred_split_queue;
}
#else
static inline struct deferred_split *get_deferred_split_queue(struct page *page)
{
	struct pglist_data *pgdat = NODE_DATA(page_to_nid(page));

	return &pgdat->deferred_split_queue;
}
#endif

void prep_transhuge_page(struct page *page)
{
	/*
	 * we use page->mapping and page->indexlru in second tail page
	 * as list_head: assuming THP order >= 2
	 */

	INIT_LIST_HEAD(page_deferred_list(page));
	set_compound_page_dtor(page, TRANSHUGE_PAGE_DTOR);
}

bool is_transparent_hugepage(struct page *page)
{
	if (!PageCompound(page))
		return false;

	page = compound_head(page);
	return is_huge_zero_page(page) ||
	       page[1].compound_dtor == TRANSHUGE_PAGE_DTOR;
}
EXPORT_SYMBOL_GPL(is_transparent_hugepage);

static unsigned long __thp_get_unmapped_area(struct file *filp,
		unsigned long addr, unsigned long len,
		loff_t off, unsigned long flags, unsigned long size)
{
	loff_t off_end = off + len;
	loff_t off_align = round_up(off, size);
	unsigned long len_pad, ret;

	if (off_end <= off_align || (off_end - off_align) < size)
		return 0;

	len_pad = len + size;
	if (len_pad < len || (off + len_pad) < off)
		return 0;

	ret = current->mm->get_unmapped_area(filp, addr, len_pad,
					      off >> PAGE_SHIFT, flags);

	/*
	 * The failure might be due to length padding. The caller will retry
	 * without the padding.
	 */
	if (IS_ERR_VALUE(ret))
		return 0;

	/*
	 * Do not try to align to THP boundary if allocation at the address
	 * hint succeeds.
	 */
	if (ret == addr)
		return addr;

	ret += (off - ret) & (size - 1);
	return ret;
}

unsigned long thp_get_unmapped_area(struct file *filp, unsigned long addr,
		unsigned long len, unsigned long pgoff, unsigned long flags)
{
	unsigned long ret;
	loff_t off = (loff_t)pgoff << PAGE_SHIFT;

	if (!IS_DAX(filp->f_mapping->host) || !IS_ENABLED(CONFIG_FS_DAX_PMD))
		goto out;

	ret = __thp_get_unmapped_area(filp, addr, len, off, flags, PMD_SIZE);
	if (ret)
		return ret;
out:
	return current->mm->get_unmapped_area(filp, addr, len, pgoff, flags);
}
EXPORT_SYMBOL_GPL(thp_get_unmapped_area);

static vm_fault_t __do_huge_pmd_anonymous_page(struct vm_fault *vmf,
			struct page *page, gfp_t gfp)
{
	struct vm_area_struct *vma = vmf->vma;
	pgtable_t pgtable;
	unsigned long haddr = vmf->address & HPAGE_PMD_MASK;
	vm_fault_t ret = 0;

	VM_BUG_ON_PAGE(!PageCompound(page), page);

	if (mem_cgroup_charge(page, vma->vm_mm, gfp)) {
		put_page(page);
		count_vm_event(THP_FAULT_FALLBACK);
		count_vm_event(THP_FAULT_FALLBACK_CHARGE);
		return VM_FAULT_FALLBACK;
	}
	cgroup_throttle_swaprate(page, gfp);

	pgtable = pte_alloc_one(vma->vm_mm);
	if (unlikely(!pgtable)) {
		ret = VM_FAULT_OOM;
		goto release;
	}

	clear_huge_page(page, vmf->address, HPAGE_PMD_NR);
	/*
	 * The memory barrier inside __SetPageUptodate makes sure that
	 * clear_huge_page writes become visible before the set_pmd_at()
	 * write.
	 */
	__SetPageUptodate(page);

	vmf->ptl = pmd_lock(vma->vm_mm, vmf->pmd);
	if (unlikely(!pmd_none(*vmf->pmd))) {
		goto unlock_release;
	} else {
		pmd_t entry;

		ret = check_stable_address_space(vma->vm_mm);
		if (ret)
			goto unlock_release;

		/* Deliver the page fault to userland */
		if (userfaultfd_missing(vma)) {
			vm_fault_t ret2;

			spin_unlock(vmf->ptl);
			put_page(page);
			pte_free(vma->vm_mm, pgtable);
			ret2 = handle_userfault(vmf, VM_UFFD_MISSING);
			VM_BUG_ON(ret2 & VM_FAULT_FALLBACK);
			return ret2;
		}

		entry = mk_huge_pmd(page, vma->vm_page_prot);
		entry = maybe_pmd_mkwrite(pmd_mkdirty(entry), vma);
		page_add_new_anon_rmap(page, vma, haddr, true);
		lru_cache_add_inactive_or_unevictable(page, vma);
		pgtable_trans_huge_deposit(vma->vm_mm, vmf->pmd, pgtable);
		set_pmd_at(vma->vm_mm, haddr, vmf->pmd, entry);
		add_mm_counter(vma->vm_mm, MM_ANONPAGES, HPAGE_PMD_NR);
		mm_inc_nr_ptes(vma->vm_mm);
		spin_unlock(vmf->ptl);
		count_vm_event(THP_FAULT_ALLOC);
		count_memcg_event_mm(vma->vm_mm, THP_FAULT_ALLOC);
	}

	return 0;
unlock_release:
	spin_unlock(vmf->ptl);
release:
	if (pgtable)
		pte_free(vma->vm_mm, pgtable);
	put_page(page);
	return ret;

}

/*
 * always: directly stall for all thp allocations
 * defer: wake kswapd and fail if not immediately available
 * defer+madvise: wake kswapd and directly stall for MADV_HUGEPAGE, otherwise
 *		  fail if not immediately available
 * madvise: directly stall for MADV_HUGEPAGE, otherwise fail if not immediately
 *	    available
 * never: never stall for any thp allocation
 */
static inline gfp_t alloc_hugepage_direct_gfpmask(struct vm_area_struct *vma)
{
	const bool vma_madvised = !!(vma->vm_flags & VM_HUGEPAGE);

	/* Always do synchronous compaction */
	if (test_bit(TRANSPARENT_HUGEPAGE_DEFRAG_DIRECT_FLAG, &transparent_hugepage_flags))
		return GFP_TRANSHUGE | (vma_madvised ? 0 : __GFP_NORETRY);

	/* Kick kcompactd and fail quickly */
	if (test_bit(TRANSPARENT_HUGEPAGE_DEFRAG_KSWAPD_FLAG, &transparent_hugepage_flags))
		return GFP_TRANSHUGE_LIGHT | __GFP_KSWAPD_RECLAIM;

	/* Synchronous compaction if madvised, otherwise kick kcompactd */
	if (test_bit(TRANSPARENT_HUGEPAGE_DEFRAG_KSWAPD_OR_MADV_FLAG, &transparent_hugepage_flags))
		return GFP_TRANSHUGE_LIGHT |
			(vma_madvised ? __GFP_DIRECT_RECLAIM :
					__GFP_KSWAPD_RECLAIM);

	/* Only do synchronous compaction if madvised */
	if (test_bit(TRANSPARENT_HUGEPAGE_DEFRAG_REQ_MADV_FLAG, &transparent_hugepage_flags))
		return GFP_TRANSHUGE_LIGHT |
		       (vma_madvised ? __GFP_DIRECT_RECLAIM : 0);

	return GFP_TRANSHUGE_LIGHT;
}

/* Caller must hold page table lock. */
static bool set_huge_zero_page(pgtable_t pgtable, struct mm_struct *mm,
		struct vm_area_struct *vma, unsigned long haddr, pmd_t *pmd,
		struct page *zero_page)
{
	pmd_t entry;
	if (!pmd_none(*pmd))
		return false;
	entry = mk_pmd(zero_page, vma->vm_page_prot);
	entry = pmd_mkhuge(entry);
	if (pgtable)
		pgtable_trans_huge_deposit(mm, pmd, pgtable);
	set_pmd_at(mm, haddr, pmd, entry);
	mm_inc_nr_ptes(mm);
	return true;
}

vm_fault_t do_huge_pmd_anonymous_page(struct vm_fault *vmf)
{
	struct vm_area_struct *vma = vmf->vma;
	gfp_t gfp;
	struct page *page;
	unsigned long haddr = vmf->address & HPAGE_PMD_MASK;

	if (!transhuge_vma_suitable(vma, haddr))
		return VM_FAULT_FALLBACK;
	if (unlikely(anon_vma_prepare(vma)))
		return VM_FAULT_OOM;
	if (unlikely(khugepaged_enter(vma, vma->vm_flags)))
		return VM_FAULT_OOM;
	if (!(vmf->flags & FAULT_FLAG_WRITE) &&
			!mm_forbids_zeropage(vma->vm_mm) &&
			transparent_hugepage_use_zero_page()) {
		pgtable_t pgtable;
		struct page *zero_page;
		vm_fault_t ret;
		pgtable = pte_alloc_one(vma->vm_mm);
		if (unlikely(!pgtable))
			return VM_FAULT_OOM;
		zero_page = mm_get_huge_zero_page(vma->vm_mm);
		if (unlikely(!zero_page)) {
			pte_free(vma->vm_mm, pgtable);
			count_vm_event(THP_FAULT_FALLBACK);
			return VM_FAULT_FALLBACK;
		}
		vmf->ptl = pmd_lock(vma->vm_mm, vmf->pmd);
		ret = 0;
		if (pmd_none(*vmf->pmd)) {
			ret = check_stable_address_space(vma->vm_mm);
			if (ret) {
				spin_unlock(vmf->ptl);
				pte_free(vma->vm_mm, pgtable);
			} else if (userfaultfd_missing(vma)) {
				spin_unlock(vmf->ptl);
				pte_free(vma->vm_mm, pgtable);
				ret = handle_userfault(vmf, VM_UFFD_MISSING);
				VM_BUG_ON(ret & VM_FAULT_FALLBACK);
			} else {
				set_huge_zero_page(pgtable, vma->vm_mm, vma,
						   haddr, vmf->pmd, zero_page);
				spin_unlock(vmf->ptl);
			}
		} else {
			spin_unlock(vmf->ptl);
			pte_free(vma->vm_mm, pgtable);
		}
		return ret;
	}
	gfp = alloc_hugepage_direct_gfpmask(vma);
	page = alloc_hugepage_vma(gfp, vma, haddr, HPAGE_PMD_ORDER);
	if (unlikely(!page)) {
		count_vm_event(THP_FAULT_FALLBACK);
		return VM_FAULT_FALLBACK;
	}
	prep_transhuge_page(page);
	return __do_huge_pmd_anonymous_page(vmf, page, gfp);
}

static void insert_pfn_pmd(struct vm_area_struct *vma, unsigned long addr,
		pmd_t *pmd, pfn_t pfn, pgprot_t prot, bool write,
		pgtable_t pgtable)
{
	struct mm_struct *mm = vma->vm_mm;
	pmd_t entry;
	spinlock_t *ptl;

	ptl = pmd_lock(mm, pmd);
	if (!pmd_none(*pmd)) {
		if (write) {
			if (pmd_pfn(*pmd) != pfn_t_to_pfn(pfn)) {
				WARN_ON_ONCE(!is_huge_zero_pmd(*pmd));
				goto out_unlock;
			}
			entry = pmd_mkyoung(*pmd);
			entry = maybe_pmd_mkwrite(pmd_mkdirty(entry), vma);
			if (pmdp_set_access_flags(vma, addr, pmd, entry, 1))
				update_mmu_cache_pmd(vma, addr, pmd);
		}

		goto out_unlock;
	}

	entry = pmd_mkhuge(pfn_t_pmd(pfn, prot));
	if (pfn_t_devmap(pfn))
		entry = pmd_mkdevmap(entry);
	if (write) {
		entry = pmd_mkyoung(pmd_mkdirty(entry));
		entry = maybe_pmd_mkwrite(entry, vma);
	}

	if (pgtable) {
		pgtable_trans_huge_deposit(mm, pmd, pgtable);
		mm_inc_nr_ptes(mm);
		pgtable = NULL;
	}

	set_pmd_at(mm, addr, pmd, entry);
	update_mmu_cache_pmd(vma, addr, pmd);

out_unlock:
	spin_unlock(ptl);
	if (pgtable)
		pte_free(mm, pgtable);
}

/**
 * vmf_insert_pfn_pmd_prot - insert a pmd size pfn
 * @vmf: Structure describing the fault
 * @pfn: pfn to insert
 * @pgprot: page protection to use
 * @write: whether it's a write fault
 *
 * Insert a pmd size pfn. See vmf_insert_pfn() for additional info and
 * also consult the vmf_insert_mixed_prot() documentation when
 * @pgprot != @vmf->vma->vm_page_prot.
 *
 * Return: vm_fault_t value.
 */
vm_fault_t vmf_insert_pfn_pmd_prot(struct vm_fault *vmf, pfn_t pfn,
				   pgprot_t pgprot, bool write)
{
	unsigned long addr = vmf->address & PMD_MASK;
	struct vm_area_struct *vma = vmf->vma;
	pgtable_t pgtable = NULL;

	/*
	 * If we had pmd_special, we could avoid all these restrictions,
	 * but we need to be consistent with PTEs and architectures that
	 * can't support a 'special' bit.
	 */
	BUG_ON(!(vma->vm_flags & (VM_PFNMAP|VM_MIXEDMAP)) &&
			!pfn_t_devmap(pfn));
	BUG_ON((vma->vm_flags & (VM_PFNMAP|VM_MIXEDMAP)) ==
						(VM_PFNMAP|VM_MIXEDMAP));
	BUG_ON((vma->vm_flags & VM_PFNMAP) && is_cow_mapping(vma->vm_flags));

	if (addr < vma->vm_start || addr >= vma->vm_end)
		return VM_FAULT_SIGBUS;

	if (arch_needs_pgtable_deposit()) {
		pgtable = pte_alloc_one(vma->vm_mm);
		if (!pgtable)
			return VM_FAULT_OOM;
	}

	track_pfn_insert(vma, &pgprot, pfn);

	insert_pfn_pmd(vma, addr, vmf->pmd, pfn, pgprot, write, pgtable);
	return VM_FAULT_NOPAGE;
}
EXPORT_SYMBOL_GPL(vmf_insert_pfn_pmd_prot);

#ifdef CONFIG_HAVE_ARCH_TRANSPARENT_HUGEPAGE_PUD
static pud_t maybe_pud_mkwrite(pud_t pud, struct vm_area_struct *vma)
{
	if (likely(vma->vm_flags & VM_WRITE))
		pud = pud_mkwrite(pud);
	return pud;
}

static void insert_pfn_pud(struct vm_area_struct *vma, unsigned long addr,
		pud_t *pud, pfn_t pfn, pgprot_t prot, bool write)
{
	struct mm_struct *mm = vma->vm_mm;
	pud_t entry;
	spinlock_t *ptl;

	ptl = pud_lock(mm, pud);
	if (!pud_none(*pud)) {
		if (write) {
			if (pud_pfn(*pud) != pfn_t_to_pfn(pfn)) {
				WARN_ON_ONCE(!is_huge_zero_pud(*pud));
				goto out_unlock;
			}
			entry = pud_mkyoung(*pud);
			entry = maybe_pud_mkwrite(pud_mkdirty(entry), vma);
			if (pudp_set_access_flags(vma, addr, pud, entry, 1))
				update_mmu_cache_pud(vma, addr, pud);
		}
		goto out_unlock;
	}

	entry = pud_mkhuge(pfn_t_pud(pfn, prot));
	if (pfn_t_devmap(pfn))
		entry = pud_mkdevmap(entry);
	if (write) {
		entry = pud_mkyoung(pud_mkdirty(entry));
		entry = maybe_pud_mkwrite(entry, vma);
	}
	set_pud_at(mm, addr, pud, entry);
	update_mmu_cache_pud(vma, addr, pud);

out_unlock:
	spin_unlock(ptl);
}

/**
 * vmf_insert_pfn_pud_prot - insert a pud size pfn
 * @vmf: Structure describing the fault
 * @pfn: pfn to insert
 * @pgprot: page protection to use
 * @write: whether it's a write fault
 *
 * Insert a pud size pfn. See vmf_insert_pfn() for additional info and
 * also consult the vmf_insert_mixed_prot() documentation when
 * @pgprot != @vmf->vma->vm_page_prot.
 *
 * Return: vm_fault_t value.
 */
vm_fault_t vmf_insert_pfn_pud_prot(struct vm_fault *vmf, pfn_t pfn,
				   pgprot_t pgprot, bool write)
{
	unsigned long addr = vmf->address & PUD_MASK;
	struct vm_area_struct *vma = vmf->vma;

	/*
	 * If we had pud_special, we could avoid all these restrictions,
	 * but we need to be consistent with PTEs and architectures that
	 * can't support a 'special' bit.
	 */
	BUG_ON(!(vma->vm_flags & (VM_PFNMAP|VM_MIXEDMAP)) &&
			!pfn_t_devmap(pfn));
	BUG_ON((vma->vm_flags & (VM_PFNMAP|VM_MIXEDMAP)) ==
						(VM_PFNMAP|VM_MIXEDMAP));
	BUG_ON((vma->vm_flags & VM_PFNMAP) && is_cow_mapping(vma->vm_flags));

	if (addr < vma->vm_start || addr >= vma->vm_end)
		return VM_FAULT_SIGBUS;

	track_pfn_insert(vma, &pgprot, pfn);

	insert_pfn_pud(vma, addr, vmf->pud, pfn, pgprot, write);
	return VM_FAULT_NOPAGE;
}
EXPORT_SYMBOL_GPL(vmf_insert_pfn_pud_prot);
#endif /* CONFIG_HAVE_ARCH_TRANSPARENT_HUGEPAGE_PUD */

static void touch_pmd(struct vm_area_struct *vma, unsigned long addr,
		pmd_t *pmd, int flags)
{
	pmd_t _pmd;

	_pmd = pmd_mkyoung(*pmd);
	if (flags & FOLL_WRITE)
		_pmd = pmd_mkdirty(_pmd);
	if (pmdp_set_access_flags(vma, addr & HPAGE_PMD_MASK,
				pmd, _pmd, flags & FOLL_WRITE))
		update_mmu_cache_pmd(vma, addr, pmd);
}

struct page *follow_devmap_pmd(struct vm_area_struct *vma, unsigned long addr,
		pmd_t *pmd, int flags, struct dev_pagemap **pgmap)
{
	unsigned long pfn = pmd_pfn(*pmd);
	struct mm_struct *mm = vma->vm_mm;
	struct page *page;

	assert_spin_locked(pmd_lockptr(mm, pmd));

	/*
	 * When we COW a devmap PMD entry, we split it into PTEs, so we should
	 * not be in this function with `flags & FOLL_COW` set.
	 */
	WARN_ONCE(flags & FOLL_COW, "mm: In follow_devmap_pmd with FOLL_COW set");

	/* FOLL_GET and FOLL_PIN are mutually exclusive. */
	if (WARN_ON_ONCE((flags & (FOLL_PIN | FOLL_GET)) ==
			 (FOLL_PIN | FOLL_GET)))
		return NULL;

	if (flags & FOLL_WRITE && !pmd_write(*pmd))
		return NULL;

	if (pmd_present(*pmd) && pmd_devmap(*pmd))
		/* pass */;
	else
		return NULL;

	if (flags & FOLL_TOUCH)
		touch_pmd(vma, addr, pmd, flags);

	/*
	 * device mapped pages can only be returned if the
	 * caller will manage the page reference count.
	 */
	if (!(flags & (FOLL_GET | FOLL_PIN)))
		return ERR_PTR(-EEXIST);

	pfn += (addr & ~PMD_MASK) >> PAGE_SHIFT;
	*pgmap = get_dev_pagemap(pfn, *pgmap);
	if (!*pgmap)
		return ERR_PTR(-EFAULT);
	page = pfn_to_page(pfn);
	if (!try_grab_page(page, flags))
		page = ERR_PTR(-ENOMEM);

	return page;
}

int copy_huge_pmd(struct mm_struct *dst_mm, struct mm_struct *src_mm,
		  pmd_t *dst_pmd, pmd_t *src_pmd, unsigned long addr,
		  struct vm_area_struct *vma)
{
	spinlock_t *dst_ptl, *src_ptl;
	struct page *src_page;
	pmd_t pmd;
	pgtable_t pgtable = NULL;
	int ret = -ENOMEM;

	/* Skip if can be re-fill on fault */
	if (!vma_is_anonymous(vma))
		return 0;

	pgtable = pte_alloc_one(dst_mm);
	if (unlikely(!pgtable))
		goto out;

	dst_ptl = pmd_lock(dst_mm, dst_pmd);
	src_ptl = pmd_lockptr(src_mm, src_pmd);
	spin_lock_nested(src_ptl, SINGLE_DEPTH_NESTING);

	ret = -EAGAIN;
	pmd = *src_pmd;

	/*
	 * Make sure the _PAGE_UFFD_WP bit is cleared if the new VMA
	 * does not have the VM_UFFD_WP, which means that the uffd
	 * fork event is not enabled.
	 */
	if (!(vma->vm_flags & VM_UFFD_WP))
		pmd = pmd_clear_uffd_wp(pmd);

#ifdef CONFIG_ARCH_ENABLE_THP_MIGRATION
	if (unlikely(is_swap_pmd(pmd))) {
		swp_entry_t entry = pmd_to_swp_entry(pmd);

		VM_BUG_ON(!is_pmd_migration_entry(pmd));
		if (is_write_migration_entry(entry)) {
			make_migration_entry_read(&entry);
			pmd = swp_entry_to_pmd(entry);
			if (pmd_swp_soft_dirty(*src_pmd))
				pmd = pmd_swp_mksoft_dirty(pmd);
			set_pmd_at(src_mm, addr, src_pmd, pmd);
		}
		add_mm_counter(dst_mm, MM_ANONPAGES, HPAGE_PMD_NR);
		mm_inc_nr_ptes(dst_mm);
		pgtable_trans_huge_deposit(dst_mm, dst_pmd, pgtable);
		set_pmd_at(dst_mm, addr, dst_pmd, pmd);
		ret = 0;
		goto out_unlock;
	}
#endif

	if (unlikely(!pmd_trans_huge(pmd))) {
		pte_free(dst_mm, pgtable);
		goto out_unlock;
	}
	/*
	 * When page table lock is held, the huge zero pmd should not be
	 * under splitting since we don't split the page itself, only pmd to
	 * a page table.
	 */
	if (is_huge_zero_pmd(pmd)) {
		struct page *zero_page;
		/*
		 * get_huge_zero_page() will never allocate a new page here,
		 * since we already have a zero page to copy. It just takes a
		 * reference.
		 */
		zero_page = mm_get_huge_zero_page(dst_mm);
		set_huge_zero_page(pgtable, dst_mm, vma, addr, dst_pmd,
				zero_page);
		ret = 0;
		goto out_unlock;
	}

	src_page = pmd_page(pmd);
	VM_BUG_ON_PAGE(!PageHead(src_page), src_page);

	/*
	 * If this page is a potentially pinned page, split and retry the fault
	 * with smaller page size.  Normally this should not happen because the
	 * userspace should use MADV_DONTFORK upon pinned regions.  This is a
	 * best effort that the pinned pages won't be replaced by another
	 * random page during the coming copy-on-write.
	 */
	if (unlikely(is_cow_mapping(vma->vm_flags) &&
		     atomic_read(&src_mm->has_pinned) &&
		     page_maybe_dma_pinned(src_page))) {
		pte_free(dst_mm, pgtable);
		spin_unlock(src_ptl);
		spin_unlock(dst_ptl);
		__split_huge_pmd(vma, src_pmd, addr, false, NULL);
		return -EAGAIN;
	}

	get_page(src_page);
	page_dup_rmap(src_page, true);
	add_mm_counter(dst_mm, MM_ANONPAGES, HPAGE_PMD_NR);
	mm_inc_nr_ptes(dst_mm);
	pgtable_trans_huge_deposit(dst_mm, dst_pmd, pgtable);

	pmdp_set_wrprotect(src_mm, addr, src_pmd);
	pmd = pmd_mkold(pmd_wrprotect(pmd));
	set_pmd_at(dst_mm, addr, dst_pmd, pmd);

	ret = 0;
out_unlock:
	spin_unlock(src_ptl);
	spin_unlock(dst_ptl);
out:
	return ret;
}

#ifdef CONFIG_HAVE_ARCH_TRANSPARENT_HUGEPAGE_PUD
static void touch_pud(struct vm_area_struct *vma, unsigned long addr,
		pud_t *pud, int flags)
{
	pud_t _pud;

	_pud = pud_mkyoung(*pud);
	if (flags & FOLL_WRITE)
		_pud = pud_mkdirty(_pud);
	if (pudp_set_access_flags(vma, addr & HPAGE_PUD_MASK,
				pud, _pud, flags & FOLL_WRITE))
		update_mmu_cache_pud(vma, addr, pud);
}

struct page *follow_devmap_pud(struct vm_area_struct *vma, unsigned long addr,
		pud_t *pud, int flags, struct dev_pagemap **pgmap)
{
	unsigned long pfn = pud_pfn(*pud);
	struct mm_struct *mm = vma->vm_mm;
	struct page *page;

	assert_spin_locked(pud_lockptr(mm, pud));

	if (flags & FOLL_WRITE && !pud_write(*pud))
		return NULL;

	/* FOLL_GET and FOLL_PIN are mutually exclusive. */
	if (WARN_ON_ONCE((flags & (FOLL_PIN | FOLL_GET)) ==
			 (FOLL_PIN | FOLL_GET)))
		return NULL;

	if (pud_present(*pud) && pud_devmap(*pud))
		/* pass */;
	else
		return NULL;

	if (flags & FOLL_TOUCH)
		touch_pud(vma, addr, pud, flags);

	/*
	 * device mapped pages can only be returned if the
	 * caller will manage the page reference count.
	 *
	 * At least one of FOLL_GET | FOLL_PIN must be set, so assert that here:
	 */
	if (!(flags & (FOLL_GET | FOLL_PIN)))
		return ERR_PTR(-EEXIST);

	pfn += (addr & ~PUD_MASK) >> PAGE_SHIFT;
	*pgmap = get_dev_pagemap(pfn, *pgmap);
	if (!*pgmap)
		return ERR_PTR(-EFAULT);
	page = pfn_to_page(pfn);
	if (!try_grab_page(page, flags))
		page = ERR_PTR(-ENOMEM);

	return page;
}

int copy_huge_pud(struct mm_struct *dst_mm, struct mm_struct *src_mm,
		  pud_t *dst_pud, pud_t *src_pud, unsigned long addr,
		  struct vm_area_struct *vma)
{
	spinlock_t *dst_ptl, *src_ptl;
	pud_t pud;
	int ret;

	dst_ptl = pud_lock(dst_mm, dst_pud);
	src_ptl = pud_lockptr(src_mm, src_pud);
	spin_lock_nested(src_ptl, SINGLE_DEPTH_NESTING);

	ret = -EAGAIN;
	pud = *src_pud;
	if (unlikely(!pud_trans_huge(pud) && !pud_devmap(pud)))
		goto out_unlock;

	/*
	 * When page table lock is held, the huge zero pud should not be
	 * under splitting since we don't split the page itself, only pud to
	 * a page table.
	 */
	if (is_huge_zero_pud(pud)) {
		/* No huge zero pud yet */
	}

	/* Please refer to comments in copy_huge_pmd() */
	if (unlikely(is_cow_mapping(vma->vm_flags) &&
		     atomic_read(&src_mm->has_pinned) &&
		     page_maybe_dma_pinned(pud_page(pud)))) {
		spin_unlock(src_ptl);
		spin_unlock(dst_ptl);
		__split_huge_pud(vma, src_pud, addr);
		return -EAGAIN;
	}

	pudp_set_wrprotect(src_mm, addr, src_pud);
	pud = pud_mkold(pud_wrprotect(pud));
	set_pud_at(dst_mm, addr, dst_pud, pud);

	ret = 0;
out_unlock:
	spin_unlock(src_ptl);
	spin_unlock(dst_ptl);
	return ret;
}

void huge_pud_set_accessed(struct vm_fault *vmf, pud_t orig_pud)
{
	pud_t entry;
	unsigned long haddr;
	bool write = vmf->flags & FAULT_FLAG_WRITE;

	vmf->ptl = pud_lock(vmf->vma->vm_mm, vmf->pud);
	if (unlikely(!pud_same(*vmf->pud, orig_pud)))
		goto unlock;

	entry = pud_mkyoung(orig_pud);
	if (write)
		entry = pud_mkdirty(entry);
	haddr = vmf->address & HPAGE_PUD_MASK;
	if (pudp_set_access_flags(vmf->vma, haddr, vmf->pud, entry, write))
		update_mmu_cache_pud(vmf->vma, vmf->address, vmf->pud);

unlock:
	spin_unlock(vmf->ptl);
}
#endif /* CONFIG_HAVE_ARCH_TRANSPARENT_HUGEPAGE_PUD */

void huge_pmd_set_accessed(struct vm_fault *vmf, pmd_t orig_pmd)
{
	pmd_t entry;
	unsigned long haddr;
	bool write = vmf->flags & FAULT_FLAG_WRITE;

	vmf->ptl = pmd_lock(vmf->vma->vm_mm, vmf->pmd);
	if (unlikely(!pmd_same(*vmf->pmd, orig_pmd)))
		goto unlock;

	entry = pmd_mkyoung(orig_pmd);
	if (write)
		entry = pmd_mkdirty(entry);
	haddr = vmf->address & HPAGE_PMD_MASK;
	if (pmdp_set_access_flags(vmf->vma, haddr, vmf->pmd, entry, write))
		update_mmu_cache_pmd(vmf->vma, vmf->address, vmf->pmd);

unlock:
	spin_unlock(vmf->ptl);
}

vm_fault_t do_huge_pmd_wp_page(struct vm_fault *vmf, pmd_t orig_pmd)
{
	struct vm_area_struct *vma = vmf->vma;
	struct page *page;
	unsigned long haddr = vmf->address & HPAGE_PMD_MASK;

	vmf->ptl = pmd_lockptr(vma->vm_mm, vmf->pmd);
	VM_BUG_ON_VMA(!vma->anon_vma, vma);

	if (is_huge_zero_pmd(orig_pmd))
		goto fallback;

	spin_lock(vmf->ptl);

	if (unlikely(!pmd_same(*vmf->pmd, orig_pmd))) {
		spin_unlock(vmf->ptl);
		return 0;
	}

	page = pmd_page(orig_pmd);
	VM_BUG_ON_PAGE(!PageCompound(page) || !PageHead(page), page);

	/* Lock page for reuse_swap_page() */
	if (!trylock_page(page)) {
		get_page(page);
		spin_unlock(vmf->ptl);
		lock_page(page);
		spin_lock(vmf->ptl);
		if (unlikely(!pmd_same(*vmf->pmd, orig_pmd))) {
			spin_unlock(vmf->ptl);
			unlock_page(page);
			put_page(page);
			return 0;
		}
		put_page(page);
	}

	/*
	 * We can only reuse the page if nobody else maps the huge page or it's
	 * part.
	 */
	if (reuse_swap_page(page, NULL)) {
		pmd_t entry;
		entry = pmd_mkyoung(orig_pmd);
		entry = maybe_pmd_mkwrite(pmd_mkdirty(entry), vma);
		if (pmdp_set_access_flags(vma, haddr, vmf->pmd, entry, 1))
			update_mmu_cache_pmd(vma, vmf->address, vmf->pmd);
		unlock_page(page);
		spin_unlock(vmf->ptl);
		return VM_FAULT_WRITE;
	}

	unlock_page(page);
	spin_unlock(vmf->ptl);
fallback:
	__split_huge_pmd(vma, vmf->pmd, vmf->address, false, NULL);
	return VM_FAULT_FALLBACK;
}

/*
 * FOLL_FORCE can write to even unwritable pmd's, but only
 * after we've gone through a COW cycle and they are dirty.
 */
static inline bool can_follow_write_pmd(pmd_t pmd, unsigned int flags)
{
	return pmd_write(pmd) ||
	       ((flags & FOLL_FORCE) && (flags & FOLL_COW) && pmd_dirty(pmd));
}

struct page *follow_trans_huge_pmd(struct vm_area_struct *vma,
				   unsigned long addr,
				   pmd_t *pmd,
				   unsigned int flags)
{
	struct mm_struct *mm = vma->vm_mm;
	struct page *page = NULL;

	assert_spin_locked(pmd_lockptr(mm, pmd));

	if (flags & FOLL_WRITE && !can_follow_write_pmd(*pmd, flags))
		goto out;

	/* Avoid dumping huge zero page */
	if ((flags & FOLL_DUMP) && is_huge_zero_pmd(*pmd))
		return ERR_PTR(-EFAULT);

	/* Full NUMA hinting faults to serialise migration in fault paths */
	if ((flags & FOLL_NUMA) && pmd_protnone(*pmd))
		goto out;

	page = pmd_page(*pmd);
	VM_BUG_ON_PAGE(!PageHead(page) && !is_zone_device_page(page), page);

	if (!try_grab_page(page, flags))
		return ERR_PTR(-ENOMEM);

	if (flags & FOLL_TOUCH)
		touch_pmd(vma, addr, pmd, flags);

	if ((flags & FOLL_MLOCK) && (vma->vm_flags & VM_LOCKED)) {
		/*
		 * We don't mlock() pte-mapped THPs. This way we can avoid
		 * leaking mlocked pages into non-VM_LOCKED VMAs.
		 *
		 * For anon THP:
		 *
		 * In most cases the pmd is the only mapping of the page as we
		 * break COW for the mlock() -- see gup_flags |= FOLL_WRITE for
		 * writable private mappings in populate_vma_page_range().
		 *
		 * The only scenario when we have the page shared here is if we
		 * mlocking read-only mapping shared over fork(). We skip
		 * mlocking such pages.
		 *
		 * For file THP:
		 *
		 * We can expect PageDoubleMap() to be stable under page lock:
		 * for file pages we set it in page_add_file_rmap(), which
		 * requires page to be locked.
		 */

		if (PageAnon(page) && compound_mapcount(page) != 1)
			goto skip_mlock;
		if (PageDoubleMap(page) || !page->mapping)
			goto skip_mlock;
		if (!trylock_page(page))
			goto skip_mlock;
		if (page->mapping && !PageDoubleMap(page))
			mlock_vma_page(page);
		unlock_page(page);
	}
skip_mlock:
	page += (addr & ~HPAGE_PMD_MASK) >> PAGE_SHIFT;
	VM_BUG_ON_PAGE(!PageCompound(page) && !is_zone_device_page(page), page);

out:
	return page;
}

/* NUMA hinting page fault entry point for trans huge pmds */
vm_fault_t do_huge_pmd_numa_page(struct vm_fault *vmf, pmd_t pmd)
{
	struct vm_area_struct *vma = vmf->vma;
	struct anon_vma *anon_vma = NULL;
	struct page *page;
	unsigned long haddr = vmf->address & HPAGE_PMD_MASK;
	int page_nid = NUMA_NO_NODE, this_nid = numa_node_id();
	int target_nid, last_cpupid = -1;
	bool page_locked;
	bool migrated = false;
	bool was_writable;
	int flags = 0;

	vmf->ptl = pmd_lock(vma->vm_mm, vmf->pmd);
	if (unlikely(!pmd_same(pmd, *vmf->pmd)))
		goto out_unlock;

	/*
	 * If there are potential migrations, wait for completion and retry
	 * without disrupting NUMA hinting information. Do not relock and
	 * check_same as the page may no longer be mapped.
	 */
	if (unlikely(pmd_trans_migrating(*vmf->pmd))) {
		page = pmd_page(*vmf->pmd);
		if (!get_page_unless_zero(page))
			goto out_unlock;
		spin_unlock(vmf->ptl);
		put_and_wait_on_page_locked(page);
		goto out;
	}

	page = pmd_page(pmd);
	BUG_ON(is_huge_zero_page(page));
	page_nid = page_to_nid(page);
	last_cpupid = page_cpupid_last(page);
	count_vm_numa_event(NUMA_HINT_FAULTS);
	if (page_nid == this_nid) {
		count_vm_numa_event(NUMA_HINT_FAULTS_LOCAL);
		flags |= TNF_FAULT_LOCAL;
	}

	/* See similar comment in do_numa_page for explanation */
	if (!pmd_savedwrite(pmd))
		flags |= TNF_NO_GROUP;

	/*
	 * Acquire the page lock to serialise THP migrations but avoid dropping
	 * page_table_lock if at all possible
	 */
	page_locked = trylock_page(page);
	target_nid = mpol_misplaced(page, vma, haddr);
	if (target_nid == NUMA_NO_NODE) {
		/* If the page was locked, there are no parallel migrations */
		if (page_locked)
			goto clear_pmdnuma;
	}

	/* Migration could have started since the pmd_trans_migrating check */
	if (!page_locked) {
		page_nid = NUMA_NO_NODE;
		if (!get_page_unless_zero(page))
			goto out_unlock;
		spin_unlock(vmf->ptl);
		put_and_wait_on_page_locked(page);
		goto out;
	}

	/*
	 * Page is misplaced. Page lock serialises migrations. Acquire anon_vma
	 * to serialises splits
	 */
	get_page(page);
	spin_unlock(vmf->ptl);
	anon_vma = page_lock_anon_vma_read(page);

	/* Confirm the PMD did not change while page_table_lock was released */
	spin_lock(vmf->ptl);
	if (unlikely(!pmd_same(pmd, *vmf->pmd))) {
		unlock_page(page);
		put_page(page);
		page_nid = NUMA_NO_NODE;
		goto out_unlock;
	}

	/* Bail if we fail to protect against THP splits for any reason */
	if (unlikely(!anon_vma)) {
		put_page(page);
		page_nid = NUMA_NO_NODE;
		goto clear_pmdnuma;
	}

	/*
	 * Since we took the NUMA fault, we must have observed the !accessible
	 * bit. Make sure all other CPUs agree with that, to avoid them
	 * modifying the page we're about to migrate.
	 *
	 * Must be done under PTL such that we'll observe the relevant
	 * inc_tlb_flush_pending().
	 *
	 * We are not sure a pending tlb flush here is for a huge page
	 * mapping or not. Hence use the tlb range variant
	 */
	if (mm_tlb_flush_pending(vma->vm_mm)) {
		flush_tlb_range(vma, haddr, haddr + HPAGE_PMD_SIZE);
		/*
		 * change_huge_pmd() released the pmd lock before
		 * invalidating the secondary MMUs sharing the primary
		 * MMU pagetables (with ->invalidate_range()). The
		 * mmu_notifier_invalidate_range_end() (which
		 * internally calls ->invalidate_range()) in
		 * change_pmd_range() will run after us, so we can't
		 * rely on it here and we need an explicit invalidate.
		 */
		mmu_notifier_invalidate_range(vma->vm_mm, haddr,
					      haddr + HPAGE_PMD_SIZE);
	}

	/*
	 * Migrate the THP to the requested node, returns with page unlocked
	 * and access rights restored.
	 */
	spin_unlock(vmf->ptl);

	migrated = migrate_misplaced_transhuge_page(vma->vm_mm, vma,
				vmf->pmd, pmd, vmf->address, page, target_nid);
	if (migrated) {
		flags |= TNF_MIGRATED;
		page_nid = target_nid;
	} else
		flags |= TNF_MIGRATE_FAIL;

	goto out;
clear_pmdnuma:
	BUG_ON(!PageLocked(page));
	was_writable = pmd_savedwrite(pmd);
	pmd = pmd_modify(pmd, vma->vm_page_prot);
	pmd = pmd_mkyoung(pmd);
	if (was_writable)
		pmd = pmd_mkwrite(pmd);
	set_pmd_at(vma->vm_mm, haddr, vmf->pmd, pmd);
	update_mmu_cache_pmd(vma, vmf->address, vmf->pmd);
	unlock_page(page);
out_unlock:
	spin_unlock(vmf->ptl);

out:
	if (anon_vma)
		page_unlock_anon_vma_read(anon_vma);

	if (page_nid != NUMA_NO_NODE)
		task_numa_fault(last_cpupid, page_nid, HPAGE_PMD_NR,
				flags);

	return 0;
}

/*
 * Return true if we do MADV_FREE successfully on entire pmd page.
 * Otherwise, return false.
 */
bool madvise_free_huge_pmd(struct mmu_gather *tlb, struct vm_area_struct *vma,
		pmd_t *pmd, unsigned long addr, unsigned long next)
{
	spinlock_t *ptl;
	pmd_t orig_pmd;
	struct page *page;
	struct mm_struct *mm = tlb->mm;
	bool ret = false;

	tlb_change_page_size(tlb, HPAGE_PMD_SIZE);

	ptl = pmd_trans_huge_lock(pmd, vma);
	if (!ptl)
		goto out_unlocked;

	orig_pmd = *pmd;
	if (is_huge_zero_pmd(orig_pmd))
		goto out;

	if (unlikely(!pmd_present(orig_pmd))) {
		VM_BUG_ON(thp_migration_supported() &&
				  !is_pmd_migration_entry(orig_pmd));
		goto out;
	}

	page = pmd_page(orig_pmd);
	/*
	 * If other processes are mapping this page, we couldn't discard
	 * the page unless they all do MADV_FREE so let's skip the page.
	 */
	if (page_mapcount(page) != 1)
		goto out;

	if (!trylock_page(page))
		goto out;

	/*
	 * If user want to discard part-pages of THP, split it so MADV_FREE
	 * will deactivate only them.
	 */
	if (next - addr != HPAGE_PMD_SIZE) {
		get_page(page);
		spin_unlock(ptl);
		split_huge_page(page);
		unlock_page(page);
		put_page(page);
		goto out_unlocked;
	}

	if (PageDirty(page))
		ClearPageDirty(page);
	unlock_page(page);

	if (pmd_young(orig_pmd) || pmd_dirty(orig_pmd)) {
		pmdp_invalidate(vma, addr, pmd);
		orig_pmd = pmd_mkold(orig_pmd);
		orig_pmd = pmd_mkclean(orig_pmd);

		set_pmd_at(mm, addr, pmd, orig_pmd);
		tlb_remove_pmd_tlb_entry(tlb, pmd, addr);
	}

	mark_page_lazyfree(page);
	ret = true;
out:
	spin_unlock(ptl);
out_unlocked:
	return ret;
}

static inline void zap_deposited_table(struct mm_struct *mm, pmd_t *pmd)
{
	pgtable_t pgtable;

	pgtable = pgtable_trans_huge_withdraw(mm, pmd);
	pte_free(mm, pgtable);
	mm_dec_nr_ptes(mm);
}

int zap_huge_pmd(struct mmu_gather *tlb, struct vm_area_struct *vma,
		 pmd_t *pmd, unsigned long addr)
{
	pmd_t orig_pmd;
	spinlock_t *ptl;

	tlb_change_page_size(tlb, HPAGE_PMD_SIZE);

	ptl = __pmd_trans_huge_lock(pmd, vma);
	if (!ptl)
		return 0;
	/*
	 * For architectures like ppc64 we look at deposited pgtable
	 * when calling pmdp_huge_get_and_clear. So do the
	 * pgtable_trans_huge_withdraw after finishing pmdp related
	 * operations.
	 */
	orig_pmd = pmdp_huge_get_and_clear_full(vma, addr, pmd,
						tlb->fullmm);
	tlb_remove_pmd_tlb_entry(tlb, pmd, addr);
	if (vma_is_special_huge(vma)) {
		if (arch_needs_pgtable_deposit())
			zap_deposited_table(tlb->mm, pmd);
		spin_unlock(ptl);
		if (is_huge_zero_pmd(orig_pmd))
			tlb_remove_page_size(tlb, pmd_page(orig_pmd), HPAGE_PMD_SIZE);
	} else if (is_huge_zero_pmd(orig_pmd)) {
		zap_deposited_table(tlb->mm, pmd);
		spin_unlock(ptl);
		tlb_remove_page_size(tlb, pmd_page(orig_pmd), HPAGE_PMD_SIZE);
	} else {
		struct page *page = NULL;
		int flush_needed = 1;

		if (pmd_present(orig_pmd)) {
			page = pmd_page(orig_pmd);
			page_remove_rmap(page, true);
			VM_BUG_ON_PAGE(page_mapcount(page) < 0, page);
			VM_BUG_ON_PAGE(!PageHead(page), page);
		} else if (thp_migration_supported()) {
			swp_entry_t entry;

			VM_BUG_ON(!is_pmd_migration_entry(orig_pmd));
			entry = pmd_to_swp_entry(orig_pmd);
			page = pfn_to_page(swp_offset(entry));
			flush_needed = 0;
		} else
			WARN_ONCE(1, "Non present huge pmd without pmd migration enabled!");

		if (PageAnon(page)) {
			zap_deposited_table(tlb->mm, pmd);
			add_mm_counter(tlb->mm, MM_ANONPAGES, -HPAGE_PMD_NR);
		} else {
			if (arch_needs_pgtable_deposit())
				zap_deposited_table(tlb->mm, pmd);
			add_mm_counter(tlb->mm, mm_counter_file(page), -HPAGE_PMD_NR);
		}

		spin_unlock(ptl);
		if (flush_needed)
			tlb_remove_page_size(tlb, page, HPAGE_PMD_SIZE);
	}
	return 1;
}

#ifndef pmd_move_must_withdraw
static inline int pmd_move_must_withdraw(spinlock_t *new_pmd_ptl,
					 spinlock_t *old_pmd_ptl,
					 struct vm_area_struct *vma)
{
	/*
	 * With split pmd lock we also need to move preallocated
	 * PTE page table if new_pmd is on different PMD page table.
	 *
	 * We also don't deposit and withdraw tables for file pages.
	 */
	return (new_pmd_ptl != old_pmd_ptl) && vma_is_anonymous(vma);
}
#endif

static pmd_t move_soft_dirty_pmd(pmd_t pmd)
{
#ifdef CONFIG_MEM_SOFT_DIRTY
	if (unlikely(is_pmd_migration_entry(pmd)))
		pmd = pmd_swp_mksoft_dirty(pmd);
	else if (pmd_present(pmd))
		pmd = pmd_mksoft_dirty(pmd);
#endif
	return pmd;
}

bool move_huge_pmd(struct vm_area_struct *vma, unsigned long old_addr,
		  unsigned long new_addr, pmd_t *old_pmd, pmd_t *new_pmd)
{
	spinlock_t *old_ptl, *new_ptl;
	pmd_t pmd;
	struct mm_struct *mm = vma->vm_mm;
	bool force_flush = false;

	/*
	 * The destination pmd shouldn't be established, free_pgtables()
	 * should have release it.
	 */
	if (WARN_ON(!pmd_none(*new_pmd))) {
		VM_BUG_ON(pmd_trans_huge(*new_pmd));
		return false;
	}

	/*
	 * We don't have to worry about the ordering of src and dst
	 * ptlocks because exclusive mmap_lock prevents deadlock.
	 */
	old_ptl = __pmd_trans_huge_lock(old_pmd, vma);
	if (old_ptl) {
		new_ptl = pmd_lockptr(mm, new_pmd);
		if (new_ptl != old_ptl)
			spin_lock_nested(new_ptl, SINGLE_DEPTH_NESTING);
		pmd = pmdp_huge_get_and_clear(mm, old_addr, old_pmd);
		if (pmd_present(pmd))
			force_flush = true;
		VM_BUG_ON(!pmd_none(*new_pmd));

		if (pmd_move_must_withdraw(new_ptl, old_ptl, vma)) {
			pgtable_t pgtable;
			pgtable = pgtable_trans_huge_withdraw(mm, old_pmd);
			pgtable_trans_huge_deposit(mm, new_pmd, pgtable);
		}
		pmd = move_soft_dirty_pmd(pmd);
		set_pmd_at(mm, new_addr, new_pmd, pmd);
		if (force_flush)
			flush_tlb_range(vma, old_addr, old_addr + PMD_SIZE);
		if (new_ptl != old_ptl)
			spin_unlock(new_ptl);
		spin_unlock(old_ptl);
		return true;
	}
	return false;
}

/*
 * Returns
 *  - 0 if PMD could not be locked
 *  - 1 if PMD was locked but protections unchange and TLB flush unnecessary
 *  - HPAGE_PMD_NR is protections changed and TLB flush necessary
 */
int change_huge_pmd(struct vm_area_struct *vma, pmd_t *pmd,
		unsigned long addr, pgprot_t newprot, unsigned long cp_flags)
{
	struct mm_struct *mm = vma->vm_mm;
	spinlock_t *ptl;
	pmd_t entry;
	bool preserve_write;
	int ret;
	bool prot_numa = cp_flags & MM_CP_PROT_NUMA;
	bool uffd_wp = cp_flags & MM_CP_UFFD_WP;
	bool uffd_wp_resolve = cp_flags & MM_CP_UFFD_WP_RESOLVE;

	ptl = __pmd_trans_huge_lock(pmd, vma);
	if (!ptl)
		return 0;

	preserve_write = prot_numa && pmd_write(*pmd);
	ret = 1;

#ifdef CONFIG_ARCH_ENABLE_THP_MIGRATION
	if (is_swap_pmd(*pmd)) {
		swp_entry_t entry = pmd_to_swp_entry(*pmd);

		VM_BUG_ON(!is_pmd_migration_entry(*pmd));
		if (is_write_migration_entry(entry)) {
			pmd_t newpmd;
			/*
			 * A protection check is difficult so
			 * just be safe and disable write
			 */
			make_migration_entry_read(&entry);
			newpmd = swp_entry_to_pmd(entry);
			if (pmd_swp_soft_dirty(*pmd))
				newpmd = pmd_swp_mksoft_dirty(newpmd);
			set_pmd_at(mm, addr, pmd, newpmd);
		}
		goto unlock;
	}
#endif

	/*
	 * Avoid trapping faults against the zero page. The read-only
	 * data is likely to be read-cached on the local CPU and
	 * local/remote hits to the zero page are not interesting.
	 */
	if (prot_numa && is_huge_zero_pmd(*pmd))
		goto unlock;

	if (prot_numa && pmd_protnone(*pmd))
		goto unlock;

	/*
	 * In case prot_numa, we are under mmap_read_lock(mm). It's critical
	 * to not clear pmd intermittently to avoid race with MADV_DONTNEED
	 * which is also under mmap_read_lock(mm):
	 *
	 *	CPU0:				CPU1:
	 *				change_huge_pmd(prot_numa=1)
	 *				 pmdp_huge_get_and_clear_notify()
	 * madvise_dontneed()
	 *  zap_pmd_range()
	 *   pmd_trans_huge(*pmd) == 0 (without ptl)
	 *   // skip the pmd
	 *				 set_pmd_at();
	 *				 // pmd is re-established
	 *
	 * The race makes MADV_DONTNEED miss the huge pmd and don't clear it
	 * which may break userspace.
	 *
	 * pmdp_invalidate() is required to make sure we don't miss
	 * dirty/young flags set by hardware.
	 */
	entry = pmdp_invalidate(vma, addr, pmd);

	entry = pmd_modify(entry, newprot);
	if (preserve_write)
		entry = pmd_mk_savedwrite(entry);
	if (uffd_wp) {
		entry = pmd_wrprotect(entry);
		entry = pmd_mkuffd_wp(entry);
	} else if (uffd_wp_resolve) {
		/*
		 * Leave the write bit to be handled by PF interrupt
		 * handler, then things like COW could be properly
		 * handled.
		 */
		entry = pmd_clear_uffd_wp(entry);
	}
	ret = HPAGE_PMD_NR;
	set_pmd_at(mm, addr, pmd, entry);
	BUG_ON(vma_is_anonymous(vma) && !preserve_write && pmd_write(entry));
unlock:
	spin_unlock(ptl);
	return ret;
}

/*
 * Returns page table lock pointer if a given pmd maps a thp, NULL otherwise.
 *
 * Note that if it returns page table lock pointer, this routine returns without
 * unlocking page table lock. So callers must unlock it.
 */
spinlock_t *__pmd_trans_huge_lock(pmd_t *pmd, struct vm_area_struct *vma)
{
	spinlock_t *ptl;
	ptl = pmd_lock(vma->vm_mm, pmd);
	if (likely(is_swap_pmd(*pmd) || pmd_trans_huge(*pmd) ||
			pmd_devmap(*pmd)))
		return ptl;
	spin_unlock(ptl);
	return NULL;
}

/*
 * Returns true if a given pud maps a thp, false otherwise.
 *
 * Note that if it returns true, this routine returns without unlocking page
 * table lock. So callers must unlock it.
 */
spinlock_t *__pud_trans_huge_lock(pud_t *pud, struct vm_area_struct *vma)
{
	spinlock_t *ptl;

	ptl = pud_lock(vma->vm_mm, pud);
	if (likely(pud_trans_huge(*pud) || pud_devmap(*pud)))
		return ptl;
	spin_unlock(ptl);
	return NULL;
}

#ifdef CONFIG_HAVE_ARCH_TRANSPARENT_HUGEPAGE_PUD
int zap_huge_pud(struct mmu_gather *tlb, struct vm_area_struct *vma,
		 pud_t *pud, unsigned long addr)
{
	spinlock_t *ptl;

	ptl = __pud_trans_huge_lock(pud, vma);
	if (!ptl)
		return 0;
	/*
	 * For architectures like ppc64 we look at deposited pgtable
	 * when calling pudp_huge_get_and_clear. So do the
	 * pgtable_trans_huge_withdraw after finishing pudp related
	 * operations.
	 */
	pudp_huge_get_and_clear_full(tlb->mm, addr, pud, tlb->fullmm);
	tlb_remove_pud_tlb_entry(tlb, pud, addr);
	if (vma_is_special_huge(vma)) {
		spin_unlock(ptl);
		/* No zero page support yet */
	} else {
		/* No support for anonymous PUD pages yet */
		BUG();
	}
	return 1;
}

static void __split_huge_pud_locked(struct vm_area_struct *vma, pud_t *pud,
		unsigned long haddr)
{
	VM_BUG_ON(haddr & ~HPAGE_PUD_MASK);
	VM_BUG_ON_VMA(vma->vm_start > haddr, vma);
	VM_BUG_ON_VMA(vma->vm_end < haddr + HPAGE_PUD_SIZE, vma);
	VM_BUG_ON(!pud_trans_huge(*pud) && !pud_devmap(*pud));

	count_vm_event(THP_SPLIT_PUD);

	pudp_huge_clear_flush_notify(vma, haddr, pud);
}

void __split_huge_pud(struct vm_area_struct *vma, pud_t *pud,
		unsigned long address)
{
	spinlock_t *ptl;
	struct mmu_notifier_range range;

	mmu_notifier_range_init(&range, MMU_NOTIFY_CLEAR, 0, vma, vma->vm_mm,
				address & HPAGE_PUD_MASK,
				(address & HPAGE_PUD_MASK) + HPAGE_PUD_SIZE);
	mmu_notifier_invalidate_range_start(&range);
	ptl = pud_lock(vma->vm_mm, pud);
	if (unlikely(!pud_trans_huge(*pud) && !pud_devmap(*pud)))
		goto out;
	__split_huge_pud_locked(vma, pud, range.start);

out:
	spin_unlock(ptl);
	/*
	 * No need to double call mmu_notifier->invalidate_range() callback as
	 * the above pudp_huge_clear_flush_notify() did already call it.
	 */
	mmu_notifier_invalidate_range_only_end(&range);
}
#endif /* CONFIG_HAVE_ARCH_TRANSPARENT_HUGEPAGE_PUD */

static void __split_huge_zero_page_pmd(struct vm_area_struct *vma,
		unsigned long haddr, pmd_t *pmd)
{
	struct mm_struct *mm = vma->vm_mm;
	pgtable_t pgtable;
	pmd_t _pmd;
	int i;

	/*
	 * Leave pmd empty until pte is filled note that it is fine to delay
	 * notification until mmu_notifier_invalidate_range_end() as we are
	 * replacing a zero pmd write protected page with a zero pte write
	 * protected page.
	 *
	 * See Documentation/vm/mmu_notifier.rst
	 */
	pmdp_huge_clear_flush(vma, haddr, pmd);

	pgtable = pgtable_trans_huge_withdraw(mm, pmd);
	pmd_populate(mm, &_pmd, pgtable);

	for (i = 0; i < HPAGE_PMD_NR; i++, haddr += PAGE_SIZE) {
		pte_t *pte, entry;
		entry = pfn_pte(my_zero_pfn(haddr), vma->vm_page_prot);
		entry = pte_mkspecial(entry);
		pte = pte_offset_map(&_pmd, haddr);
		VM_BUG_ON(!pte_none(*pte));
		set_pte_at(mm, haddr, pte, entry);
		pte_unmap(pte);
	}
	smp_wmb(); /* make pte visible before pmd */
	pmd_populate(mm, pmd, pgtable);
}

static void __split_huge_pmd_locked(struct vm_area_struct *vma, pmd_t *pmd,
		unsigned long haddr, bool freeze)
{
	struct mm_struct *mm = vma->vm_mm;
	struct page *page;
	pgtable_t pgtable;
	pmd_t old_pmd, _pmd;
	bool young, write, soft_dirty, pmd_migration = false, uffd_wp = false;
	unsigned long addr;
	int i;

	VM_BUG_ON(haddr & ~HPAGE_PMD_MASK);
	VM_BUG_ON_VMA(vma->vm_start > haddr, vma);
	VM_BUG_ON_VMA(vma->vm_end < haddr + HPAGE_PMD_SIZE, vma);
	VM_BUG_ON(!is_pmd_migration_entry(*pmd) && !pmd_trans_huge(*pmd)
				&& !pmd_devmap(*pmd));

	count_vm_event(THP_SPLIT_PMD);

	if (!vma_is_anonymous(vma)) {
		_pmd = pmdp_huge_clear_flush_notify(vma, haddr, pmd);
		/*
		 * We are going to unmap this huge page. So
		 * just go ahead and zap it
		 */
		if (arch_needs_pgtable_deposit())
			zap_deposited_table(mm, pmd);
		if (vma_is_special_huge(vma))
			return;
		page = pmd_page(_pmd);
		if (!PageDirty(page) && pmd_dirty(_pmd))
			set_page_dirty(page);
		if (!PageReferenced(page) && pmd_young(_pmd))
			SetPageReferenced(page);
		page_remove_rmap(page, true);
		put_page(page);
		add_mm_counter(mm, mm_counter_file(page), -HPAGE_PMD_NR);
		return;
	} else if (pmd_trans_huge(*pmd) && is_huge_zero_pmd(*pmd)) {
		/*
		 * FIXME: Do we want to invalidate secondary mmu by calling
		 * mmu_notifier_invalidate_range() see comments below inside
		 * __split_huge_pmd() ?
		 *
		 * We are going from a zero huge page write protected to zero
		 * small page also write protected so it does not seems useful
		 * to invalidate secondary mmu at this time.
		 */
		return __split_huge_zero_page_pmd(vma, haddr, pmd);
	}

	/*
	 * Up to this point the pmd is present and huge and userland has the
	 * whole access to the hugepage during the split (which happens in
	 * place). If we overwrite the pmd with the not-huge version pointing
	 * to the pte here (which of course we could if all CPUs were bug
	 * free), userland could trigger a small page size TLB miss on the
	 * small sized TLB while the hugepage TLB entry is still established in
	 * the huge TLB. Some CPU doesn't like that.
	 * See http://support.amd.com/TechDocs/41322_10h_Rev_Gd.pdf, Erratum
	 * 383 on page 105. Intel should be safe but is also warns that it's
	 * only safe if the permission and cache attributes of the two entries
	 * loaded in the two TLB is identical (which should be the case here).
	 * But it is generally safer to never allow small and huge TLB entries
	 * for the same virtual address to be loaded simultaneously. So instead
	 * of doing "pmd_populate(); flush_pmd_tlb_range();" we first mark the
	 * current pmd notpresent (atomically because here the pmd_trans_huge
	 * must remain set at all times on the pmd until the split is complete
	 * for this pmd), then we flush the SMP TLB and finally we write the
	 * non-huge version of the pmd entry with pmd_populate.
	 */
	old_pmd = pmdp_invalidate(vma, haddr, pmd);

	pmd_migration = is_pmd_migration_entry(old_pmd);
	if (unlikely(pmd_migration)) {
		swp_entry_t entry;

		entry = pmd_to_swp_entry(old_pmd);
		page = pfn_to_page(swp_offset(entry));
		write = is_write_migration_entry(entry);
		young = false;
		soft_dirty = pmd_swp_soft_dirty(old_pmd);
		uffd_wp = pmd_swp_uffd_wp(old_pmd);
	} else {
		page = pmd_page(old_pmd);
		if (pmd_dirty(old_pmd))
			SetPageDirty(page);
		write = pmd_write(old_pmd);
		young = pmd_young(old_pmd);
		soft_dirty = pmd_soft_dirty(old_pmd);
		uffd_wp = pmd_uffd_wp(old_pmd);
	}
	VM_BUG_ON_PAGE(!page_count(page), page);
	page_ref_add(page, HPAGE_PMD_NR - 1);

	/*
	 * Withdraw the table only after we mark the pmd entry invalid.
	 * This's critical for some architectures (Power).
	 */
	pgtable = pgtable_trans_huge_withdraw(mm, pmd);
	pmd_populate(mm, &_pmd, pgtable);

	for (i = 0, addr = haddr; i < HPAGE_PMD_NR; i++, addr += PAGE_SIZE) {
		pte_t entry, *pte;
		/*
		 * Note that NUMA hinting access restrictions are not
		 * transferred to avoid any possibility of altering
		 * permissions across VMAs.
		 */
		if (freeze || pmd_migration) {
			swp_entry_t swp_entry;
			swp_entry = make_migration_entry(page + i, write);
			entry = swp_entry_to_pte(swp_entry);
			if (soft_dirty)
				entry = pte_swp_mksoft_dirty(entry);
			if (uffd_wp)
				entry = pte_swp_mkuffd_wp(entry);
		} else {
			entry = mk_pte(page + i, READ_ONCE(vma->vm_page_prot));
			entry = maybe_mkwrite(entry, vma);
			if (!write)
				entry = pte_wrprotect(entry);
			if (!young)
				entry = pte_mkold(entry);
			if (soft_dirty)
				entry = pte_mksoft_dirty(entry);
			if (uffd_wp)
				entry = pte_mkuffd_wp(entry);
		}
		pte = pte_offset_map(&_pmd, addr);
		BUG_ON(!pte_none(*pte));
		set_pte_at(mm, addr, pte, entry);
		if (!pmd_migration)
			atomic_inc(&page[i]._mapcount);
		pte_unmap(pte);
	}

	if (!pmd_migration) {
		/*
		 * Set PG_double_map before dropping compound_mapcount to avoid
		 * false-negative page_mapped().
		 */
		if (compound_mapcount(page) > 1 &&
		    !TestSetPageDoubleMap(page)) {
			for (i = 0; i < HPAGE_PMD_NR; i++)
				atomic_inc(&page[i]._mapcount);
		}

		lock_page_memcg(page);
		if (atomic_add_negative(-1, compound_mapcount_ptr(page))) {
			/* Last compound_mapcount is gone. */
			__dec_lruvec_page_state(page, NR_ANON_THPS);
			if (TestClearPageDoubleMap(page)) {
				/* No need in mapcount reference anymore */
				for (i = 0; i < HPAGE_PMD_NR; i++)
					atomic_dec(&page[i]._mapcount);
			}
		}
		unlock_page_memcg(page);
	}

	smp_wmb(); /* make pte visible before pmd */
	pmd_populate(mm, pmd, pgtable);

	if (freeze) {
		for (i = 0; i < HPAGE_PMD_NR; i++) {
			page_remove_rmap(page + i, false);
			put_page(page + i);
		}
	}
}

void __split_huge_pmd(struct vm_area_struct *vma, pmd_t *pmd,
		unsigned long address, bool freeze, struct page *page)
{
	spinlock_t *ptl;
	struct mmu_notifier_range range;
	bool was_locked = false;
	pmd_t _pmd;

	mmu_notifier_range_init(&range, MMU_NOTIFY_CLEAR, 0, vma, vma->vm_mm,
				address & HPAGE_PMD_MASK,
				(address & HPAGE_PMD_MASK) + HPAGE_PMD_SIZE);
	mmu_notifier_invalidate_range_start(&range);
	ptl = pmd_lock(vma->vm_mm, pmd);

	/*
	 * If caller asks to setup a migration entries, we need a page to check
	 * pmd against. Otherwise we can end up replacing wrong page.
	 */
	VM_BUG_ON(freeze && !page);
	if (page) {
		VM_WARN_ON_ONCE(!PageLocked(page));
		was_locked = true;
		if (page != pmd_page(*pmd))
			goto out;
	}

repeat:
	if (pmd_trans_huge(*pmd)) {
		if (!page) {
			page = pmd_page(*pmd);
			if (unlikely(!trylock_page(page))) {
				get_page(page);
				_pmd = *pmd;
				spin_unlock(ptl);
				lock_page(page);
				spin_lock(ptl);
				if (unlikely(!pmd_same(*pmd, _pmd))) {
					unlock_page(page);
					put_page(page);
					page = NULL;
					goto repeat;
				}
				put_page(page);
			}
		}
		if (PageMlocked(page))
			clear_page_mlock(page);
	} else if (!(pmd_devmap(*pmd) || is_pmd_migration_entry(*pmd)))
		goto out;
	__split_huge_pmd_locked(vma, pmd, range.start, freeze);
out:
	spin_unlock(ptl);
	if (!was_locked && page)
		unlock_page(page);
	/*
	 * No need to double call mmu_notifier->invalidate_range() callback.
	 * They are 3 cases to consider inside __split_huge_pmd_locked():
	 *  1) pmdp_huge_clear_flush_notify() call invalidate_range() obvious
	 *  2) __split_huge_zero_page_pmd() read only zero page and any write
	 *    fault will trigger a flush_notify before pointing to a new page
	 *    (it is fine if the secondary mmu keeps pointing to the old zero
	 *    page in the meantime)
	 *  3) Split a huge pmd into pte pointing to the same page. No need
	 *     to invalidate secondary tlb entry they are all still valid.
	 *     any further changes to individual pte will notify. So no need
	 *     to call mmu_notifier->invalidate_range()
	 */
	mmu_notifier_invalidate_range_only_end(&range);
}

void split_huge_pmd_address(struct vm_area_struct *vma, unsigned long address,
		bool freeze, struct page *page)
{
	pgd_t *pgd;
	p4d_t *p4d;
	pud_t *pud;
	pmd_t *pmd;

	pgd = pgd_offset(vma->vm_mm, address);
	if (!pgd_present(*pgd))
		return;

	p4d = p4d_offset(pgd, address);
	if (!p4d_present(*p4d))
		return;

	pud = pud_offset(p4d, address);
	if (!pud_present(*pud))
		return;

	pmd = pmd_offset(pud, address);

	__split_huge_pmd(vma, pmd, address, freeze, page);
}

void vma_adjust_trans_huge(struct vm_area_struct *vma,
			     unsigned long start,
			     unsigned long end,
			     long adjust_next)
{
	/*
	 * If the new start address isn't hpage aligned and it could
	 * previously contain an hugepage: check if we need to split
	 * an huge pmd.
	 */
	if (start & ~HPAGE_PMD_MASK &&
	    (start & HPAGE_PMD_MASK) >= vma->vm_start &&
	    (start & HPAGE_PMD_MASK) + HPAGE_PMD_SIZE <= vma->vm_end)
		split_huge_pmd_address(vma, start, false, NULL);

	/*
	 * If the new end address isn't hpage aligned and it could
	 * previously contain an hugepage: check if we need to split
	 * an huge pmd.
	 */
	if (end & ~HPAGE_PMD_MASK &&
	    (end & HPAGE_PMD_MASK) >= vma->vm_start &&
	    (end & HPAGE_PMD_MASK) + HPAGE_PMD_SIZE <= vma->vm_end)
		split_huge_pmd_address(vma, end, false, NULL);

	/*
	 * If we're also updating the vma->vm_next->vm_start, if the new
	 * vm_next->vm_start isn't hpage aligned and it could previously
	 * contain an hugepage: check if we need to split an huge pmd.
	 */
	if (adjust_next > 0) {
		struct vm_area_struct *next = vma->vm_next;
		unsigned long nstart = next->vm_start;
		nstart += adjust_next;
		if (nstart & ~HPAGE_PMD_MASK &&
		    (nstart & HPAGE_PMD_MASK) >= next->vm_start &&
		    (nstart & HPAGE_PMD_MASK) + HPAGE_PMD_SIZE <= next->vm_end)
			split_huge_pmd_address(next, nstart, false, NULL);
	}
}

static void unmap_page(struct page *page)
{
	enum ttu_flags ttu_flags = TTU_IGNORE_MLOCK | TTU_IGNORE_ACCESS |
		TTU_RMAP_LOCKED | TTU_SPLIT_HUGE_PMD;
	bool unmap_success;

	VM_BUG_ON_PAGE(!PageHead(page), page);

	if (PageAnon(page))
		ttu_flags |= TTU_SPLIT_FREEZE;

	unmap_success = try_to_unmap(page, ttu_flags);
	VM_BUG_ON_PAGE(!unmap_success, page);
}

static void remap_page(struct page *page, unsigned int nr)
{
	int i;
	if (PageTransHuge(page)) {
		remove_migration_ptes(page, page, true);
	} else {
		for (i = 0; i < nr; i++)
			remove_migration_ptes(page + i, page + i, true);
	}
}

static void __split_huge_page_tail(struct page *head, int tail,
		struct lruvec *lruvec, struct list_head *list)
{
	struct page *page_tail = head + tail;

	VM_BUG_ON_PAGE(atomic_read(&page_tail->_mapcount) != -1, page_tail);

	/*
	 * Clone page flags before unfreezing refcount.
	 *
	 * After successful get_page_unless_zero() might follow flags change,
	 * for exmaple lock_page() which set PG_waiters.
	 */
	page_tail->flags &= ~PAGE_FLAGS_CHECK_AT_PREP;
	page_tail->flags |= (head->flags &
			((1L << PG_referenced) |
			 (1L << PG_swapbacked) |
			 (1L << PG_swapcache) |
			 (1L << PG_mlocked) |
			 (1L << PG_uptodate) |
			 (1L << PG_active) |
			 (1L << PG_workingset) |
			 (1L << PG_locked) |
			 (1L << PG_unevictable) |
#ifdef CONFIG_64BIT
			 (1L << PG_arch_2) |
#endif
			 (1L << PG_dirty)));

	/* ->mapping in first tail page is compound_mapcount */
	VM_BUG_ON_PAGE(tail > 2 && page_tail->mapping != TAIL_MAPPING,
			page_tail);
	page_tail->mapping = head->mapping;
	page_tail->index = head->index + tail;

	/* Page flags must be visible before we make the page non-compound. */
	smp_wmb();

	/*
	 * Clear PageTail before unfreezing page refcount.
	 *
	 * After successful get_page_unless_zero() might follow put_page()
	 * which needs correct compound_head().
	 */
	clear_compound_head(page_tail);

	/* Finally unfreeze refcount. Additional reference from page cache. */
	page_ref_unfreeze(page_tail, 1 + (!PageAnon(head) ||
					  PageSwapCache(head)));

	if (page_is_young(head))
		set_page_young(page_tail);
	if (page_is_idle(head))
		set_page_idle(page_tail);

	page_cpupid_xchg_last(page_tail, page_cpupid_last(head));

	/*
	 * always add to the tail because some iterators expect new
	 * pages to show after the currently processed elements - e.g.
	 * migrate_pages
	 */
	lru_add_page_tail(head, page_tail, lruvec, list);
}

static void __split_huge_page(struct page *page, struct list_head *list,
		pgoff_t end, unsigned long flags)
{
	struct page *head = compound_head(page);
	pg_data_t *pgdat = page_pgdat(head);
	struct lruvec *lruvec;
	struct address_space *swap_cache = NULL;
	unsigned long offset = 0;
	unsigned int nr = thp_nr_pages(head);
	int i;

	lruvec = mem_cgroup_page_lruvec(head, pgdat);

	/* complete memcg works before add pages to LRU */
	mem_cgroup_split_huge_fixup(head);

	if (PageAnon(head) && PageSwapCache(head)) {
		swp_entry_t entry = { .val = page_private(head) };

		offset = swp_offset(entry);
		swap_cache = swap_address_space(entry);
		xa_lock(&swap_cache->i_pages);
	}

	for (i = nr - 1; i >= 1; i--) {
		__split_huge_page_tail(head, i, lruvec, list);
		/* Some pages can be beyond i_size: drop them from page cache */
		if (head[i].index >= end) {
			ClearPageDirty(head + i);
			__delete_from_page_cache(head + i, NULL);
			if (IS_ENABLED(CONFIG_SHMEM) && PageSwapBacked(head))
				shmem_uncharge(head->mapping->host, 1);
			put_page(head + i);
		} else if (!PageAnon(page)) {
			__xa_store(&head->mapping->i_pages, head[i].index,
					head + i, 0);
		} else if (swap_cache) {
			__xa_store(&swap_cache->i_pages, offset + i,
					head + i, 0);
		}
	}

	ClearPageCompound(head);

	split_page_owner(head, nr);

	/* See comment in __split_huge_page_tail() */
	if (PageAnon(head)) {
		/* Additional pin to swap cache */
		if (PageSwapCache(head)) {
			page_ref_add(head, 2);
			xa_unlock(&swap_cache->i_pages);
		} else {
			page_ref_inc(head);
		}
	} else {
		/* Additional pin to page cache */
		page_ref_add(head, 2);
		xa_unlock(&head->mapping->i_pages);
	}

	spin_unlock_irqrestore(&pgdat->lru_lock, flags);

	remap_page(head, nr);
<<<<<<< HEAD

	if (PageSwapCache(head)) {
		swp_entry_t entry = { .val = page_private(head) };

		split_swap_cluster(entry);
	}

=======

	if (PageSwapCache(head)) {
		swp_entry_t entry = { .val = page_private(head) };

		split_swap_cluster(entry);
	}

>>>>>>> d1988041
	for (i = 0; i < nr; i++) {
		struct page *subpage = head + i;
		if (subpage == page)
			continue;
		unlock_page(subpage);

		/*
		 * Subpages may be freed if there wasn't any mapping
		 * like if add_to_swap() is running on a lru page that
		 * had its mapping zapped. And freeing these pages
		 * requires taking the lru_lock so we do the put_page
		 * of the tail pages after the split is complete.
		 */
		put_page(subpage);
	}
}

int total_mapcount(struct page *page)
{
	int i, compound, nr, ret;

	VM_BUG_ON_PAGE(PageTail(page), page);

	if (likely(!PageCompound(page)))
		return atomic_read(&page->_mapcount) + 1;

	compound = compound_mapcount(page);
	nr = compound_nr(page);
	if (PageHuge(page))
		return compound;
	ret = compound;
	for (i = 0; i < nr; i++)
		ret += atomic_read(&page[i]._mapcount) + 1;
	/* File pages has compound_mapcount included in _mapcount */
	if (!PageAnon(page))
		return ret - compound * nr;
	if (PageDoubleMap(page))
		ret -= nr;
	return ret;
}

/*
 * This calculates accurately how many mappings a transparent hugepage
 * has (unlike page_mapcount() which isn't fully accurate). This full
 * accuracy is primarily needed to know if copy-on-write faults can
 * reuse the page and change the mapping to read-write instead of
 * copying them. At the same time this returns the total_mapcount too.
 *
 * The function returns the highest mapcount any one of the subpages
 * has. If the return value is one, even if different processes are
 * mapping different subpages of the transparent hugepage, they can
 * all reuse it, because each process is reusing a different subpage.
 *
 * The total_mapcount is instead counting all virtual mappings of the
 * subpages. If the total_mapcount is equal to "one", it tells the
 * caller all mappings belong to the same "mm" and in turn the
 * anon_vma of the transparent hugepage can become the vma->anon_vma
 * local one as no other process may be mapping any of the subpages.
 *
 * It would be more accurate to replace page_mapcount() with
 * page_trans_huge_mapcount(), however we only use
 * page_trans_huge_mapcount() in the copy-on-write faults where we
 * need full accuracy to avoid breaking page pinning, because
 * page_trans_huge_mapcount() is slower than page_mapcount().
 */
int page_trans_huge_mapcount(struct page *page, int *total_mapcount)
{
	int i, ret, _total_mapcount, mapcount;

	/* hugetlbfs shouldn't call it */
	VM_BUG_ON_PAGE(PageHuge(page), page);

	if (likely(!PageTransCompound(page))) {
		mapcount = atomic_read(&page->_mapcount) + 1;
		if (total_mapcount)
			*total_mapcount = mapcount;
		return mapcount;
	}

	page = compound_head(page);

	_total_mapcount = ret = 0;
	for (i = 0; i < thp_nr_pages(page); i++) {
		mapcount = atomic_read(&page[i]._mapcount) + 1;
		ret = max(ret, mapcount);
		_total_mapcount += mapcount;
	}
	if (PageDoubleMap(page)) {
		ret -= 1;
		_total_mapcount -= thp_nr_pages(page);
	}
	mapcount = compound_mapcount(page);
	ret += mapcount;
	_total_mapcount += mapcount;
	if (total_mapcount)
		*total_mapcount = _total_mapcount;
	return ret;
}

/* Racy check whether the huge page can be split */
bool can_split_huge_page(struct page *page, int *pextra_pins)
{
	int extra_pins;

	/* Additional pins from page cache */
	if (PageAnon(page))
		extra_pins = PageSwapCache(page) ? thp_nr_pages(page) : 0;
	else
		extra_pins = thp_nr_pages(page);
	if (pextra_pins)
		*pextra_pins = extra_pins;
	return total_mapcount(page) == page_count(page) - extra_pins - 1;
}

/*
 * This function splits huge page into normal pages. @page can point to any
 * subpage of huge page to split. Split doesn't change the position of @page.
 *
 * Only caller must hold pin on the @page, otherwise split fails with -EBUSY.
 * The huge page must be locked.
 *
 * If @list is null, tail pages will be added to LRU list, otherwise, to @list.
 *
 * Both head page and tail pages will inherit mapping, flags, and so on from
 * the hugepage.
 *
 * GUP pin and PG_locked transferred to @page. Rest subpages can be freed if
 * they are not mapped.
 *
 * Returns 0 if the hugepage is split successfully.
 * Returns -EBUSY if the page is pinned or if anon_vma disappeared from under
 * us.
 */
int split_huge_page_to_list(struct page *page, struct list_head *list)
{
	struct page *head = compound_head(page);
	struct pglist_data *pgdata = NODE_DATA(page_to_nid(head));
	struct deferred_split *ds_queue = get_deferred_split_queue(head);
	struct anon_vma *anon_vma = NULL;
	struct address_space *mapping = NULL;
	int count, mapcount, extra_pins, ret;
	unsigned long flags;
	pgoff_t end;

	VM_BUG_ON_PAGE(is_huge_zero_page(head), head);
	VM_BUG_ON_PAGE(!PageLocked(head), head);
	VM_BUG_ON_PAGE(!PageCompound(head), head);

	if (PageWriteback(head))
		return -EBUSY;

	if (PageAnon(head)) {
		/*
		 * The caller does not necessarily hold an mmap_lock that would
		 * prevent the anon_vma disappearing so we first we take a
		 * reference to it and then lock the anon_vma for write. This
		 * is similar to page_lock_anon_vma_read except the write lock
		 * is taken to serialise against parallel split or collapse
		 * operations.
		 */
		anon_vma = page_get_anon_vma(head);
		if (!anon_vma) {
			ret = -EBUSY;
			goto out;
		}
		end = -1;
		mapping = NULL;
		anon_vma_lock_write(anon_vma);
	} else {
		mapping = head->mapping;

		/* Truncated ? */
		if (!mapping) {
			ret = -EBUSY;
			goto out;
		}

		anon_vma = NULL;
		i_mmap_lock_read(mapping);

		/*
		 *__split_huge_page() may need to trim off pages beyond EOF:
		 * but on 32-bit, i_size_read() takes an irq-unsafe seqlock,
		 * which cannot be nested inside the page tree lock. So note
		 * end now: i_size itself may be changed at any moment, but
		 * head page lock is good enough to serialize the trimming.
		 */
		end = DIV_ROUND_UP(i_size_read(mapping->host), PAGE_SIZE);
	}

	/*
	 * Racy check if we can split the page, before unmap_page() will
	 * split PMDs
	 */
	if (!can_split_huge_page(head, &extra_pins)) {
		ret = -EBUSY;
		goto out_unlock;
	}

	unmap_page(head);
	VM_BUG_ON_PAGE(compound_mapcount(head), head);

	/* prevent PageLRU to go away from under us, and freeze lru stats */
	spin_lock_irqsave(&pgdata->lru_lock, flags);

	if (mapping) {
		XA_STATE(xas, &mapping->i_pages, page_index(head));

		/*
		 * Check if the head page is present in page cache.
		 * We assume all tail are present too, if head is there.
		 */
		xa_lock(&mapping->i_pages);
		if (xas_load(&xas) != head)
			goto fail;
	}

	/* Prevent deferred_split_scan() touching ->_refcount */
	spin_lock(&ds_queue->split_queue_lock);
	count = page_count(head);
	mapcount = total_mapcount(head);
	if (!mapcount && page_ref_freeze(head, 1 + extra_pins)) {
		if (!list_empty(page_deferred_list(head))) {
			ds_queue->split_queue_len--;
			list_del(page_deferred_list(head));
		}
		spin_unlock(&ds_queue->split_queue_lock);
		if (mapping) {
			if (PageSwapBacked(head))
				__dec_node_page_state(head, NR_SHMEM_THPS);
			else
				__dec_node_page_state(head, NR_FILE_THPS);
		}

		__split_huge_page(page, list, end, flags);
		ret = 0;
	} else {
		if (IS_ENABLED(CONFIG_DEBUG_VM) && mapcount) {
			pr_alert("total_mapcount: %u, page_count(): %u\n",
					mapcount, count);
			if (PageTail(page))
				dump_page(head, NULL);
			dump_page(page, "total_mapcount(head) > 0");
			BUG();
		}
		spin_unlock(&ds_queue->split_queue_lock);
fail:		if (mapping)
			xa_unlock(&mapping->i_pages);
		spin_unlock_irqrestore(&pgdata->lru_lock, flags);
		remap_page(head, thp_nr_pages(head));
		ret = -EBUSY;
	}

out_unlock:
	if (anon_vma) {
		anon_vma_unlock_write(anon_vma);
		put_anon_vma(anon_vma);
	}
	if (mapping)
		i_mmap_unlock_read(mapping);
out:
	count_vm_event(!ret ? THP_SPLIT_PAGE : THP_SPLIT_PAGE_FAILED);
	return ret;
}

void free_transhuge_page(struct page *page)
{
	struct deferred_split *ds_queue = get_deferred_split_queue(page);
	unsigned long flags;

	spin_lock_irqsave(&ds_queue->split_queue_lock, flags);
	if (!list_empty(page_deferred_list(page))) {
		ds_queue->split_queue_len--;
		list_del(page_deferred_list(page));
	}
	spin_unlock_irqrestore(&ds_queue->split_queue_lock, flags);
	free_compound_page(page);
}

void deferred_split_huge_page(struct page *page)
{
	struct deferred_split *ds_queue = get_deferred_split_queue(page);
#ifdef CONFIG_MEMCG
	struct mem_cgroup *memcg = compound_head(page)->mem_cgroup;
#endif
	unsigned long flags;

	VM_BUG_ON_PAGE(!PageTransHuge(page), page);

	/*
	 * The try_to_unmap() in page reclaim path might reach here too,
	 * this may cause a race condition to corrupt deferred split queue.
	 * And, if page reclaim is already handling the same page, it is
	 * unnecessary to handle it again in shrinker.
	 *
	 * Check PageSwapCache to determine if the page is being
	 * handled by page reclaim since THP swap would add the page into
	 * swap cache before calling try_to_unmap().
	 */
	if (PageSwapCache(page))
		return;

	spin_lock_irqsave(&ds_queue->split_queue_lock, flags);
	if (list_empty(page_deferred_list(page))) {
		count_vm_event(THP_DEFERRED_SPLIT_PAGE);
		list_add_tail(page_deferred_list(page), &ds_queue->split_queue);
		ds_queue->split_queue_len++;
#ifdef CONFIG_MEMCG
		if (memcg)
			memcg_set_shrinker_bit(memcg, page_to_nid(page),
					       deferred_split_shrinker.id);
#endif
	}
	spin_unlock_irqrestore(&ds_queue->split_queue_lock, flags);
}

static unsigned long deferred_split_count(struct shrinker *shrink,
		struct shrink_control *sc)
{
	struct pglist_data *pgdata = NODE_DATA(sc->nid);
	struct deferred_split *ds_queue = &pgdata->deferred_split_queue;

#ifdef CONFIG_MEMCG
	if (sc->memcg)
		ds_queue = &sc->memcg->deferred_split_queue;
#endif
	return READ_ONCE(ds_queue->split_queue_len);
}

static unsigned long deferred_split_scan(struct shrinker *shrink,
		struct shrink_control *sc)
{
	struct pglist_data *pgdata = NODE_DATA(sc->nid);
	struct deferred_split *ds_queue = &pgdata->deferred_split_queue;
	unsigned long flags;
	LIST_HEAD(list), *pos, *next;
	struct page *page;
	int split = 0;

#ifdef CONFIG_MEMCG
	if (sc->memcg)
		ds_queue = &sc->memcg->deferred_split_queue;
#endif

	spin_lock_irqsave(&ds_queue->split_queue_lock, flags);
	/* Take pin on all head pages to avoid freeing them under us */
	list_for_each_safe(pos, next, &ds_queue->split_queue) {
		page = list_entry((void *)pos, struct page, mapping);
		page = compound_head(page);
		if (get_page_unless_zero(page)) {
			list_move(page_deferred_list(page), &list);
		} else {
			/* We lost race with put_compound_page() */
			list_del_init(page_deferred_list(page));
			ds_queue->split_queue_len--;
		}
		if (!--sc->nr_to_scan)
			break;
	}
	spin_unlock_irqrestore(&ds_queue->split_queue_lock, flags);

	list_for_each_safe(pos, next, &list) {
		page = list_entry((void *)pos, struct page, mapping);
		if (!trylock_page(page))
			goto next;
		/* split_huge_page() removes page from list on success */
		if (!split_huge_page(page))
			split++;
		unlock_page(page);
next:
		put_page(page);
	}

	spin_lock_irqsave(&ds_queue->split_queue_lock, flags);
	list_splice_tail(&list, &ds_queue->split_queue);
	spin_unlock_irqrestore(&ds_queue->split_queue_lock, flags);

	/*
	 * Stop shrinker if we didn't split any page, but the queue is empty.
	 * This can happen if pages were freed under us.
	 */
	if (!split && list_empty(&ds_queue->split_queue))
		return SHRINK_STOP;
	return split;
}

static struct shrinker deferred_split_shrinker = {
	.count_objects = deferred_split_count,
	.scan_objects = deferred_split_scan,
	.seeks = DEFAULT_SEEKS,
	.flags = SHRINKER_NUMA_AWARE | SHRINKER_MEMCG_AWARE |
		 SHRINKER_NONSLAB,
};

#ifdef CONFIG_DEBUG_FS
static int split_huge_pages_set(void *data, u64 val)
{
	struct zone *zone;
	struct page *page;
	unsigned long pfn, max_zone_pfn;
	unsigned long total = 0, split = 0;

	if (val != 1)
		return -EINVAL;

	for_each_populated_zone(zone) {
		max_zone_pfn = zone_end_pfn(zone);
		for (pfn = zone->zone_start_pfn; pfn < max_zone_pfn; pfn++) {
			if (!pfn_valid(pfn))
				continue;

			page = pfn_to_page(pfn);
			if (!get_page_unless_zero(page))
				continue;

			if (zone != page_zone(page))
				goto next;

			if (!PageHead(page) || PageHuge(page) || !PageLRU(page))
				goto next;

			total++;
			lock_page(page);
			if (!split_huge_page(page))
				split++;
			unlock_page(page);
next:
			put_page(page);
		}
	}

	pr_info("%lu of %lu THP split\n", split, total);

	return 0;
}
DEFINE_DEBUGFS_ATTRIBUTE(split_huge_pages_fops, NULL, split_huge_pages_set,
		"%llu\n");

static int __init split_huge_pages_debugfs(void)
{
	debugfs_create_file("split_huge_pages", 0200, NULL, NULL,
			    &split_huge_pages_fops);
	return 0;
}
late_initcall(split_huge_pages_debugfs);
#endif

#ifdef CONFIG_ARCH_ENABLE_THP_MIGRATION
void set_pmd_migration_entry(struct page_vma_mapped_walk *pvmw,
		struct page *page)
{
	struct vm_area_struct *vma = pvmw->vma;
	struct mm_struct *mm = vma->vm_mm;
	unsigned long address = pvmw->address;
	pmd_t pmdval;
	swp_entry_t entry;
	pmd_t pmdswp;

	if (!(pvmw->pmd && !pvmw->pte))
		return;

	flush_cache_range(vma, address, address + HPAGE_PMD_SIZE);
	pmdval = pmdp_invalidate(vma, address, pvmw->pmd);
	if (pmd_dirty(pmdval))
		set_page_dirty(page);
	entry = make_migration_entry(page, pmd_write(pmdval));
	pmdswp = swp_entry_to_pmd(entry);
	if (pmd_soft_dirty(pmdval))
		pmdswp = pmd_swp_mksoft_dirty(pmdswp);
	set_pmd_at(mm, address, pvmw->pmd, pmdswp);
	page_remove_rmap(page, true);
	put_page(page);
}

void remove_migration_pmd(struct page_vma_mapped_walk *pvmw, struct page *new)
{
	struct vm_area_struct *vma = pvmw->vma;
	struct mm_struct *mm = vma->vm_mm;
	unsigned long address = pvmw->address;
	unsigned long mmun_start = address & HPAGE_PMD_MASK;
	pmd_t pmde;
	swp_entry_t entry;

	if (!(pvmw->pmd && !pvmw->pte))
		return;

	entry = pmd_to_swp_entry(*pvmw->pmd);
	get_page(new);
	pmde = pmd_mkold(mk_huge_pmd(new, vma->vm_page_prot));
	if (pmd_swp_soft_dirty(*pvmw->pmd))
		pmde = pmd_mksoft_dirty(pmde);
	if (is_write_migration_entry(entry))
		pmde = maybe_pmd_mkwrite(pmde, vma);

	flush_cache_range(vma, mmun_start, mmun_start + HPAGE_PMD_SIZE);
	if (PageAnon(new))
		page_add_anon_rmap(new, vma, mmun_start, true);
	else
		page_add_file_rmap(new, true);
	set_pmd_at(mm, mmun_start, pvmw->pmd, pmde);
	if ((vma->vm_flags & VM_LOCKED) && !PageDoubleMap(new))
		mlock_vma_page(new);
	update_mmu_cache_pmd(vma, address, pvmw->pmd);
}
#endif<|MERGE_RESOLUTION|>--- conflicted
+++ resolved
@@ -2474,7 +2474,6 @@
 	spin_unlock_irqrestore(&pgdat->lru_lock, flags);
 
 	remap_page(head, nr);
-<<<<<<< HEAD
 
 	if (PageSwapCache(head)) {
 		swp_entry_t entry = { .val = page_private(head) };
@@ -2482,15 +2481,6 @@
 		split_swap_cluster(entry);
 	}
 
-=======
-
-	if (PageSwapCache(head)) {
-		swp_entry_t entry = { .val = page_private(head) };
-
-		split_swap_cluster(entry);
-	}
-
->>>>>>> d1988041
 	for (i = 0; i < nr; i++) {
 		struct page *subpage = head + i;
 		if (subpage == page)
