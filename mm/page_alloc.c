--- conflicted
+++ resolved
@@ -6319,16 +6319,6 @@
 }
 #endif
 
-<<<<<<< HEAD
-void __meminit __weak memmap_init(unsigned long size, int nid,
-				  unsigned long zone,
-				  unsigned long range_start_pfn)
-{
-	static unsigned long hole_pfn;
-	unsigned long start_pfn, end_pfn;
-	unsigned long range_end_pfn = range_start_pfn + size;
-	int i;
-=======
 void __meminit __weak memmap_init_zone(struct zone *zone)
 {
 	unsigned long zone_start_pfn = zone->zone_start_pfn;
@@ -6336,24 +6326,12 @@
 	int i, nid = zone_to_nid(zone), zone_id = zone_idx(zone);
 	static unsigned long hole_pfn;
 	unsigned long start_pfn, end_pfn;
->>>>>>> 4bcf3b75
 	u64 pgcnt = 0;
 
 	for_each_mem_pfn_range(i, nid, &start_pfn, &end_pfn, NULL) {
 		start_pfn = clamp(start_pfn, zone_start_pfn, zone_end_pfn);
 		end_pfn = clamp(end_pfn, zone_start_pfn, zone_end_pfn);
 
-<<<<<<< HEAD
-		if (end_pfn > start_pfn) {
-			size = end_pfn - start_pfn;
-			memmap_init_zone(size, nid, zone, start_pfn, range_end_pfn,
-					 MEMINIT_EARLY, NULL, MIGRATE_MOVABLE);
-		}
-
-		if (hole_pfn < start_pfn)
-			pgcnt += init_unavailable_range(hole_pfn, start_pfn,
-							zone, nid);
-=======
 		if (end_pfn > start_pfn)
 			memmap_init_range(end_pfn - start_pfn, nid,
 					zone_id, start_pfn, zone_end_pfn,
@@ -6362,7 +6340,6 @@
 		if (hole_pfn < start_pfn)
 			pgcnt += init_unavailable_range(hole_pfn, start_pfn,
 							zone_id, nid);
->>>>>>> 4bcf3b75
 		hole_pfn = end_pfn;
 	}
 
@@ -6373,26 +6350,15 @@
 	 * will be re-initialized during the call to this function for the
 	 * higher zone.
 	 */
-<<<<<<< HEAD
-	end_pfn = round_up(range_end_pfn, PAGES_PER_SECTION);
-	if (hole_pfn < end_pfn)
-		pgcnt += init_unavailable_range(hole_pfn, end_pfn,
-						zone, nid);
-=======
 	end_pfn = round_up(zone_end_pfn, PAGES_PER_SECTION);
 	if (hole_pfn < end_pfn)
 		pgcnt += init_unavailable_range(hole_pfn, end_pfn,
 						zone_id, nid);
->>>>>>> 4bcf3b75
 #endif
 
 	if (pgcnt)
 		pr_info("  %s zone: %llu pages in unavailable ranges\n",
-<<<<<<< HEAD
-			zone_names[zone], pgcnt);
-=======
 			zone->name, pgcnt);
->>>>>>> 4bcf3b75
 }
 
 static int zone_batchsize(struct zone *zone)
