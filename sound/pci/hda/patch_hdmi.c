// SPDX-License-Identifier: GPL-2.0-or-later
/*
 *
 *  patch_hdmi.c - routines for HDMI/DisplayPort codecs
 *
 *  Copyright(c) 2008-2010 Intel Corporation. All rights reserved.
 *  Copyright (c) 2006 ATI Technologies Inc.
 *  Copyright (c) 2008 NVIDIA Corp.  All rights reserved.
 *  Copyright (c) 2008 Wei Ni <wni@nvidia.com>
 *  Copyright (c) 2013 Anssi Hannula <anssi.hannula@iki.fi>
 *
 *  Authors:
 *			Wu Fengguang <wfg@linux.intel.com>
 *
 *  Maintained by:
 *			Wu Fengguang <wfg@linux.intel.com>
 */

#include <linux/init.h>
#include <linux/delay.h>
#include <linux/pci.h>
#include <linux/slab.h>
#include <linux/module.h>
#include <linux/pm_runtime.h>
#include <sound/core.h>
#include <sound/jack.h>
#include <sound/asoundef.h>
#include <sound/tlv.h>
#include <sound/hdaudio.h>
#include <sound/hda_i915.h>
#include <sound/hda_chmap.h>
#include <sound/hda_codec.h>
#include "hda_local.h"
#include "hda_jack.h"
#include "hda_controller.h"

static bool static_hdmi_pcm;
module_param(static_hdmi_pcm, bool, 0644);
MODULE_PARM_DESC(static_hdmi_pcm, "Don't restrict PCM parameters per ELD info");

static bool enable_acomp = true;
module_param(enable_acomp, bool, 0444);
MODULE_PARM_DESC(enable_acomp, "Enable audio component binding (default=yes)");

static bool enable_silent_stream =
IS_ENABLED(CONFIG_SND_HDA_INTEL_HDMI_SILENT_STREAM);
module_param(enable_silent_stream, bool, 0644);
MODULE_PARM_DESC(enable_silent_stream, "Enable Silent Stream for HDMI devices");

struct hdmi_spec_per_cvt {
	hda_nid_t cvt_nid;
	int assigned;
	unsigned int channels_min;
	unsigned int channels_max;
	u32 rates;
	u64 formats;
	unsigned int maxbps;
};

/* max. connections to a widget */
#define HDA_MAX_CONNECTIONS	32

struct hdmi_spec_per_pin {
	hda_nid_t pin_nid;
	int dev_id;
	/* pin idx, different device entries on the same pin use the same idx */
	int pin_nid_idx;
	int num_mux_nids;
	hda_nid_t mux_nids[HDA_MAX_CONNECTIONS];
	int mux_idx;
	hda_nid_t cvt_nid;

	struct hda_codec *codec;
	struct hdmi_eld sink_eld;
	struct mutex lock;
	struct delayed_work work;
	struct hdmi_pcm *pcm; /* pointer to spec->pcm_rec[n] dynamically*/
	int pcm_idx; /* which pcm is attached. -1 means no pcm is attached */
	int repoll_count;
	bool setup; /* the stream has been set up by prepare callback */
	bool silent_stream;
	int channels; /* current number of channels */
	bool non_pcm;
	bool chmap_set;		/* channel-map override by ALSA API? */
	unsigned char chmap[8]; /* ALSA API channel-map */
#ifdef CONFIG_SND_PROC_FS
	struct snd_info_entry *proc_entry;
#endif
};

/* operations used by generic code that can be overridden by patches */
struct hdmi_ops {
	int (*pin_get_eld)(struct hda_codec *codec, hda_nid_t pin_nid,
			   int dev_id, unsigned char *buf, int *eld_size);

	void (*pin_setup_infoframe)(struct hda_codec *codec, hda_nid_t pin_nid,
				    int dev_id,
				    int ca, int active_channels, int conn_type);

	/* enable/disable HBR (HD passthrough) */
	int (*pin_hbr_setup)(struct hda_codec *codec, hda_nid_t pin_nid,
			     int dev_id, bool hbr);

	int (*setup_stream)(struct hda_codec *codec, hda_nid_t cvt_nid,
			    hda_nid_t pin_nid, int dev_id, u32 stream_tag,
			    int format);

	void (*pin_cvt_fixup)(struct hda_codec *codec,
			      struct hdmi_spec_per_pin *per_pin,
			      hda_nid_t cvt_nid);
};

struct hdmi_pcm {
	struct hda_pcm *pcm;
	struct snd_jack *jack;
	struct snd_kcontrol *eld_ctl;
};

struct hdmi_spec {
	struct hda_codec *codec;
	int num_cvts;
	struct snd_array cvts; /* struct hdmi_spec_per_cvt */
	hda_nid_t cvt_nids[4]; /* only for haswell fix */

	/*
	 * num_pins is the number of virtual pins
	 * for example, there are 3 pins, and each pin
	 * has 4 device entries, then the num_pins is 12
	 */
	int num_pins;
	/*
	 * num_nids is the number of real pins
	 * In the above example, num_nids is 3
	 */
	int num_nids;
	/*
	 * dev_num is the number of device entries
	 * on each pin.
	 * In the above example, dev_num is 4
	 */
	int dev_num;
	struct snd_array pins; /* struct hdmi_spec_per_pin */
	struct hdmi_pcm pcm_rec[16];
	struct mutex pcm_lock;
	struct mutex bind_lock; /* for audio component binding */
	/* pcm_bitmap means which pcms have been assigned to pins*/
	unsigned long pcm_bitmap;
	int pcm_used;	/* counter of pcm_rec[] */
	/* bitmap shows whether the pcm is opened in user space
	 * bit 0 means the first playback PCM (PCM3);
	 * bit 1 means the second playback PCM, and so on.
	 */
	unsigned long pcm_in_use;

	struct hdmi_eld temp_eld;
	struct hdmi_ops ops;

	bool dyn_pin_out;
	bool dyn_pcm_assign;
	bool intel_hsw_fixup;	/* apply Intel platform-specific fixups */
	/*
	 * Non-generic VIA/NVIDIA specific
	 */
	struct hda_multi_out multiout;
	struct hda_pcm_stream pcm_playback;

	bool use_acomp_notifier; /* use eld_notify callback for hotplug */
	bool acomp_registered; /* audio component registered in this driver */
	bool force_connect; /* force connectivity */
	struct drm_audio_component_audio_ops drm_audio_ops;
	int (*port2pin)(struct hda_codec *, int); /* reverse port/pin mapping */

	struct hdac_chmap chmap;
	hda_nid_t vendor_nid;
	const int *port_map;
	int port_num;
	bool send_silent_stream; /* Flag to enable silent stream feature */
};

#ifdef CONFIG_SND_HDA_COMPONENT
static inline bool codec_has_acomp(struct hda_codec *codec)
{
	struct hdmi_spec *spec = codec->spec;
	return spec->use_acomp_notifier;
}
#else
#define codec_has_acomp(codec)	false
#endif

struct hdmi_audio_infoframe {
	u8 type; /* 0x84 */
	u8 ver;  /* 0x01 */
	u8 len;  /* 0x0a */

	u8 checksum;

	u8 CC02_CT47;	/* CC in bits 0:2, CT in 4:7 */
	u8 SS01_SF24;
	u8 CXT04;
	u8 CA;
	u8 LFEPBL01_LSV36_DM_INH7;
};

struct dp_audio_infoframe {
	u8 type; /* 0x84 */
	u8 len;  /* 0x1b */
	u8 ver;  /* 0x11 << 2 */

	u8 CC02_CT47;	/* match with HDMI infoframe from this on */
	u8 SS01_SF24;
	u8 CXT04;
	u8 CA;
	u8 LFEPBL01_LSV36_DM_INH7;
};

union audio_infoframe {
	struct hdmi_audio_infoframe hdmi;
	struct dp_audio_infoframe dp;
	u8 bytes[0];
};

/*
 * HDMI routines
 */

#define get_pin(spec, idx) \
	((struct hdmi_spec_per_pin *)snd_array_elem(&spec->pins, idx))
#define get_cvt(spec, idx) \
	((struct hdmi_spec_per_cvt  *)snd_array_elem(&spec->cvts, idx))
/* obtain hdmi_pcm object assigned to idx */
#define get_hdmi_pcm(spec, idx)	(&(spec)->pcm_rec[idx])
/* obtain hda_pcm object assigned to idx */
#define get_pcm_rec(spec, idx)	(get_hdmi_pcm(spec, idx)->pcm)

static int pin_id_to_pin_index(struct hda_codec *codec,
			       hda_nid_t pin_nid, int dev_id)
{
	struct hdmi_spec *spec = codec->spec;
	int pin_idx;
	struct hdmi_spec_per_pin *per_pin;

	/*
	 * (dev_id == -1) means it is NON-MST pin
	 * return the first virtual pin on this port
	 */
	if (dev_id == -1)
		dev_id = 0;

	for (pin_idx = 0; pin_idx < spec->num_pins; pin_idx++) {
		per_pin = get_pin(spec, pin_idx);
		if ((per_pin->pin_nid == pin_nid) &&
			(per_pin->dev_id == dev_id))
			return pin_idx;
	}

	codec_warn(codec, "HDMI: pin NID 0x%x not registered\n", pin_nid);
	return -EINVAL;
}

static int hinfo_to_pcm_index(struct hda_codec *codec,
			struct hda_pcm_stream *hinfo)
{
	struct hdmi_spec *spec = codec->spec;
	int pcm_idx;

	for (pcm_idx = 0; pcm_idx < spec->pcm_used; pcm_idx++)
		if (get_pcm_rec(spec, pcm_idx)->stream == hinfo)
			return pcm_idx;

	codec_warn(codec, "HDMI: hinfo %p not tied to a PCM\n", hinfo);
	return -EINVAL;
}

static int hinfo_to_pin_index(struct hda_codec *codec,
			      struct hda_pcm_stream *hinfo)
{
	struct hdmi_spec *spec = codec->spec;
	struct hdmi_spec_per_pin *per_pin;
	int pin_idx;

	for (pin_idx = 0; pin_idx < spec->num_pins; pin_idx++) {
		per_pin = get_pin(spec, pin_idx);
		if (per_pin->pcm &&
			per_pin->pcm->pcm->stream == hinfo)
			return pin_idx;
	}

	codec_dbg(codec, "HDMI: hinfo %p (pcm %d) not registered\n", hinfo,
		  hinfo_to_pcm_index(codec, hinfo));
	return -EINVAL;
}

static struct hdmi_spec_per_pin *pcm_idx_to_pin(struct hdmi_spec *spec,
						int pcm_idx)
{
	int i;
	struct hdmi_spec_per_pin *per_pin;

	for (i = 0; i < spec->num_pins; i++) {
		per_pin = get_pin(spec, i);
		if (per_pin->pcm_idx == pcm_idx)
			return per_pin;
	}
	return NULL;
}

static int cvt_nid_to_cvt_index(struct hda_codec *codec, hda_nid_t cvt_nid)
{
	struct hdmi_spec *spec = codec->spec;
	int cvt_idx;

	for (cvt_idx = 0; cvt_idx < spec->num_cvts; cvt_idx++)
		if (get_cvt(spec, cvt_idx)->cvt_nid == cvt_nid)
			return cvt_idx;

	codec_warn(codec, "HDMI: cvt NID 0x%x not registered\n", cvt_nid);
	return -EINVAL;
}

static int hdmi_eld_ctl_info(struct snd_kcontrol *kcontrol,
			struct snd_ctl_elem_info *uinfo)
{
	struct hda_codec *codec = snd_kcontrol_chip(kcontrol);
	struct hdmi_spec *spec = codec->spec;
	struct hdmi_spec_per_pin *per_pin;
	struct hdmi_eld *eld;
	int pcm_idx;

	uinfo->type = SNDRV_CTL_ELEM_TYPE_BYTES;

	pcm_idx = kcontrol->private_value;
	mutex_lock(&spec->pcm_lock);
	per_pin = pcm_idx_to_pin(spec, pcm_idx);
	if (!per_pin) {
		/* no pin is bound to the pcm */
		uinfo->count = 0;
		goto unlock;
	}
	eld = &per_pin->sink_eld;
	uinfo->count = eld->eld_valid ? eld->eld_size : 0;

 unlock:
	mutex_unlock(&spec->pcm_lock);
	return 0;
}

static int hdmi_eld_ctl_get(struct snd_kcontrol *kcontrol,
			struct snd_ctl_elem_value *ucontrol)
{
	struct hda_codec *codec = snd_kcontrol_chip(kcontrol);
	struct hdmi_spec *spec = codec->spec;
	struct hdmi_spec_per_pin *per_pin;
	struct hdmi_eld *eld;
	int pcm_idx;
	int err = 0;

	pcm_idx = kcontrol->private_value;
	mutex_lock(&spec->pcm_lock);
	per_pin = pcm_idx_to_pin(spec, pcm_idx);
	if (!per_pin) {
		/* no pin is bound to the pcm */
		memset(ucontrol->value.bytes.data, 0,
		       ARRAY_SIZE(ucontrol->value.bytes.data));
		goto unlock;
	}

	eld = &per_pin->sink_eld;
	if (eld->eld_size > ARRAY_SIZE(ucontrol->value.bytes.data) ||
	    eld->eld_size > ELD_MAX_SIZE) {
		snd_BUG();
		err = -EINVAL;
		goto unlock;
	}

	memset(ucontrol->value.bytes.data, 0,
	       ARRAY_SIZE(ucontrol->value.bytes.data));
	if (eld->eld_valid)
		memcpy(ucontrol->value.bytes.data, eld->eld_buffer,
		       eld->eld_size);

 unlock:
	mutex_unlock(&spec->pcm_lock);
	return err;
}

static const struct snd_kcontrol_new eld_bytes_ctl = {
	.access = SNDRV_CTL_ELEM_ACCESS_READ | SNDRV_CTL_ELEM_ACCESS_VOLATILE |
		SNDRV_CTL_ELEM_ACCESS_SKIP_CHECK,
	.iface = SNDRV_CTL_ELEM_IFACE_PCM,
	.name = "ELD",
	.info = hdmi_eld_ctl_info,
	.get = hdmi_eld_ctl_get,
};

static int hdmi_create_eld_ctl(struct hda_codec *codec, int pcm_idx,
			int device)
{
	struct snd_kcontrol *kctl;
	struct hdmi_spec *spec = codec->spec;
	int err;

	kctl = snd_ctl_new1(&eld_bytes_ctl, codec);
	if (!kctl)
		return -ENOMEM;
	kctl->private_value = pcm_idx;
	kctl->id.device = device;

	/* no pin nid is associated with the kctl now
	 * tbd: associate pin nid to eld ctl later
	 */
	err = snd_hda_ctl_add(codec, 0, kctl);
	if (err < 0)
		return err;

	get_hdmi_pcm(spec, pcm_idx)->eld_ctl = kctl;
	return 0;
}

#ifdef BE_PARANOID
static void hdmi_get_dip_index(struct hda_codec *codec, hda_nid_t pin_nid,
				int *packet_index, int *byte_index)
{
	int val;

	val = snd_hda_codec_read(codec, pin_nid, 0,
				 AC_VERB_GET_HDMI_DIP_INDEX, 0);

	*packet_index = val >> 5;
	*byte_index = val & 0x1f;
}
#endif

static void hdmi_set_dip_index(struct hda_codec *codec, hda_nid_t pin_nid,
				int packet_index, int byte_index)
{
	int val;

	val = (packet_index << 5) | (byte_index & 0x1f);

	snd_hda_codec_write(codec, pin_nid, 0, AC_VERB_SET_HDMI_DIP_INDEX, val);
}

static void hdmi_write_dip_byte(struct hda_codec *codec, hda_nid_t pin_nid,
				unsigned char val)
{
	snd_hda_codec_write(codec, pin_nid, 0, AC_VERB_SET_HDMI_DIP_DATA, val);
}

static void hdmi_init_pin(struct hda_codec *codec, hda_nid_t pin_nid)
{
	struct hdmi_spec *spec = codec->spec;
	int pin_out;

	/* Unmute */
	if (get_wcaps(codec, pin_nid) & AC_WCAP_OUT_AMP)
		snd_hda_codec_write(codec, pin_nid, 0,
				AC_VERB_SET_AMP_GAIN_MUTE, AMP_OUT_UNMUTE);

	if (spec->dyn_pin_out)
		/* Disable pin out until stream is active */
		pin_out = 0;
	else
		/* Enable pin out: some machines with GM965 gets broken output
		 * when the pin is disabled or changed while using with HDMI
		 */
		pin_out = PIN_OUT;

	snd_hda_codec_write(codec, pin_nid, 0,
			    AC_VERB_SET_PIN_WIDGET_CONTROL, pin_out);
}

/*
 * ELD proc files
 */

#ifdef CONFIG_SND_PROC_FS
static void print_eld_info(struct snd_info_entry *entry,
			   struct snd_info_buffer *buffer)
{
	struct hdmi_spec_per_pin *per_pin = entry->private_data;

	mutex_lock(&per_pin->lock);
	snd_hdmi_print_eld_info(&per_pin->sink_eld, buffer);
	mutex_unlock(&per_pin->lock);
}

static void write_eld_info(struct snd_info_entry *entry,
			   struct snd_info_buffer *buffer)
{
	struct hdmi_spec_per_pin *per_pin = entry->private_data;

	mutex_lock(&per_pin->lock);
	snd_hdmi_write_eld_info(&per_pin->sink_eld, buffer);
	mutex_unlock(&per_pin->lock);
}

static int eld_proc_new(struct hdmi_spec_per_pin *per_pin, int index)
{
	char name[32];
	struct hda_codec *codec = per_pin->codec;
	struct snd_info_entry *entry;
	int err;

	snprintf(name, sizeof(name), "eld#%d.%d", codec->addr, index);
	err = snd_card_proc_new(codec->card, name, &entry);
	if (err < 0)
		return err;

	snd_info_set_text_ops(entry, per_pin, print_eld_info);
	entry->c.text.write = write_eld_info;
	entry->mode |= 0200;
	per_pin->proc_entry = entry;

	return 0;
}

static void eld_proc_free(struct hdmi_spec_per_pin *per_pin)
{
	if (!per_pin->codec->bus->shutdown) {
		snd_info_free_entry(per_pin->proc_entry);
		per_pin->proc_entry = NULL;
	}
}
#else
static inline int eld_proc_new(struct hdmi_spec_per_pin *per_pin,
			       int index)
{
	return 0;
}
static inline void eld_proc_free(struct hdmi_spec_per_pin *per_pin)
{
}
#endif

/*
 * Audio InfoFrame routines
 */

/*
 * Enable Audio InfoFrame Transmission
 */
static void hdmi_start_infoframe_trans(struct hda_codec *codec,
				       hda_nid_t pin_nid)
{
	hdmi_set_dip_index(codec, pin_nid, 0x0, 0x0);
	snd_hda_codec_write(codec, pin_nid, 0, AC_VERB_SET_HDMI_DIP_XMIT,
						AC_DIPXMIT_BEST);
}

/*
 * Disable Audio InfoFrame Transmission
 */
static void hdmi_stop_infoframe_trans(struct hda_codec *codec,
				      hda_nid_t pin_nid)
{
	hdmi_set_dip_index(codec, pin_nid, 0x0, 0x0);
	snd_hda_codec_write(codec, pin_nid, 0, AC_VERB_SET_HDMI_DIP_XMIT,
						AC_DIPXMIT_DISABLE);
}

static void hdmi_debug_dip_size(struct hda_codec *codec, hda_nid_t pin_nid)
{
#ifdef CONFIG_SND_DEBUG_VERBOSE
	int i;
	int size;

	size = snd_hdmi_get_eld_size(codec, pin_nid);
	codec_dbg(codec, "HDMI: ELD buf size is %d\n", size);

	for (i = 0; i < 8; i++) {
		size = snd_hda_codec_read(codec, pin_nid, 0,
						AC_VERB_GET_HDMI_DIP_SIZE, i);
		codec_dbg(codec, "HDMI: DIP GP[%d] buf size is %d\n", i, size);
	}
#endif
}

static void hdmi_clear_dip_buffers(struct hda_codec *codec, hda_nid_t pin_nid)
{
#ifdef BE_PARANOID
	int i, j;
	int size;
	int pi, bi;
	for (i = 0; i < 8; i++) {
		size = snd_hda_codec_read(codec, pin_nid, 0,
						AC_VERB_GET_HDMI_DIP_SIZE, i);
		if (size == 0)
			continue;

		hdmi_set_dip_index(codec, pin_nid, i, 0x0);
		for (j = 1; j < 1000; j++) {
			hdmi_write_dip_byte(codec, pin_nid, 0x0);
			hdmi_get_dip_index(codec, pin_nid, &pi, &bi);
			if (pi != i)
				codec_dbg(codec, "dip index %d: %d != %d\n",
						bi, pi, i);
			if (bi == 0) /* byte index wrapped around */
				break;
		}
		codec_dbg(codec,
			"HDMI: DIP GP[%d] buf reported size=%d, written=%d\n",
			i, size, j);
	}
#endif
}

static void hdmi_checksum_audio_infoframe(struct hdmi_audio_infoframe *hdmi_ai)
{
	u8 *bytes = (u8 *)hdmi_ai;
	u8 sum = 0;
	int i;

	hdmi_ai->checksum = 0;

	for (i = 0; i < sizeof(*hdmi_ai); i++)
		sum += bytes[i];

	hdmi_ai->checksum = -sum;
}

static void hdmi_fill_audio_infoframe(struct hda_codec *codec,
				      hda_nid_t pin_nid,
				      u8 *dip, int size)
{
	int i;

	hdmi_debug_dip_size(codec, pin_nid);
	hdmi_clear_dip_buffers(codec, pin_nid); /* be paranoid */

	hdmi_set_dip_index(codec, pin_nid, 0x0, 0x0);
	for (i = 0; i < size; i++)
		hdmi_write_dip_byte(codec, pin_nid, dip[i]);
}

static bool hdmi_infoframe_uptodate(struct hda_codec *codec, hda_nid_t pin_nid,
				    u8 *dip, int size)
{
	u8 val;
	int i;

	hdmi_set_dip_index(codec, pin_nid, 0x0, 0x0);
	if (snd_hda_codec_read(codec, pin_nid, 0, AC_VERB_GET_HDMI_DIP_XMIT, 0)
							    != AC_DIPXMIT_BEST)
		return false;

	for (i = 0; i < size; i++) {
		val = snd_hda_codec_read(codec, pin_nid, 0,
					 AC_VERB_GET_HDMI_DIP_DATA, 0);
		if (val != dip[i])
			return false;
	}

	return true;
}

static int hdmi_pin_get_eld(struct hda_codec *codec, hda_nid_t nid,
			    int dev_id, unsigned char *buf, int *eld_size)
{
	snd_hda_set_dev_select(codec, nid, dev_id);

	return snd_hdmi_get_eld(codec, nid, buf, eld_size);
}

static void hdmi_pin_setup_infoframe(struct hda_codec *codec,
				     hda_nid_t pin_nid, int dev_id,
				     int ca, int active_channels,
				     int conn_type)
{
	union audio_infoframe ai;

	memset(&ai, 0, sizeof(ai));
	if (conn_type == 0) { /* HDMI */
		struct hdmi_audio_infoframe *hdmi_ai = &ai.hdmi;

		hdmi_ai->type		= 0x84;
		hdmi_ai->ver		= 0x01;
		hdmi_ai->len		= 0x0a;
		hdmi_ai->CC02_CT47	= active_channels - 1;
		hdmi_ai->CA		= ca;
		hdmi_checksum_audio_infoframe(hdmi_ai);
	} else if (conn_type == 1) { /* DisplayPort */
		struct dp_audio_infoframe *dp_ai = &ai.dp;

		dp_ai->type		= 0x84;
		dp_ai->len		= 0x1b;
		dp_ai->ver		= 0x11 << 2;
		dp_ai->CC02_CT47	= active_channels - 1;
		dp_ai->CA		= ca;
	} else {
		codec_dbg(codec, "HDMI: unknown connection type at pin NID 0x%x\n", pin_nid);
		return;
	}

	snd_hda_set_dev_select(codec, pin_nid, dev_id);

	/*
	 * sizeof(ai) is used instead of sizeof(*hdmi_ai) or
	 * sizeof(*dp_ai) to avoid partial match/update problems when
	 * the user switches between HDMI/DP monitors.
	 */
	if (!hdmi_infoframe_uptodate(codec, pin_nid, ai.bytes,
					sizeof(ai))) {
		codec_dbg(codec, "%s: pin NID=0x%x channels=%d ca=0x%02x\n",
			  __func__, pin_nid, active_channels, ca);
		hdmi_stop_infoframe_trans(codec, pin_nid);
		hdmi_fill_audio_infoframe(codec, pin_nid,
					    ai.bytes, sizeof(ai));
		hdmi_start_infoframe_trans(codec, pin_nid);
	}
}

static void hdmi_setup_audio_infoframe(struct hda_codec *codec,
				       struct hdmi_spec_per_pin *per_pin,
				       bool non_pcm)
{
	struct hdmi_spec *spec = codec->spec;
	struct hdac_chmap *chmap = &spec->chmap;
	hda_nid_t pin_nid = per_pin->pin_nid;
	int dev_id = per_pin->dev_id;
	int channels = per_pin->channels;
	int active_channels;
	struct hdmi_eld *eld;
	int ca;

	if (!channels)
		return;

	snd_hda_set_dev_select(codec, pin_nid, dev_id);

	/* some HW (e.g. HSW+) needs reprogramming the amp at each time */
	if (get_wcaps(codec, pin_nid) & AC_WCAP_OUT_AMP)
		snd_hda_codec_write(codec, pin_nid, 0,
					    AC_VERB_SET_AMP_GAIN_MUTE,
					    AMP_OUT_UNMUTE);

	eld = &per_pin->sink_eld;

	ca = snd_hdac_channel_allocation(&codec->core,
			eld->info.spk_alloc, channels,
			per_pin->chmap_set, non_pcm, per_pin->chmap);

	active_channels = snd_hdac_get_active_channels(ca);

	chmap->ops.set_channel_count(&codec->core, per_pin->cvt_nid,
						active_channels);

	/*
	 * always configure channel mapping, it may have been changed by the
	 * user in the meantime
	 */
	snd_hdac_setup_channel_mapping(&spec->chmap,
				pin_nid, non_pcm, ca, channels,
				per_pin->chmap, per_pin->chmap_set);

	spec->ops.pin_setup_infoframe(codec, pin_nid, dev_id,
				      ca, active_channels, eld->info.conn_type);

	per_pin->non_pcm = non_pcm;
}

/*
 * Unsolicited events
 */

static void hdmi_present_sense(struct hdmi_spec_per_pin *per_pin, int repoll);

static void check_presence_and_report(struct hda_codec *codec, hda_nid_t nid,
				      int dev_id)
{
	struct hdmi_spec *spec = codec->spec;
	int pin_idx = pin_id_to_pin_index(codec, nid, dev_id);

	if (pin_idx < 0)
		return;
	mutex_lock(&spec->pcm_lock);
	hdmi_present_sense(get_pin(spec, pin_idx), 1);
	mutex_unlock(&spec->pcm_lock);
}

static void jack_callback(struct hda_codec *codec,
			  struct hda_jack_callback *jack)
{
	/* stop polling when notification is enabled */
	if (codec_has_acomp(codec))
		return;

	check_presence_and_report(codec, jack->nid, jack->dev_id);
}

static void hdmi_intrinsic_event(struct hda_codec *codec, unsigned int res,
				 struct hda_jack_tbl *jack)
{
	jack->jack_dirty = 1;

	codec_dbg(codec,
		"HDMI hot plug event: Codec=%d NID=0x%x Device=%d Inactive=%d Presence_Detect=%d ELD_Valid=%d\n",
		codec->addr, jack->nid, jack->dev_id, !!(res & AC_UNSOL_RES_IA),
		!!(res & AC_UNSOL_RES_PD), !!(res & AC_UNSOL_RES_ELDV));

	check_presence_and_report(codec, jack->nid, jack->dev_id);
}

static void hdmi_non_intrinsic_event(struct hda_codec *codec, unsigned int res)
{
	int tag = res >> AC_UNSOL_RES_TAG_SHIFT;
	int subtag = (res & AC_UNSOL_RES_SUBTAG) >> AC_UNSOL_RES_SUBTAG_SHIFT;
	int cp_state = !!(res & AC_UNSOL_RES_CP_STATE);
	int cp_ready = !!(res & AC_UNSOL_RES_CP_READY);

	codec_info(codec,
		"HDMI CP event: CODEC=%d TAG=%d SUBTAG=0x%x CP_STATE=%d CP_READY=%d\n",
		codec->addr,
		tag,
		subtag,
		cp_state,
		cp_ready);

	/* TODO */
	if (cp_state) {
		;
	}
	if (cp_ready) {
		;
	}
}


static void hdmi_unsol_event(struct hda_codec *codec, unsigned int res)
{
	int tag = res >> AC_UNSOL_RES_TAG_SHIFT;
	int subtag = (res & AC_UNSOL_RES_SUBTAG) >> AC_UNSOL_RES_SUBTAG_SHIFT;
	struct hda_jack_tbl *jack;

	if (codec_has_acomp(codec))
		return;

	if (codec->dp_mst) {
		int dev_entry =
			(res & AC_UNSOL_RES_DE) >> AC_UNSOL_RES_DE_SHIFT;

		jack = snd_hda_jack_tbl_get_from_tag(codec, tag, dev_entry);
	} else {
		jack = snd_hda_jack_tbl_get_from_tag(codec, tag, 0);
	}

	if (!jack) {
		codec_dbg(codec, "Unexpected HDMI event tag 0x%x\n", tag);
		return;
	}

	if (subtag == 0)
		hdmi_intrinsic_event(codec, res, jack);
	else
		hdmi_non_intrinsic_event(codec, res);
}

static void haswell_verify_D0(struct hda_codec *codec,
		hda_nid_t cvt_nid, hda_nid_t nid)
{
	int pwr;

	/* For Haswell, the converter 1/2 may keep in D3 state after bootup,
	 * thus pins could only choose converter 0 for use. Make sure the
	 * converters are in correct power state */
	if (!snd_hda_check_power_state(codec, cvt_nid, AC_PWRST_D0))
		snd_hda_codec_write(codec, cvt_nid, 0, AC_VERB_SET_POWER_STATE, AC_PWRST_D0);

	if (!snd_hda_check_power_state(codec, nid, AC_PWRST_D0)) {
		snd_hda_codec_write(codec, nid, 0, AC_VERB_SET_POWER_STATE,
				    AC_PWRST_D0);
		msleep(40);
		pwr = snd_hda_codec_read(codec, nid, 0, AC_VERB_GET_POWER_STATE, 0);
		pwr = (pwr & AC_PWRST_ACTUAL) >> AC_PWRST_ACTUAL_SHIFT;
		codec_dbg(codec, "Haswell HDMI audio: Power for NID 0x%x is now D%d\n", nid, pwr);
	}
}

/*
 * Callbacks
 */

/* HBR should be Non-PCM, 8 channels */
#define is_hbr_format(format) \
	((format & AC_FMT_TYPE_NON_PCM) && (format & AC_FMT_CHAN_MASK) == 7)

static int hdmi_pin_hbr_setup(struct hda_codec *codec, hda_nid_t pin_nid,
			      int dev_id, bool hbr)
{
	int pinctl, new_pinctl;

	if (snd_hda_query_pin_caps(codec, pin_nid) & AC_PINCAP_HBR) {
		snd_hda_set_dev_select(codec, pin_nid, dev_id);
		pinctl = snd_hda_codec_read(codec, pin_nid, 0,
					    AC_VERB_GET_PIN_WIDGET_CONTROL, 0);

		if (pinctl < 0)
			return hbr ? -EINVAL : 0;

		new_pinctl = pinctl & ~AC_PINCTL_EPT;
		if (hbr)
			new_pinctl |= AC_PINCTL_EPT_HBR;
		else
			new_pinctl |= AC_PINCTL_EPT_NATIVE;

		codec_dbg(codec,
			  "hdmi_pin_hbr_setup: NID=0x%x, %spinctl=0x%x\n",
			    pin_nid,
			    pinctl == new_pinctl ? "" : "new-",
			    new_pinctl);

		if (pinctl != new_pinctl)
			snd_hda_codec_write(codec, pin_nid, 0,
					    AC_VERB_SET_PIN_WIDGET_CONTROL,
					    new_pinctl);
	} else if (hbr)
		return -EINVAL;

	return 0;
}

static int hdmi_setup_stream(struct hda_codec *codec, hda_nid_t cvt_nid,
			      hda_nid_t pin_nid, int dev_id,
			      u32 stream_tag, int format)
{
	struct hdmi_spec *spec = codec->spec;
	unsigned int param;
	int err;

	err = spec->ops.pin_hbr_setup(codec, pin_nid, dev_id,
				      is_hbr_format(format));

	if (err) {
		codec_dbg(codec, "hdmi_setup_stream: HBR is not supported\n");
		return err;
	}

	if (spec->intel_hsw_fixup) {

		/*
		 * on recent platforms IEC Coding Type is required for HBR
		 * support, read current Digital Converter settings and set
		 * ICT bitfield if needed.
		 */
		param = snd_hda_codec_read(codec, cvt_nid, 0,
					   AC_VERB_GET_DIGI_CONVERT_1, 0);

		param = (param >> 16) & ~(AC_DIG3_ICT);

		/* on recent platforms ICT mode is required for HBR support */
		if (is_hbr_format(format))
			param |= 0x1;

		snd_hda_codec_write(codec, cvt_nid, 0,
				    AC_VERB_SET_DIGI_CONVERT_3, param);
	}

	snd_hda_codec_setup_stream(codec, cvt_nid, stream_tag, 0, format);
	return 0;
}

/* Try to find an available converter
 * If pin_idx is less then zero, just try to find an available converter.
 * Otherwise, try to find an available converter and get the cvt mux index
 * of the pin.
 */
static int hdmi_choose_cvt(struct hda_codec *codec,
			   int pin_idx, int *cvt_id)
{
	struct hdmi_spec *spec = codec->spec;
	struct hdmi_spec_per_pin *per_pin;
	struct hdmi_spec_per_cvt *per_cvt = NULL;
	int cvt_idx, mux_idx = 0;

	/* pin_idx < 0 means no pin will be bound to the converter */
	if (pin_idx < 0)
		per_pin = NULL;
	else
		per_pin = get_pin(spec, pin_idx);

	if (per_pin && per_pin->silent_stream) {
		cvt_idx = cvt_nid_to_cvt_index(codec, per_pin->cvt_nid);
		if (cvt_id)
			*cvt_id = cvt_idx;
		return 0;
	}

	/* Dynamically assign converter to stream */
	for (cvt_idx = 0; cvt_idx < spec->num_cvts; cvt_idx++) {
		per_cvt = get_cvt(spec, cvt_idx);

		/* Must not already be assigned */
		if (per_cvt->assigned)
			continue;
		if (per_pin == NULL)
			break;
		/* Must be in pin's mux's list of converters */
		for (mux_idx = 0; mux_idx < per_pin->num_mux_nids; mux_idx++)
			if (per_pin->mux_nids[mux_idx] == per_cvt->cvt_nid)
				break;
		/* Not in mux list */
		if (mux_idx == per_pin->num_mux_nids)
			continue;
		break;
	}

	/* No free converters */
	if (cvt_idx == spec->num_cvts)
		return -EBUSY;

	if (per_pin != NULL)
		per_pin->mux_idx = mux_idx;

	if (cvt_id)
		*cvt_id = cvt_idx;

	return 0;
}

/* Assure the pin select the right convetor */
static void intel_verify_pin_cvt_connect(struct hda_codec *codec,
			struct hdmi_spec_per_pin *per_pin)
{
	hda_nid_t pin_nid = per_pin->pin_nid;
	int mux_idx, curr;

	mux_idx = per_pin->mux_idx;
	curr = snd_hda_codec_read(codec, pin_nid, 0,
					  AC_VERB_GET_CONNECT_SEL, 0);
	if (curr != mux_idx)
		snd_hda_codec_write_cache(codec, pin_nid, 0,
					    AC_VERB_SET_CONNECT_SEL,
					    mux_idx);
}

/* get the mux index for the converter of the pins
 * converter's mux index is the same for all pins on Intel platform
 */
static int intel_cvt_id_to_mux_idx(struct hdmi_spec *spec,
			hda_nid_t cvt_nid)
{
	int i;

	for (i = 0; i < spec->num_cvts; i++)
		if (spec->cvt_nids[i] == cvt_nid)
			return i;
	return -EINVAL;
}

/* Intel HDMI workaround to fix audio routing issue:
 * For some Intel display codecs, pins share the same connection list.
 * So a conveter can be selected by multiple pins and playback on any of these
 * pins will generate sound on the external display, because audio flows from
 * the same converter to the display pipeline. Also muting one pin may make
 * other pins have no sound output.
 * So this function assures that an assigned converter for a pin is not selected
 * by any other pins.
 */
static void intel_not_share_assigned_cvt(struct hda_codec *codec,
					 hda_nid_t pin_nid,
					 int dev_id, int mux_idx)
{
	struct hdmi_spec *spec = codec->spec;
	hda_nid_t nid;
	int cvt_idx, curr;
	struct hdmi_spec_per_cvt *per_cvt;
	struct hdmi_spec_per_pin *per_pin;
	int pin_idx;

	/* configure the pins connections */
	for (pin_idx = 0; pin_idx < spec->num_pins; pin_idx++) {
		int dev_id_saved;
		int dev_num;

		per_pin = get_pin(spec, pin_idx);
		/*
		 * pin not connected to monitor
		 * no need to operate on it
		 */
		if (!per_pin->pcm)
			continue;

		if ((per_pin->pin_nid == pin_nid) &&
			(per_pin->dev_id == dev_id))
			continue;

		/*
		 * if per_pin->dev_id >= dev_num,
		 * snd_hda_get_dev_select() will fail,
		 * and the following operation is unpredictable.
		 * So skip this situation.
		 */
		dev_num = snd_hda_get_num_devices(codec, per_pin->pin_nid) + 1;
		if (per_pin->dev_id >= dev_num)
			continue;

		nid = per_pin->pin_nid;

		/*
		 * Calling this function should not impact
		 * on the device entry selection
		 * So let's save the dev id for each pin,
		 * and restore it when return
		 */
		dev_id_saved = snd_hda_get_dev_select(codec, nid);
		snd_hda_set_dev_select(codec, nid, per_pin->dev_id);
		curr = snd_hda_codec_read(codec, nid, 0,
					  AC_VERB_GET_CONNECT_SEL, 0);
		if (curr != mux_idx) {
			snd_hda_set_dev_select(codec, nid, dev_id_saved);
			continue;
		}


		/* choose an unassigned converter. The conveters in the
		 * connection list are in the same order as in the codec.
		 */
		for (cvt_idx = 0; cvt_idx < spec->num_cvts; cvt_idx++) {
			per_cvt = get_cvt(spec, cvt_idx);
			if (!per_cvt->assigned) {
				codec_dbg(codec,
					  "choose cvt %d for pin NID 0x%x\n",
					  cvt_idx, nid);
				snd_hda_codec_write_cache(codec, nid, 0,
					    AC_VERB_SET_CONNECT_SEL,
					    cvt_idx);
				break;
			}
		}
		snd_hda_set_dev_select(codec, nid, dev_id_saved);
	}
}

/* A wrapper of intel_not_share_asigned_cvt() */
static void intel_not_share_assigned_cvt_nid(struct hda_codec *codec,
			hda_nid_t pin_nid, int dev_id, hda_nid_t cvt_nid)
{
	int mux_idx;
	struct hdmi_spec *spec = codec->spec;

	/* On Intel platform, the mapping of converter nid to
	 * mux index of the pins are always the same.
	 * The pin nid may be 0, this means all pins will not
	 * share the converter.
	 */
	mux_idx = intel_cvt_id_to_mux_idx(spec, cvt_nid);
	if (mux_idx >= 0)
		intel_not_share_assigned_cvt(codec, pin_nid, dev_id, mux_idx);
}

/* skeleton caller of pin_cvt_fixup ops */
static void pin_cvt_fixup(struct hda_codec *codec,
			  struct hdmi_spec_per_pin *per_pin,
			  hda_nid_t cvt_nid)
{
	struct hdmi_spec *spec = codec->spec;

	if (spec->ops.pin_cvt_fixup)
		spec->ops.pin_cvt_fixup(codec, per_pin, cvt_nid);
}

/* called in hdmi_pcm_open when no pin is assigned to the PCM
 * in dyn_pcm_assign mode.
 */
static int hdmi_pcm_open_no_pin(struct hda_pcm_stream *hinfo,
			 struct hda_codec *codec,
			 struct snd_pcm_substream *substream)
{
	struct hdmi_spec *spec = codec->spec;
	struct snd_pcm_runtime *runtime = substream->runtime;
	int cvt_idx, pcm_idx;
	struct hdmi_spec_per_cvt *per_cvt = NULL;
	int err;

	pcm_idx = hinfo_to_pcm_index(codec, hinfo);
	if (pcm_idx < 0)
		return -EINVAL;

	err = hdmi_choose_cvt(codec, -1, &cvt_idx);
	if (err)
		return err;

	per_cvt = get_cvt(spec, cvt_idx);
	per_cvt->assigned = 1;
	hinfo->nid = per_cvt->cvt_nid;

	pin_cvt_fixup(codec, NULL, per_cvt->cvt_nid);

	set_bit(pcm_idx, &spec->pcm_in_use);
	/* todo: setup spdif ctls assign */

	/* Initially set the converter's capabilities */
	hinfo->channels_min = per_cvt->channels_min;
	hinfo->channels_max = per_cvt->channels_max;
	hinfo->rates = per_cvt->rates;
	hinfo->formats = per_cvt->formats;
	hinfo->maxbps = per_cvt->maxbps;

	/* Store the updated parameters */
	runtime->hw.channels_min = hinfo->channels_min;
	runtime->hw.channels_max = hinfo->channels_max;
	runtime->hw.formats = hinfo->formats;
	runtime->hw.rates = hinfo->rates;

	snd_pcm_hw_constraint_step(substream->runtime, 0,
				   SNDRV_PCM_HW_PARAM_CHANNELS, 2);
	return 0;
}

/*
 * HDA PCM callbacks
 */
static int hdmi_pcm_open(struct hda_pcm_stream *hinfo,
			 struct hda_codec *codec,
			 struct snd_pcm_substream *substream)
{
	struct hdmi_spec *spec = codec->spec;
	struct snd_pcm_runtime *runtime = substream->runtime;
	int pin_idx, cvt_idx, pcm_idx;
	struct hdmi_spec_per_pin *per_pin;
	struct hdmi_eld *eld;
	struct hdmi_spec_per_cvt *per_cvt = NULL;
	int err;

	/* Validate hinfo */
	pcm_idx = hinfo_to_pcm_index(codec, hinfo);
	if (pcm_idx < 0)
		return -EINVAL;

	mutex_lock(&spec->pcm_lock);
	pin_idx = hinfo_to_pin_index(codec, hinfo);
	if (!spec->dyn_pcm_assign) {
		if (snd_BUG_ON(pin_idx < 0)) {
			err = -EINVAL;
			goto unlock;
		}
	} else {
		/* no pin is assigned to the PCM
		 * PA need pcm open successfully when probe
		 */
		if (pin_idx < 0) {
			err = hdmi_pcm_open_no_pin(hinfo, codec, substream);
			goto unlock;
		}
	}

	err = hdmi_choose_cvt(codec, pin_idx, &cvt_idx);
	if (err < 0)
		goto unlock;

	per_cvt = get_cvt(spec, cvt_idx);
	/* Claim converter */
	per_cvt->assigned = 1;

	set_bit(pcm_idx, &spec->pcm_in_use);
	per_pin = get_pin(spec, pin_idx);
	per_pin->cvt_nid = per_cvt->cvt_nid;
	hinfo->nid = per_cvt->cvt_nid;

	/* flip stripe flag for the assigned stream if supported */
	if (get_wcaps(codec, per_cvt->cvt_nid) & AC_WCAP_STRIPE)
		azx_stream(get_azx_dev(substream))->stripe = 1;

	snd_hda_set_dev_select(codec, per_pin->pin_nid, per_pin->dev_id);
	snd_hda_codec_write_cache(codec, per_pin->pin_nid, 0,
			    AC_VERB_SET_CONNECT_SEL,
			    per_pin->mux_idx);

	/* configure unused pins to choose other converters */
	pin_cvt_fixup(codec, per_pin, 0);

	snd_hda_spdif_ctls_assign(codec, pcm_idx, per_cvt->cvt_nid);

	/* Initially set the converter's capabilities */
	hinfo->channels_min = per_cvt->channels_min;
	hinfo->channels_max = per_cvt->channels_max;
	hinfo->rates = per_cvt->rates;
	hinfo->formats = per_cvt->formats;
	hinfo->maxbps = per_cvt->maxbps;

	eld = &per_pin->sink_eld;
	/* Restrict capabilities by ELD if this isn't disabled */
	if (!static_hdmi_pcm && eld->eld_valid) {
		snd_hdmi_eld_update_pcm_info(&eld->info, hinfo);
		if (hinfo->channels_min > hinfo->channels_max ||
		    !hinfo->rates || !hinfo->formats) {
			per_cvt->assigned = 0;
			hinfo->nid = 0;
			snd_hda_spdif_ctls_unassign(codec, pcm_idx);
			err = -ENODEV;
			goto unlock;
		}
	}

	/* Store the updated parameters */
	runtime->hw.channels_min = hinfo->channels_min;
	runtime->hw.channels_max = hinfo->channels_max;
	runtime->hw.formats = hinfo->formats;
	runtime->hw.rates = hinfo->rates;

	snd_pcm_hw_constraint_step(substream->runtime, 0,
				   SNDRV_PCM_HW_PARAM_CHANNELS, 2);
 unlock:
	mutex_unlock(&spec->pcm_lock);
	return err;
}

/*
 * HDA/HDMI auto parsing
 */
static int hdmi_read_pin_conn(struct hda_codec *codec, int pin_idx)
{
	struct hdmi_spec *spec = codec->spec;
	struct hdmi_spec_per_pin *per_pin = get_pin(spec, pin_idx);
	hda_nid_t pin_nid = per_pin->pin_nid;
	int dev_id = per_pin->dev_id;
	int conns;

	if (!(get_wcaps(codec, pin_nid) & AC_WCAP_CONN_LIST)) {
		codec_warn(codec,
			   "HDMI: pin NID 0x%x wcaps %#x does not support connection list\n",
			   pin_nid, get_wcaps(codec, pin_nid));
		return -EINVAL;
	}

	snd_hda_set_dev_select(codec, pin_nid, dev_id);

	if (spec->intel_hsw_fixup) {
		conns = spec->num_cvts;
		memcpy(per_pin->mux_nids, spec->cvt_nids,
		       sizeof(hda_nid_t) * conns);
	} else {
		conns = snd_hda_get_raw_connections(codec, pin_nid,
						    per_pin->mux_nids,
						    HDA_MAX_CONNECTIONS);
	}

	/* all the device entries on the same pin have the same conn list */
	per_pin->num_mux_nids = conns;

	return 0;
}

static int hdmi_find_pcm_slot(struct hdmi_spec *spec,
			      struct hdmi_spec_per_pin *per_pin)
{
	int i;

	/*
	 * generic_hdmi_build_pcms() may allocate extra PCMs on some
	 * platforms (with maximum of 'num_nids + dev_num - 1')
	 *
	 * The per_pin of pin_nid_idx=n and dev_id=m prefers to get pcm-n
	 * if m==0. This guarantees that dynamic pcm assignments are compatible
	 * with the legacy static per_pin-pcm assignment that existed in the
	 * days before DP-MST.
	 *
	 * Intel DP-MST prefers this legacy behavior for compatibility, too.
	 *
	 * per_pin of m!=0 prefers to get pcm=(num_nids + (m - 1)).
	 */

	if (per_pin->dev_id == 0 || spec->intel_hsw_fixup) {
		if (!test_bit(per_pin->pin_nid_idx, &spec->pcm_bitmap))
			return per_pin->pin_nid_idx;
	} else {
		i = spec->num_nids + (per_pin->dev_id - 1);
		if (i < spec->pcm_used && !(test_bit(i, &spec->pcm_bitmap)))
			return i;
	}

	/* have a second try; check the area over num_nids */
	for (i = spec->num_nids; i < spec->pcm_used; i++) {
		if (!test_bit(i, &spec->pcm_bitmap))
			return i;
	}

	/* the last try; check the empty slots in pins */
	for (i = 0; i < spec->num_nids; i++) {
		if (!test_bit(i, &spec->pcm_bitmap))
			return i;
	}
	return -EBUSY;
}

static void hdmi_attach_hda_pcm(struct hdmi_spec *spec,
				struct hdmi_spec_per_pin *per_pin)
{
	int idx;

	/* pcm already be attached to the pin */
	if (per_pin->pcm)
		return;
	idx = hdmi_find_pcm_slot(spec, per_pin);
	if (idx == -EBUSY)
		return;
	per_pin->pcm_idx = idx;
	per_pin->pcm = get_hdmi_pcm(spec, idx);
	set_bit(idx, &spec->pcm_bitmap);
}

static void hdmi_detach_hda_pcm(struct hdmi_spec *spec,
				struct hdmi_spec_per_pin *per_pin)
{
	int idx;

	/* pcm already be detached from the pin */
	if (!per_pin->pcm)
		return;
	idx = per_pin->pcm_idx;
	per_pin->pcm_idx = -1;
	per_pin->pcm = NULL;
	if (idx >= 0 && idx < spec->pcm_used)
		clear_bit(idx, &spec->pcm_bitmap);
}

static int hdmi_get_pin_cvt_mux(struct hdmi_spec *spec,
		struct hdmi_spec_per_pin *per_pin, hda_nid_t cvt_nid)
{
	int mux_idx;

	for (mux_idx = 0; mux_idx < per_pin->num_mux_nids; mux_idx++)
		if (per_pin->mux_nids[mux_idx] == cvt_nid)
			break;
	return mux_idx;
}

static bool check_non_pcm_per_cvt(struct hda_codec *codec, hda_nid_t cvt_nid);

static void hdmi_pcm_setup_pin(struct hdmi_spec *spec,
			   struct hdmi_spec_per_pin *per_pin)
{
	struct hda_codec *codec = per_pin->codec;
	struct hda_pcm *pcm;
	struct hda_pcm_stream *hinfo;
	struct snd_pcm_substream *substream;
	int mux_idx;
	bool non_pcm;

	if (per_pin->pcm_idx >= 0 && per_pin->pcm_idx < spec->pcm_used)
		pcm = get_pcm_rec(spec, per_pin->pcm_idx);
	else
		return;
	if (!pcm->pcm)
		return;
	if (!test_bit(per_pin->pcm_idx, &spec->pcm_in_use))
		return;

	/* hdmi audio only uses playback and one substream */
	hinfo = pcm->stream;
	substream = pcm->pcm->streams[0].substream;

	per_pin->cvt_nid = hinfo->nid;

	mux_idx = hdmi_get_pin_cvt_mux(spec, per_pin, hinfo->nid);
	if (mux_idx < per_pin->num_mux_nids) {
		snd_hda_set_dev_select(codec, per_pin->pin_nid,
				   per_pin->dev_id);
		snd_hda_codec_write_cache(codec, per_pin->pin_nid, 0,
				AC_VERB_SET_CONNECT_SEL,
				mux_idx);
	}
	snd_hda_spdif_ctls_assign(codec, per_pin->pcm_idx, hinfo->nid);

	non_pcm = check_non_pcm_per_cvt(codec, hinfo->nid);
	if (substream->runtime)
		per_pin->channels = substream->runtime->channels;
	per_pin->setup = true;
	per_pin->mux_idx = mux_idx;

	hdmi_setup_audio_infoframe(codec, per_pin, non_pcm);
}

static void hdmi_pcm_reset_pin(struct hdmi_spec *spec,
			   struct hdmi_spec_per_pin *per_pin)
{
	if (per_pin->pcm_idx >= 0 && per_pin->pcm_idx < spec->pcm_used)
		snd_hda_spdif_ctls_unassign(per_pin->codec, per_pin->pcm_idx);

	per_pin->chmap_set = false;
	memset(per_pin->chmap, 0, sizeof(per_pin->chmap));

	per_pin->setup = false;
	per_pin->channels = 0;
}

static struct snd_jack *pin_idx_to_pcm_jack(struct hda_codec *codec,
					    struct hdmi_spec_per_pin *per_pin)
{
	struct hdmi_spec *spec = codec->spec;

	if (per_pin->pcm_idx >= 0)
		return spec->pcm_rec[per_pin->pcm_idx].jack;
	else
		return NULL;
}

/* update per_pin ELD from the given new ELD;
 * setup info frame and notification accordingly
 * also notify ELD kctl and report jack status changes
 */
static void update_eld(struct hda_codec *codec,
		       struct hdmi_spec_per_pin *per_pin,
		       struct hdmi_eld *eld,
		       int repoll)
{
	struct hdmi_eld *pin_eld = &per_pin->sink_eld;
	struct hdmi_spec *spec = codec->spec;
	struct snd_jack *pcm_jack;
	bool old_eld_valid = pin_eld->eld_valid;
	bool eld_changed;
	int pcm_idx;

	if (eld->eld_valid) {
		if (eld->eld_size <= 0 ||
		    snd_hdmi_parse_eld(codec, &eld->info, eld->eld_buffer,
				       eld->eld_size) < 0) {
			eld->eld_valid = false;
			if (repoll) {
				schedule_delayed_work(&per_pin->work,
						      msecs_to_jiffies(300));
				return;
			}
		}
	}

	if (!eld->eld_valid || eld->eld_size <= 0) {
		eld->eld_valid = false;
		eld->eld_size = 0;
	}

	/* for monitor disconnection, save pcm_idx firstly */
	pcm_idx = per_pin->pcm_idx;

	/*
	 * pcm_idx >=0 before update_eld() means it is in monitor
	 * disconnected event. Jack must be fetched before update_eld().
	 */
	pcm_jack = pin_idx_to_pcm_jack(codec, per_pin);

	if (spec->dyn_pcm_assign) {
		if (eld->eld_valid) {
			hdmi_attach_hda_pcm(spec, per_pin);
			hdmi_pcm_setup_pin(spec, per_pin);
		} else {
			hdmi_pcm_reset_pin(spec, per_pin);
			hdmi_detach_hda_pcm(spec, per_pin);
		}
	}
	/* if pcm_idx == -1, it means this is in monitor connection event
	 * we can get the correct pcm_idx now.
	 */
	if (pcm_idx == -1)
		pcm_idx = per_pin->pcm_idx;
	if (!pcm_jack)
		pcm_jack = pin_idx_to_pcm_jack(codec, per_pin);

	if (eld->eld_valid)
		snd_hdmi_show_eld(codec, &eld->info);

	eld_changed = (pin_eld->eld_valid != eld->eld_valid);
	eld_changed |= (pin_eld->monitor_present != eld->monitor_present);
	if (!eld_changed && eld->eld_valid && pin_eld->eld_valid)
		if (pin_eld->eld_size != eld->eld_size ||
		    memcmp(pin_eld->eld_buffer, eld->eld_buffer,
			   eld->eld_size) != 0)
			eld_changed = true;

	if (eld_changed) {
		pin_eld->monitor_present = eld->monitor_present;
		pin_eld->eld_valid = eld->eld_valid;
		pin_eld->eld_size = eld->eld_size;
		if (eld->eld_valid)
			memcpy(pin_eld->eld_buffer, eld->eld_buffer,
			       eld->eld_size);
		pin_eld->info = eld->info;
	}

	/*
	 * Re-setup pin and infoframe. This is needed e.g. when
	 * - sink is first plugged-in
	 * - transcoder can change during stream playback on Haswell
	 *   and this can make HW reset converter selection on a pin.
	 */
	if (eld->eld_valid && !old_eld_valid && per_pin->setup) {
		pin_cvt_fixup(codec, per_pin, 0);
		hdmi_setup_audio_infoframe(codec, per_pin, per_pin->non_pcm);
	}

	if (eld_changed && pcm_idx >= 0)
		snd_ctl_notify(codec->card,
			       SNDRV_CTL_EVENT_MASK_VALUE |
			       SNDRV_CTL_EVENT_MASK_INFO,
			       &get_hdmi_pcm(spec, pcm_idx)->eld_ctl->id);

	if (eld_changed && pcm_jack)
		snd_jack_report(pcm_jack,
				(eld->monitor_present && eld->eld_valid) ?
				SND_JACK_AVOUT : 0);
}

/* update ELD and jack state via HD-audio verbs */
static void hdmi_present_sense_via_verbs(struct hdmi_spec_per_pin *per_pin,
					 int repoll)
{
	struct hda_codec *codec = per_pin->codec;
	struct hdmi_spec *spec = codec->spec;
	struct hdmi_eld *eld = &spec->temp_eld;
	hda_nid_t pin_nid = per_pin->pin_nid;
	int dev_id = per_pin->dev_id;
	/*
	 * Always execute a GetPinSense verb here, even when called from
	 * hdmi_intrinsic_event; for some NVIDIA HW, the unsolicited
	 * response's PD bit is not the real PD value, but indicates that
	 * the real PD value changed. An older version of the HD-audio
	 * specification worked this way. Hence, we just ignore the data in
	 * the unsolicited response to avoid custom WARs.
	 */
	int present;
	int ret;

	ret = snd_hda_power_up_pm(codec);
	if (ret < 0 && pm_runtime_suspended(hda_codec_dev(codec)))
		goto out;

	present = snd_hda_jack_pin_sense(codec, pin_nid, dev_id);

	mutex_lock(&per_pin->lock);
	eld->monitor_present = !!(present & AC_PINSENSE_PRESENCE);
	if (eld->monitor_present)
		eld->eld_valid  = !!(present & AC_PINSENSE_ELDV);
	else
		eld->eld_valid = false;

	codec_dbg(codec,
		"HDMI status: Codec=%d NID=0x%x Presence_Detect=%d ELD_Valid=%d\n",
		codec->addr, pin_nid, eld->monitor_present, eld->eld_valid);

	if (eld->eld_valid) {
		if (spec->ops.pin_get_eld(codec, pin_nid, dev_id,
					  eld->eld_buffer, &eld->eld_size) < 0)
			eld->eld_valid = false;
	}

	update_eld(codec, per_pin, eld, repoll);
	mutex_unlock(&per_pin->lock);
 out:
	snd_hda_power_down_pm(codec);
}

#define I915_SILENT_RATE		48000
#define I915_SILENT_CHANNELS		2
#define I915_SILENT_FORMAT		SNDRV_PCM_FORMAT_S16_LE
#define I915_SILENT_FORMAT_BITS	16
#define I915_SILENT_FMT_MASK		0xf

static void silent_stream_enable(struct hda_codec *codec,
				 struct hdmi_spec_per_pin *per_pin)
{
	struct hdmi_spec *spec = codec->spec;
	struct hdmi_spec_per_cvt *per_cvt;
	int cvt_idx, pin_idx, err;
	unsigned int format;

	mutex_lock(&per_pin->lock);

	if (per_pin->setup) {
		codec_dbg(codec, "hdmi: PCM already open, no silent stream\n");
		goto unlock_out;
	}

	pin_idx = pin_id_to_pin_index(codec, per_pin->pin_nid, per_pin->dev_id);
	err = hdmi_choose_cvt(codec, pin_idx, &cvt_idx);
	if (err) {
		codec_err(codec, "hdmi: no free converter to enable silent mode\n");
		goto unlock_out;
	}
<<<<<<< HEAD

	per_cvt = get_cvt(spec, cvt_idx);
	per_cvt->assigned = 1;
	per_pin->cvt_nid = per_cvt->cvt_nid;
	per_pin->silent_stream = true;

=======

	per_cvt = get_cvt(spec, cvt_idx);
	per_cvt->assigned = 1;
	per_pin->cvt_nid = per_cvt->cvt_nid;
	per_pin->silent_stream = true;

>>>>>>> e0733463
	codec_dbg(codec, "hdmi: enabling silent stream pin-NID=0x%x cvt-NID=0x%x\n",
		  per_pin->pin_nid, per_cvt->cvt_nid);

	snd_hda_set_dev_select(codec, per_pin->pin_nid, per_pin->dev_id);
	snd_hda_codec_write_cache(codec, per_pin->pin_nid, 0,
				  AC_VERB_SET_CONNECT_SEL,
				  per_pin->mux_idx);

	/* configure unused pins to choose other converters */
	pin_cvt_fixup(codec, per_pin, 0);

	snd_hdac_sync_audio_rate(&codec->core, per_pin->pin_nid,
				 per_pin->dev_id, I915_SILENT_RATE);

	/* trigger silent stream generation in hw */
	format = snd_hdac_calc_stream_format(I915_SILENT_RATE, I915_SILENT_CHANNELS,
					     I915_SILENT_FORMAT, I915_SILENT_FORMAT_BITS, 0);
	snd_hda_codec_setup_stream(codec, per_pin->cvt_nid,
				   I915_SILENT_FMT_MASK, I915_SILENT_FMT_MASK, format);
	usleep_range(100, 200);
	snd_hda_codec_setup_stream(codec, per_pin->cvt_nid, I915_SILENT_FMT_MASK, 0, format);

	per_pin->channels = I915_SILENT_CHANNELS;
	hdmi_setup_audio_infoframe(codec, per_pin, per_pin->non_pcm);

 unlock_out:
	mutex_unlock(&per_pin->lock);
}

static void silent_stream_disable(struct hda_codec *codec,
				  struct hdmi_spec_per_pin *per_pin)
{
	struct hdmi_spec *spec = codec->spec;
	struct hdmi_spec_per_cvt *per_cvt;
	int cvt_idx;

	mutex_lock(&per_pin->lock);
	if (!per_pin->silent_stream)
		goto unlock_out;

	codec_dbg(codec, "HDMI: disable silent stream on pin-NID=0x%x cvt-NID=0x%x\n",
		  per_pin->pin_nid, per_pin->cvt_nid);

	cvt_idx = cvt_nid_to_cvt_index(codec, per_pin->cvt_nid);
	if (cvt_idx >= 0 && cvt_idx < spec->num_cvts) {
		per_cvt = get_cvt(spec, cvt_idx);
		per_cvt->assigned = 0;
	}

	per_pin->cvt_nid = 0;
	per_pin->silent_stream = false;

 unlock_out:
	mutex_unlock(&per_pin->lock);
}

/* update ELD and jack state via audio component */
static void sync_eld_via_acomp(struct hda_codec *codec,
			       struct hdmi_spec_per_pin *per_pin)
{
	struct hdmi_spec *spec = codec->spec;
	struct hdmi_eld *eld = &spec->temp_eld;
	bool monitor_prev, monitor_next;

	mutex_lock(&per_pin->lock);
	eld->monitor_present = false;
	monitor_prev = per_pin->sink_eld.monitor_present;
	eld->eld_size = snd_hdac_acomp_get_eld(&codec->core, per_pin->pin_nid,
				      per_pin->dev_id, &eld->monitor_present,
				      eld->eld_buffer, ELD_MAX_SIZE);
	eld->eld_valid = (eld->eld_size > 0);
	update_eld(codec, per_pin, eld, 0);
	monitor_next = per_pin->sink_eld.monitor_present;
	mutex_unlock(&per_pin->lock);

	/*
	 * Power-up will call hdmi_present_sense, so the PM calls
	 * have to be done without mutex held.
	 */

	if (spec->send_silent_stream) {
		int pm_ret;

		if (!monitor_prev && monitor_next) {
			pm_ret = snd_hda_power_up_pm(codec);
			if (pm_ret < 0)
				codec_err(codec,
				"Monitor plugged-in, Failed to power up codec ret=[%d]\n",
				pm_ret);
			silent_stream_enable(codec, per_pin);
		} else if (monitor_prev && !monitor_next) {
			silent_stream_disable(codec, per_pin);
			pm_ret = snd_hda_power_down_pm(codec);
			if (pm_ret < 0)
				codec_err(codec,
				"Monitor plugged-out, Failed to power down codec ret=[%d]\n",
				pm_ret);
		}
	}
}

static void hdmi_present_sense(struct hdmi_spec_per_pin *per_pin, int repoll)
{
	struct hda_codec *codec = per_pin->codec;

	if (!codec_has_acomp(codec))
		hdmi_present_sense_via_verbs(per_pin, repoll);
	else
		sync_eld_via_acomp(codec, per_pin);
}

static void hdmi_repoll_eld(struct work_struct *work)
{
	struct hdmi_spec_per_pin *per_pin =
	container_of(to_delayed_work(work), struct hdmi_spec_per_pin, work);
	struct hda_codec *codec = per_pin->codec;
	struct hdmi_spec *spec = codec->spec;
	struct hda_jack_tbl *jack;

	jack = snd_hda_jack_tbl_get_mst(codec, per_pin->pin_nid,
					per_pin->dev_id);
	if (jack)
		jack->jack_dirty = 1;

	if (per_pin->repoll_count++ > 6)
		per_pin->repoll_count = 0;

	mutex_lock(&spec->pcm_lock);
	hdmi_present_sense(per_pin, per_pin->repoll_count);
	mutex_unlock(&spec->pcm_lock);
}

static int hdmi_add_pin(struct hda_codec *codec, hda_nid_t pin_nid)
{
	struct hdmi_spec *spec = codec->spec;
	unsigned int caps, config;
	int pin_idx;
	struct hdmi_spec_per_pin *per_pin;
	int err;
	int dev_num, i;

	caps = snd_hda_query_pin_caps(codec, pin_nid);
	if (!(caps & (AC_PINCAP_HDMI | AC_PINCAP_DP)))
		return 0;

	/*
	 * For DP MST audio, Configuration Default is the same for
	 * all device entries on the same pin
	 */
	config = snd_hda_codec_get_pincfg(codec, pin_nid);
	if (get_defcfg_connect(config) == AC_JACK_PORT_NONE &&
	    !spec->force_connect)
		return 0;

	/*
	 * To simplify the implementation, malloc all
	 * the virtual pins in the initialization statically
	 */
	if (spec->intel_hsw_fixup) {
		/*
		 * On Intel platforms, device entries number is
		 * changed dynamically. If there is a DP MST
		 * hub connected, the device entries number is 3.
		 * Otherwise, it is 1.
		 * Here we manually set dev_num to 3, so that
		 * we can initialize all the device entries when
		 * bootup statically.
		 */
		dev_num = 3;
		spec->dev_num = 3;
	} else if (spec->dyn_pcm_assign && codec->dp_mst) {
		dev_num = snd_hda_get_num_devices(codec, pin_nid) + 1;
		/*
		 * spec->dev_num is the maxinum number of device entries
		 * among all the pins
		 */
		spec->dev_num = (spec->dev_num > dev_num) ?
			spec->dev_num : dev_num;
	} else {
		/*
		 * If the platform doesn't support DP MST,
		 * manually set dev_num to 1. This means
		 * the pin has only one device entry.
		 */
		dev_num = 1;
		spec->dev_num = 1;
	}

	for (i = 0; i < dev_num; i++) {
		pin_idx = spec->num_pins;
		per_pin = snd_array_new(&spec->pins);

		if (!per_pin)
			return -ENOMEM;

		if (spec->dyn_pcm_assign) {
			per_pin->pcm = NULL;
			per_pin->pcm_idx = -1;
		} else {
			per_pin->pcm = get_hdmi_pcm(spec, pin_idx);
			per_pin->pcm_idx = pin_idx;
		}
		per_pin->pin_nid = pin_nid;
		per_pin->pin_nid_idx = spec->num_nids;
		per_pin->dev_id = i;
		per_pin->non_pcm = false;
		snd_hda_set_dev_select(codec, pin_nid, i);
		err = hdmi_read_pin_conn(codec, pin_idx);
		if (err < 0)
			return err;
		spec->num_pins++;
	}
	spec->num_nids++;

	return 0;
}

static int hdmi_add_cvt(struct hda_codec *codec, hda_nid_t cvt_nid)
{
	struct hdmi_spec *spec = codec->spec;
	struct hdmi_spec_per_cvt *per_cvt;
	unsigned int chans;
	int err;

	chans = get_wcaps(codec, cvt_nid);
	chans = get_wcaps_channels(chans);

	per_cvt = snd_array_new(&spec->cvts);
	if (!per_cvt)
		return -ENOMEM;

	per_cvt->cvt_nid = cvt_nid;
	per_cvt->channels_min = 2;
	if (chans <= 16) {
		per_cvt->channels_max = chans;
		if (chans > spec->chmap.channels_max)
			spec->chmap.channels_max = chans;
	}

	err = snd_hda_query_supported_pcm(codec, cvt_nid,
					  &per_cvt->rates,
					  &per_cvt->formats,
					  &per_cvt->maxbps);
	if (err < 0)
		return err;

	if (spec->num_cvts < ARRAY_SIZE(spec->cvt_nids))
		spec->cvt_nids[spec->num_cvts] = cvt_nid;
	spec->num_cvts++;

	return 0;
}

static const struct snd_pci_quirk force_connect_list[] = {
	SND_PCI_QUIRK(0x103c, 0x870f, "HP", 1),
	SND_PCI_QUIRK(0x103c, 0x871a, "HP", 1),
	{}
};

static int hdmi_parse_codec(struct hda_codec *codec)
{
	struct hdmi_spec *spec = codec->spec;
	hda_nid_t start_nid;
	unsigned int caps;
	int i, nodes;
	const struct snd_pci_quirk *q;

	nodes = snd_hda_get_sub_nodes(codec, codec->core.afg, &start_nid);
	if (!start_nid || nodes < 0) {
		codec_warn(codec, "HDMI: failed to get afg sub nodes\n");
		return -EINVAL;
	}

	q = snd_pci_quirk_lookup(codec->bus->pci, force_connect_list);

	if (q && q->value)
		spec->force_connect = true;

	/*
	 * hdmi_add_pin() assumes total amount of converters to
	 * be known, so first discover all converters
	 */
	for (i = 0; i < nodes; i++) {
		hda_nid_t nid = start_nid + i;

		caps = get_wcaps(codec, nid);

		if (!(caps & AC_WCAP_DIGITAL))
			continue;

		if (get_wcaps_type(caps) == AC_WID_AUD_OUT)
			hdmi_add_cvt(codec, nid);
	}

	/* discover audio pins */
	for (i = 0; i < nodes; i++) {
		hda_nid_t nid = start_nid + i;

		caps = get_wcaps(codec, nid);

		if (!(caps & AC_WCAP_DIGITAL))
			continue;

		if (get_wcaps_type(caps) == AC_WID_PIN)
			hdmi_add_pin(codec, nid);
	}

	return 0;
}

/*
 */
static bool check_non_pcm_per_cvt(struct hda_codec *codec, hda_nid_t cvt_nid)
{
	struct hda_spdif_out *spdif;
	bool non_pcm;

	mutex_lock(&codec->spdif_mutex);
	spdif = snd_hda_spdif_out_of_nid(codec, cvt_nid);
	/* Add sanity check to pass klockwork check.
	 * This should never happen.
	 */
	if (WARN_ON(spdif == NULL)) {
		mutex_unlock(&codec->spdif_mutex);
		return true;
	}
	non_pcm = !!(spdif->status & IEC958_AES0_NONAUDIO);
	mutex_unlock(&codec->spdif_mutex);
	return non_pcm;
}

/*
 * HDMI callbacks
 */

static int generic_hdmi_playback_pcm_prepare(struct hda_pcm_stream *hinfo,
					   struct hda_codec *codec,
					   unsigned int stream_tag,
					   unsigned int format,
					   struct snd_pcm_substream *substream)
{
	hda_nid_t cvt_nid = hinfo->nid;
	struct hdmi_spec *spec = codec->spec;
	int pin_idx;
	struct hdmi_spec_per_pin *per_pin;
	struct snd_pcm_runtime *runtime = substream->runtime;
	bool non_pcm;
	int pinctl, stripe;
	int err = 0;

	mutex_lock(&spec->pcm_lock);
	pin_idx = hinfo_to_pin_index(codec, hinfo);
	if (spec->dyn_pcm_assign && pin_idx < 0) {
		/* when dyn_pcm_assign and pcm is not bound to a pin
		 * skip pin setup and return 0 to make audio playback
		 * be ongoing
		 */
		pin_cvt_fixup(codec, NULL, cvt_nid);
		snd_hda_codec_setup_stream(codec, cvt_nid,
					stream_tag, 0, format);
		goto unlock;
	}

	if (snd_BUG_ON(pin_idx < 0)) {
		err = -EINVAL;
		goto unlock;
	}
	per_pin = get_pin(spec, pin_idx);

	/* Verify pin:cvt selections to avoid silent audio after S3.
	 * After S3, the audio driver restores pin:cvt selections
	 * but this can happen before gfx is ready and such selection
	 * is overlooked by HW. Thus multiple pins can share a same
	 * default convertor and mute control will affect each other,
	 * which can cause a resumed audio playback become silent
	 * after S3.
	 */
	pin_cvt_fixup(codec, per_pin, 0);

	/* Call sync_audio_rate to set the N/CTS/M manually if necessary */
	/* Todo: add DP1.2 MST audio support later */
	if (codec_has_acomp(codec))
		snd_hdac_sync_audio_rate(&codec->core, per_pin->pin_nid,
					 per_pin->dev_id, runtime->rate);

	non_pcm = check_non_pcm_per_cvt(codec, cvt_nid);
	mutex_lock(&per_pin->lock);
	per_pin->channels = substream->runtime->channels;
	per_pin->setup = true;

	if (get_wcaps(codec, cvt_nid) & AC_WCAP_STRIPE) {
		stripe = snd_hdac_get_stream_stripe_ctl(&codec->bus->core,
							substream);
		snd_hda_codec_write(codec, cvt_nid, 0,
				    AC_VERB_SET_STRIPE_CONTROL,
				    stripe);
	}

	hdmi_setup_audio_infoframe(codec, per_pin, non_pcm);
	mutex_unlock(&per_pin->lock);
	if (spec->dyn_pin_out) {
		snd_hda_set_dev_select(codec, per_pin->pin_nid,
				       per_pin->dev_id);
		pinctl = snd_hda_codec_read(codec, per_pin->pin_nid, 0,
					    AC_VERB_GET_PIN_WIDGET_CONTROL, 0);
		snd_hda_codec_write(codec, per_pin->pin_nid, 0,
				    AC_VERB_SET_PIN_WIDGET_CONTROL,
				    pinctl | PIN_OUT);
	}

	/* snd_hda_set_dev_select() has been called before */
	err = spec->ops.setup_stream(codec, cvt_nid, per_pin->pin_nid,
				     per_pin->dev_id, stream_tag, format);
 unlock:
	mutex_unlock(&spec->pcm_lock);
	return err;
}

static int generic_hdmi_playback_pcm_cleanup(struct hda_pcm_stream *hinfo,
					     struct hda_codec *codec,
					     struct snd_pcm_substream *substream)
{
	snd_hda_codec_cleanup_stream(codec, hinfo->nid);
	return 0;
}

static int hdmi_pcm_close(struct hda_pcm_stream *hinfo,
			  struct hda_codec *codec,
			  struct snd_pcm_substream *substream)
{
	struct hdmi_spec *spec = codec->spec;
	int cvt_idx, pin_idx, pcm_idx;
	struct hdmi_spec_per_cvt *per_cvt;
	struct hdmi_spec_per_pin *per_pin;
	int pinctl;
	int err = 0;

	mutex_lock(&spec->pcm_lock);
	if (hinfo->nid) {
		pcm_idx = hinfo_to_pcm_index(codec, hinfo);
		if (snd_BUG_ON(pcm_idx < 0)) {
			err = -EINVAL;
			goto unlock;
		}
		cvt_idx = cvt_nid_to_cvt_index(codec, hinfo->nid);
		if (snd_BUG_ON(cvt_idx < 0)) {
			err = -EINVAL;
			goto unlock;
		}
		per_cvt = get_cvt(spec, cvt_idx);
		per_cvt->assigned = 0;
		hinfo->nid = 0;

		azx_stream(get_azx_dev(substream))->stripe = 0;

		snd_hda_spdif_ctls_unassign(codec, pcm_idx);
		clear_bit(pcm_idx, &spec->pcm_in_use);
		pin_idx = hinfo_to_pin_index(codec, hinfo);
		if (spec->dyn_pcm_assign && pin_idx < 0)
			goto unlock;

		if (snd_BUG_ON(pin_idx < 0)) {
			err = -EINVAL;
			goto unlock;
		}
		per_pin = get_pin(spec, pin_idx);

		if (spec->dyn_pin_out) {
			snd_hda_set_dev_select(codec, per_pin->pin_nid,
					       per_pin->dev_id);
			pinctl = snd_hda_codec_read(codec, per_pin->pin_nid, 0,
					AC_VERB_GET_PIN_WIDGET_CONTROL, 0);
			snd_hda_codec_write(codec, per_pin->pin_nid, 0,
					    AC_VERB_SET_PIN_WIDGET_CONTROL,
					    pinctl & ~PIN_OUT);
		}

		mutex_lock(&per_pin->lock);
		per_pin->chmap_set = false;
		memset(per_pin->chmap, 0, sizeof(per_pin->chmap));

		per_pin->setup = false;
		per_pin->channels = 0;
		mutex_unlock(&per_pin->lock);
	}

unlock:
	mutex_unlock(&spec->pcm_lock);

	return err;
}

static const struct hda_pcm_ops generic_ops = {
	.open = hdmi_pcm_open,
	.close = hdmi_pcm_close,
	.prepare = generic_hdmi_playback_pcm_prepare,
	.cleanup = generic_hdmi_playback_pcm_cleanup,
};

static int hdmi_get_spk_alloc(struct hdac_device *hdac, int pcm_idx)
{
	struct hda_codec *codec = hdac_to_hda_codec(hdac);
	struct hdmi_spec *spec = codec->spec;
	struct hdmi_spec_per_pin *per_pin = pcm_idx_to_pin(spec, pcm_idx);

	if (!per_pin)
		return 0;

	return per_pin->sink_eld.info.spk_alloc;
}

static void hdmi_get_chmap(struct hdac_device *hdac, int pcm_idx,
					unsigned char *chmap)
{
	struct hda_codec *codec = hdac_to_hda_codec(hdac);
	struct hdmi_spec *spec = codec->spec;
	struct hdmi_spec_per_pin *per_pin = pcm_idx_to_pin(spec, pcm_idx);

	/* chmap is already set to 0 in caller */
	if (!per_pin)
		return;

	memcpy(chmap, per_pin->chmap, ARRAY_SIZE(per_pin->chmap));
}

static void hdmi_set_chmap(struct hdac_device *hdac, int pcm_idx,
				unsigned char *chmap, int prepared)
{
	struct hda_codec *codec = hdac_to_hda_codec(hdac);
	struct hdmi_spec *spec = codec->spec;
	struct hdmi_spec_per_pin *per_pin = pcm_idx_to_pin(spec, pcm_idx);

	if (!per_pin)
		return;
	mutex_lock(&per_pin->lock);
	per_pin->chmap_set = true;
	memcpy(per_pin->chmap, chmap, ARRAY_SIZE(per_pin->chmap));
	if (prepared)
		hdmi_setup_audio_infoframe(codec, per_pin, per_pin->non_pcm);
	mutex_unlock(&per_pin->lock);
}

static bool is_hdmi_pcm_attached(struct hdac_device *hdac, int pcm_idx)
{
	struct hda_codec *codec = hdac_to_hda_codec(hdac);
	struct hdmi_spec *spec = codec->spec;
	struct hdmi_spec_per_pin *per_pin = pcm_idx_to_pin(spec, pcm_idx);

	return per_pin ? true:false;
}

static int generic_hdmi_build_pcms(struct hda_codec *codec)
{
	struct hdmi_spec *spec = codec->spec;
	int idx, pcm_num;

	/*
	 * for non-mst mode, pcm number is the same as before
	 * for DP MST mode without extra PCM, pcm number is same
	 * for DP MST mode with extra PCMs, pcm number is
	 *  (nid number + dev_num - 1)
	 * dev_num is the device entry number in a pin
	 */

	if (codec->mst_no_extra_pcms)
		pcm_num = spec->num_nids;
	else
		pcm_num = spec->num_nids + spec->dev_num - 1;

	codec_dbg(codec, "hdmi: pcm_num set to %d\n", pcm_num);

	for (idx = 0; idx < pcm_num; idx++) {
		struct hda_pcm *info;
		struct hda_pcm_stream *pstr;

		info = snd_hda_codec_pcm_new(codec, "HDMI %d", idx);
		if (!info)
			return -ENOMEM;

		spec->pcm_rec[idx].pcm = info;
		spec->pcm_used++;
		info->pcm_type = HDA_PCM_TYPE_HDMI;
		info->own_chmap = true;

		pstr = &info->stream[SNDRV_PCM_STREAM_PLAYBACK];
		pstr->substreams = 1;
		pstr->ops = generic_ops;
		/* pcm number is less than 16 */
		if (spec->pcm_used >= 16)
			break;
		/* other pstr fields are set in open */
	}

	return 0;
}

static void free_hdmi_jack_priv(struct snd_jack *jack)
{
	struct hdmi_pcm *pcm = jack->private_data;

	pcm->jack = NULL;
}

static int generic_hdmi_build_jack(struct hda_codec *codec, int pcm_idx)
{
	char hdmi_str[32] = "HDMI/DP";
	struct hdmi_spec *spec = codec->spec;
	struct hdmi_spec_per_pin *per_pin = get_pin(spec, pcm_idx);
	struct snd_jack *jack;
	int pcmdev = get_pcm_rec(spec, pcm_idx)->device;
	int err;

	if (pcmdev > 0)
		sprintf(hdmi_str + strlen(hdmi_str), ",pcm=%d", pcmdev);
	if (!spec->dyn_pcm_assign &&
	    !is_jack_detectable(codec, per_pin->pin_nid))
		strncat(hdmi_str, " Phantom",
			sizeof(hdmi_str) - strlen(hdmi_str) - 1);

	err = snd_jack_new(codec->card, hdmi_str, SND_JACK_AVOUT, &jack,
			   true, false);
	if (err < 0)
		return err;

	spec->pcm_rec[pcm_idx].jack = jack;
	jack->private_data = &spec->pcm_rec[pcm_idx];
	jack->private_free = free_hdmi_jack_priv;
	return 0;
}

static int generic_hdmi_build_controls(struct hda_codec *codec)
{
	struct hdmi_spec *spec = codec->spec;
	int dev, err;
	int pin_idx, pcm_idx;

	for (pcm_idx = 0; pcm_idx < spec->pcm_used; pcm_idx++) {
		if (!get_pcm_rec(spec, pcm_idx)->pcm) {
			/* no PCM: mark this for skipping permanently */
			set_bit(pcm_idx, &spec->pcm_bitmap);
			continue;
		}

		err = generic_hdmi_build_jack(codec, pcm_idx);
		if (err < 0)
			return err;

		/* create the spdif for each pcm
		 * pin will be bound when monitor is connected
		 */
		if (spec->dyn_pcm_assign)
			err = snd_hda_create_dig_out_ctls(codec,
					  0, spec->cvt_nids[0],
					  HDA_PCM_TYPE_HDMI);
		else {
			struct hdmi_spec_per_pin *per_pin =
				get_pin(spec, pcm_idx);
			err = snd_hda_create_dig_out_ctls(codec,
						  per_pin->pin_nid,
						  per_pin->mux_nids[0],
						  HDA_PCM_TYPE_HDMI);
		}
		if (err < 0)
			return err;
		snd_hda_spdif_ctls_unassign(codec, pcm_idx);

		dev = get_pcm_rec(spec, pcm_idx)->device;
		if (dev != SNDRV_PCM_INVALID_DEVICE) {
			/* add control for ELD Bytes */
			err = hdmi_create_eld_ctl(codec, pcm_idx, dev);
			if (err < 0)
				return err;
		}
	}

	for (pin_idx = 0; pin_idx < spec->num_pins; pin_idx++) {
		struct hdmi_spec_per_pin *per_pin = get_pin(spec, pin_idx);
		struct hdmi_eld *pin_eld = &per_pin->sink_eld;

		pin_eld->eld_valid = false;
		hdmi_present_sense(per_pin, 0);
	}

	/* add channel maps */
	for (pcm_idx = 0; pcm_idx < spec->pcm_used; pcm_idx++) {
		struct hda_pcm *pcm;

		pcm = get_pcm_rec(spec, pcm_idx);
		if (!pcm || !pcm->pcm)
			break;
		err = snd_hdac_add_chmap_ctls(pcm->pcm, pcm_idx, &spec->chmap);
		if (err < 0)
			return err;
	}

	return 0;
}

static int generic_hdmi_init_per_pins(struct hda_codec *codec)
{
	struct hdmi_spec *spec = codec->spec;
	int pin_idx;

	for (pin_idx = 0; pin_idx < spec->num_pins; pin_idx++) {
		struct hdmi_spec_per_pin *per_pin = get_pin(spec, pin_idx);

		per_pin->codec = codec;
		mutex_init(&per_pin->lock);
		INIT_DELAYED_WORK(&per_pin->work, hdmi_repoll_eld);
		eld_proc_new(per_pin, pin_idx);
	}
	return 0;
}

static int generic_hdmi_init(struct hda_codec *codec)
{
	struct hdmi_spec *spec = codec->spec;
	int pin_idx;

	mutex_lock(&spec->bind_lock);
	for (pin_idx = 0; pin_idx < spec->num_pins; pin_idx++) {
		struct hdmi_spec_per_pin *per_pin = get_pin(spec, pin_idx);
		hda_nid_t pin_nid = per_pin->pin_nid;
		int dev_id = per_pin->dev_id;

		snd_hda_set_dev_select(codec, pin_nid, dev_id);
		hdmi_init_pin(codec, pin_nid);
		if (codec_has_acomp(codec))
			continue;
		snd_hda_jack_detect_enable_callback_mst(codec, pin_nid, dev_id,
							jack_callback);
	}
	mutex_unlock(&spec->bind_lock);
	return 0;
}

static void hdmi_array_init(struct hdmi_spec *spec, int nums)
{
	snd_array_init(&spec->pins, sizeof(struct hdmi_spec_per_pin), nums);
	snd_array_init(&spec->cvts, sizeof(struct hdmi_spec_per_cvt), nums);
}

static void hdmi_array_free(struct hdmi_spec *spec)
{
	snd_array_free(&spec->pins);
	snd_array_free(&spec->cvts);
}

static void generic_spec_free(struct hda_codec *codec)
{
	struct hdmi_spec *spec = codec->spec;

	if (spec) {
		hdmi_array_free(spec);
		kfree(spec);
		codec->spec = NULL;
	}
	codec->dp_mst = false;
}

static void generic_hdmi_free(struct hda_codec *codec)
{
	struct hdmi_spec *spec = codec->spec;
	int pin_idx, pcm_idx;

	if (spec->acomp_registered) {
		snd_hdac_acomp_exit(&codec->bus->core);
	} else if (codec_has_acomp(codec)) {
		snd_hdac_acomp_register_notifier(&codec->bus->core, NULL);
	}
	codec->relaxed_resume = 0;

	for (pin_idx = 0; pin_idx < spec->num_pins; pin_idx++) {
		struct hdmi_spec_per_pin *per_pin = get_pin(spec, pin_idx);
		cancel_delayed_work_sync(&per_pin->work);
		eld_proc_free(per_pin);
	}

	for (pcm_idx = 0; pcm_idx < spec->pcm_used; pcm_idx++) {
		if (spec->pcm_rec[pcm_idx].jack == NULL)
			continue;
		if (spec->dyn_pcm_assign)
			snd_device_free(codec->card,
					spec->pcm_rec[pcm_idx].jack);
		else
			spec->pcm_rec[pcm_idx].jack = NULL;
	}

	generic_spec_free(codec);
}

#ifdef CONFIG_PM
static int generic_hdmi_resume(struct hda_codec *codec)
{
	struct hdmi_spec *spec = codec->spec;
	int pin_idx;

	codec->patch_ops.init(codec);
	snd_hda_regmap_sync(codec);

	for (pin_idx = 0; pin_idx < spec->num_pins; pin_idx++) {
		struct hdmi_spec_per_pin *per_pin = get_pin(spec, pin_idx);
		hdmi_present_sense(per_pin, 1);
	}
	return 0;
}
#endif

static const struct hda_codec_ops generic_hdmi_patch_ops = {
	.init			= generic_hdmi_init,
	.free			= generic_hdmi_free,
	.build_pcms		= generic_hdmi_build_pcms,
	.build_controls		= generic_hdmi_build_controls,
	.unsol_event		= hdmi_unsol_event,
#ifdef CONFIG_PM
	.resume			= generic_hdmi_resume,
#endif
};

static const struct hdmi_ops generic_standard_hdmi_ops = {
	.pin_get_eld				= hdmi_pin_get_eld,
	.pin_setup_infoframe			= hdmi_pin_setup_infoframe,
	.pin_hbr_setup				= hdmi_pin_hbr_setup,
	.setup_stream				= hdmi_setup_stream,
};

/* allocate codec->spec and assign/initialize generic parser ops */
static int alloc_generic_hdmi(struct hda_codec *codec)
{
	struct hdmi_spec *spec;

	spec = kzalloc(sizeof(*spec), GFP_KERNEL);
	if (!spec)
		return -ENOMEM;

	spec->codec = codec;
	spec->ops = generic_standard_hdmi_ops;
	spec->dev_num = 1;	/* initialize to 1 */
	mutex_init(&spec->pcm_lock);
	mutex_init(&spec->bind_lock);
	snd_hdac_register_chmap_ops(&codec->core, &spec->chmap);

	spec->chmap.ops.get_chmap = hdmi_get_chmap;
	spec->chmap.ops.set_chmap = hdmi_set_chmap;
	spec->chmap.ops.is_pcm_attached = is_hdmi_pcm_attached;
	spec->chmap.ops.get_spk_alloc = hdmi_get_spk_alloc;

	codec->spec = spec;
	hdmi_array_init(spec, 4);

	codec->patch_ops = generic_hdmi_patch_ops;

	return 0;
}

/* generic HDMI parser */
static int patch_generic_hdmi(struct hda_codec *codec)
{
	int err;

	err = alloc_generic_hdmi(codec);
	if (err < 0)
		return err;

	err = hdmi_parse_codec(codec);
	if (err < 0) {
		generic_spec_free(codec);
		return err;
	}

	generic_hdmi_init_per_pins(codec);
	return 0;
}

/*
 * generic audio component binding
 */

/* turn on / off the unsol event jack detection dynamically */
static void reprogram_jack_detect(struct hda_codec *codec, hda_nid_t nid,
				  int dev_id, bool use_acomp)
{
	struct hda_jack_tbl *tbl;

	tbl = snd_hda_jack_tbl_get_mst(codec, nid, dev_id);
	if (tbl) {
		/* clear unsol even if component notifier is used, or re-enable
		 * if notifier is cleared
		 */
		unsigned int val = use_acomp ? 0 : (AC_USRSP_EN | tbl->tag);
		snd_hda_codec_write_cache(codec, nid, 0,
					  AC_VERB_SET_UNSOLICITED_ENABLE, val);
	}
}

/* set up / clear component notifier dynamically */
static void generic_acomp_notifier_set(struct drm_audio_component *acomp,
				       bool use_acomp)
{
	struct hdmi_spec *spec;
	int i;

	spec = container_of(acomp->audio_ops, struct hdmi_spec, drm_audio_ops);
	mutex_lock(&spec->bind_lock);
	spec->use_acomp_notifier = use_acomp;
	spec->codec->relaxed_resume = use_acomp;
	spec->codec->bus->keep_power = 0;
	/* reprogram each jack detection logic depending on the notifier */
	for (i = 0; i < spec->num_pins; i++)
		reprogram_jack_detect(spec->codec,
				      get_pin(spec, i)->pin_nid,
				      get_pin(spec, i)->dev_id,
				      use_acomp);
	mutex_unlock(&spec->bind_lock);
}

/* enable / disable the notifier via master bind / unbind */
static int generic_acomp_master_bind(struct device *dev,
				     struct drm_audio_component *acomp)
{
	generic_acomp_notifier_set(acomp, true);
	return 0;
}

static void generic_acomp_master_unbind(struct device *dev,
					struct drm_audio_component *acomp)
{
	generic_acomp_notifier_set(acomp, false);
}

/* check whether both HD-audio and DRM PCI devices belong to the same bus */
static int match_bound_vga(struct device *dev, int subtype, void *data)
{
	struct hdac_bus *bus = data;
	struct pci_dev *pci, *master;

	if (!dev_is_pci(dev) || !dev_is_pci(bus->dev))
		return 0;
	master = to_pci_dev(bus->dev);
	pci = to_pci_dev(dev);
	return master->bus == pci->bus;
}

/* audio component notifier for AMD/Nvidia HDMI codecs */
static void generic_acomp_pin_eld_notify(void *audio_ptr, int port, int dev_id)
{
	struct hda_codec *codec = audio_ptr;
	struct hdmi_spec *spec = codec->spec;
	hda_nid_t pin_nid = spec->port2pin(codec, port);

	if (!pin_nid)
		return;
	if (get_wcaps_type(get_wcaps(codec, pin_nid)) != AC_WID_PIN)
		return;
	/* skip notification during system suspend (but not in runtime PM);
	 * the state will be updated at resume
	 */
	if (snd_power_get_state(codec->card) != SNDRV_CTL_POWER_D0)
		return;
	/* ditto during suspend/resume process itself */
	if (snd_hdac_is_in_pm(&codec->core))
		return;

	check_presence_and_report(codec, pin_nid, dev_id);
}

/* set up the private drm_audio_ops from the template */
static void setup_drm_audio_ops(struct hda_codec *codec,
				const struct drm_audio_component_audio_ops *ops)
{
	struct hdmi_spec *spec = codec->spec;

	spec->drm_audio_ops.audio_ptr = codec;
	/* intel_audio_codec_enable() or intel_audio_codec_disable()
	 * will call pin_eld_notify with using audio_ptr pointer
	 * We need make sure audio_ptr is really setup
	 */
	wmb();
	spec->drm_audio_ops.pin2port = ops->pin2port;
	spec->drm_audio_ops.pin_eld_notify = ops->pin_eld_notify;
	spec->drm_audio_ops.master_bind = ops->master_bind;
	spec->drm_audio_ops.master_unbind = ops->master_unbind;
}

/* initialize the generic HDMI audio component */
static void generic_acomp_init(struct hda_codec *codec,
			       const struct drm_audio_component_audio_ops *ops,
			       int (*port2pin)(struct hda_codec *, int))
{
	struct hdmi_spec *spec = codec->spec;

	if (!enable_acomp) {
		codec_info(codec, "audio component disabled by module option\n");
		return;
	}

	spec->port2pin = port2pin;
	setup_drm_audio_ops(codec, ops);
	if (!snd_hdac_acomp_init(&codec->bus->core, &spec->drm_audio_ops,
				 match_bound_vga, 0)) {
		spec->acomp_registered = true;
	}
}

/*
 * Intel codec parsers and helpers
 */

#define INTEL_GET_VENDOR_VERB	0xf81
#define INTEL_SET_VENDOR_VERB	0x781
#define INTEL_EN_DP12		0x02	/* enable DP 1.2 features */
#define INTEL_EN_ALL_PIN_CVTS	0x01	/* enable 2nd & 3rd pins and convertors */

static void intel_haswell_enable_all_pins(struct hda_codec *codec,
					  bool update_tree)
{
	unsigned int vendor_param;
	struct hdmi_spec *spec = codec->spec;

	vendor_param = snd_hda_codec_read(codec, spec->vendor_nid, 0,
				INTEL_GET_VENDOR_VERB, 0);
	if (vendor_param == -1 || vendor_param & INTEL_EN_ALL_PIN_CVTS)
		return;

	vendor_param |= INTEL_EN_ALL_PIN_CVTS;
	vendor_param = snd_hda_codec_read(codec, spec->vendor_nid, 0,
				INTEL_SET_VENDOR_VERB, vendor_param);
	if (vendor_param == -1)
		return;

	if (update_tree)
		snd_hda_codec_update_widgets(codec);
}

static void intel_haswell_fixup_enable_dp12(struct hda_codec *codec)
{
	unsigned int vendor_param;
	struct hdmi_spec *spec = codec->spec;

	vendor_param = snd_hda_codec_read(codec, spec->vendor_nid, 0,
				INTEL_GET_VENDOR_VERB, 0);
	if (vendor_param == -1 || vendor_param & INTEL_EN_DP12)
		return;

	/* enable DP1.2 mode */
	vendor_param |= INTEL_EN_DP12;
	snd_hdac_regmap_add_vendor_verb(&codec->core, INTEL_SET_VENDOR_VERB);
	snd_hda_codec_write_cache(codec, spec->vendor_nid, 0,
				INTEL_SET_VENDOR_VERB, vendor_param);
}

/* Haswell needs to re-issue the vendor-specific verbs before turning to D0.
 * Otherwise you may get severe h/w communication errors.
 */
static void haswell_set_power_state(struct hda_codec *codec, hda_nid_t fg,
				unsigned int power_state)
{
	if (power_state == AC_PWRST_D0) {
		intel_haswell_enable_all_pins(codec, false);
		intel_haswell_fixup_enable_dp12(codec);
	}

	snd_hda_codec_read(codec, fg, 0, AC_VERB_SET_POWER_STATE, power_state);
	snd_hda_codec_set_power_to_all(codec, fg, power_state);
}

/* There is a fixed mapping between audio pin node and display port.
 * on SNB, IVY, HSW, BSW, SKL, BXT, KBL:
 * Pin Widget 5 - PORT B (port = 1 in i915 driver)
 * Pin Widget 6 - PORT C (port = 2 in i915 driver)
 * Pin Widget 7 - PORT D (port = 3 in i915 driver)
 *
 * on VLV, ILK:
 * Pin Widget 4 - PORT B (port = 1 in i915 driver)
 * Pin Widget 5 - PORT C (port = 2 in i915 driver)
 * Pin Widget 6 - PORT D (port = 3 in i915 driver)
 */
static int intel_base_nid(struct hda_codec *codec)
{
	switch (codec->core.vendor_id) {
	case 0x80860054: /* ILK */
	case 0x80862804: /* ILK */
	case 0x80862882: /* VLV */
		return 4;
	default:
		return 5;
	}
}

static int intel_pin2port(void *audio_ptr, int pin_nid)
{
	struct hda_codec *codec = audio_ptr;
	struct hdmi_spec *spec = codec->spec;
	int base_nid, i;

	if (!spec->port_num) {
		base_nid = intel_base_nid(codec);
		if (WARN_ON(pin_nid < base_nid || pin_nid >= base_nid + 3))
			return -1;
		return pin_nid - base_nid + 1;
	}

	/*
	 * looking for the pin number in the mapping table and return
	 * the index which indicate the port number
	 */
	for (i = 0; i < spec->port_num; i++) {
		if (pin_nid == spec->port_map[i])
			return i;
	}

	codec_info(codec, "Can't find the HDMI/DP port for pin NID 0x%x\n", pin_nid);
	return -1;
}

static int intel_port2pin(struct hda_codec *codec, int port)
{
	struct hdmi_spec *spec = codec->spec;

	if (!spec->port_num) {
		/* we assume only from port-B to port-D */
		if (port < 1 || port > 3)
			return 0;
		return port + intel_base_nid(codec) - 1;
	}

	if (port < 0 || port >= spec->port_num)
		return 0;
	return spec->port_map[port];
}

static void intel_pin_eld_notify(void *audio_ptr, int port, int pipe)
{
	struct hda_codec *codec = audio_ptr;
	int pin_nid;
	int dev_id = pipe;

	pin_nid = intel_port2pin(codec, port);
	if (!pin_nid)
		return;
	/* skip notification during system suspend (but not in runtime PM);
	 * the state will be updated at resume
	 */
	if (snd_power_get_state(codec->card) != SNDRV_CTL_POWER_D0)
		return;
	/* ditto during suspend/resume process itself */
	if (snd_hdac_is_in_pm(&codec->core))
		return;

	snd_hdac_i915_set_bclk(&codec->bus->core);
	check_presence_and_report(codec, pin_nid, dev_id);
}

static const struct drm_audio_component_audio_ops intel_audio_ops = {
	.pin2port = intel_pin2port,
	.pin_eld_notify = intel_pin_eld_notify,
};

/* register i915 component pin_eld_notify callback */
static void register_i915_notifier(struct hda_codec *codec)
{
	struct hdmi_spec *spec = codec->spec;

	spec->use_acomp_notifier = true;
	spec->port2pin = intel_port2pin;
	setup_drm_audio_ops(codec, &intel_audio_ops);
	snd_hdac_acomp_register_notifier(&codec->bus->core,
					&spec->drm_audio_ops);
	/* no need for forcible resume for jack check thanks to notifier */
	codec->relaxed_resume = 1;
}

/* setup_stream ops override for HSW+ */
static int i915_hsw_setup_stream(struct hda_codec *codec, hda_nid_t cvt_nid,
				 hda_nid_t pin_nid, int dev_id, u32 stream_tag,
				 int format)
{
	haswell_verify_D0(codec, cvt_nid, pin_nid);
	return hdmi_setup_stream(codec, cvt_nid, pin_nid, dev_id,
				 stream_tag, format);
}

/* pin_cvt_fixup ops override for HSW+ and VLV+ */
static void i915_pin_cvt_fixup(struct hda_codec *codec,
			       struct hdmi_spec_per_pin *per_pin,
			       hda_nid_t cvt_nid)
{
	if (per_pin) {
		haswell_verify_D0(codec, per_pin->cvt_nid, per_pin->pin_nid);
		snd_hda_set_dev_select(codec, per_pin->pin_nid,
			       per_pin->dev_id);
		intel_verify_pin_cvt_connect(codec, per_pin);
		intel_not_share_assigned_cvt(codec, per_pin->pin_nid,
				     per_pin->dev_id, per_pin->mux_idx);
	} else {
		intel_not_share_assigned_cvt_nid(codec, 0, 0, cvt_nid);
	}
}

/* precondition and allocation for Intel codecs */
static int alloc_intel_hdmi(struct hda_codec *codec)
{
	int err;

	/* requires i915 binding */
	if (!codec->bus->core.audio_component) {
		codec_info(codec, "No i915 binding for Intel HDMI/DP codec\n");
		/* set probe_id here to prevent generic fallback binding */
		codec->probe_id = HDA_CODEC_ID_SKIP_PROBE;
		return -ENODEV;
	}

	err = alloc_generic_hdmi(codec);
	if (err < 0)
		return err;
	/* no need to handle unsol events */
	codec->patch_ops.unsol_event = NULL;
	return 0;
}

/* parse and post-process for Intel codecs */
static int parse_intel_hdmi(struct hda_codec *codec)
{
	int err, retries = 3;

	do {
		err = hdmi_parse_codec(codec);
	} while (err < 0 && retries--);

	if (err < 0) {
		generic_spec_free(codec);
		return err;
	}

	generic_hdmi_init_per_pins(codec);
	register_i915_notifier(codec);
	return 0;
}

/* Intel Haswell and onwards; audio component with eld notifier */
static int intel_hsw_common_init(struct hda_codec *codec, hda_nid_t vendor_nid,
				 const int *port_map, int port_num)
{
	struct hdmi_spec *spec;
	int err;

	err = alloc_intel_hdmi(codec);
	if (err < 0)
		return err;
	spec = codec->spec;
	codec->dp_mst = true;
	spec->dyn_pcm_assign = true;
	spec->vendor_nid = vendor_nid;
	spec->port_map = port_map;
	spec->port_num = port_num;
	spec->intel_hsw_fixup = true;

	intel_haswell_enable_all_pins(codec, true);
	intel_haswell_fixup_enable_dp12(codec);

	codec->display_power_control = 1;

	codec->patch_ops.set_power_state = haswell_set_power_state;
	codec->depop_delay = 0;
	codec->auto_runtime_pm = 1;

	spec->ops.setup_stream = i915_hsw_setup_stream;
	spec->ops.pin_cvt_fixup = i915_pin_cvt_fixup;

	/*
	 * Enable silent stream feature, if it is enabled via
	 * module param or Kconfig option
	 */
	if (enable_silent_stream)
		spec->send_silent_stream = true;

	return parse_intel_hdmi(codec);
}

static int patch_i915_hsw_hdmi(struct hda_codec *codec)
{
	return intel_hsw_common_init(codec, 0x08, NULL, 0);
}

static int patch_i915_glk_hdmi(struct hda_codec *codec)
{
	return intel_hsw_common_init(codec, 0x0b, NULL, 0);
}

static int patch_i915_icl_hdmi(struct hda_codec *codec)
{
	/*
	 * pin to port mapping table where the value indicate the pin number and
	 * the index indicate the port number.
	 */
	static const int map[] = {0x0, 0x4, 0x6, 0x8, 0xa, 0xb};

	return intel_hsw_common_init(codec, 0x02, map, ARRAY_SIZE(map));
}

static int patch_i915_tgl_hdmi(struct hda_codec *codec)
{
	/*
	 * pin to port mapping table where the value indicate the pin number and
	 * the index indicate the port number.
	 */
	static const int map[] = {0x4, 0x6, 0x8, 0xa, 0xb, 0xc, 0xd, 0xe, 0xf};

	return intel_hsw_common_init(codec, 0x02, map, ARRAY_SIZE(map));
}

/* Intel Baytrail and Braswell; with eld notifier */
static int patch_i915_byt_hdmi(struct hda_codec *codec)
{
	struct hdmi_spec *spec;
	int err;

	err = alloc_intel_hdmi(codec);
	if (err < 0)
		return err;
	spec = codec->spec;

	/* For Valleyview/Cherryview, only the display codec is in the display
	 * power well and can use link_power ops to request/release the power.
	 */
	codec->display_power_control = 1;

	codec->depop_delay = 0;
	codec->auto_runtime_pm = 1;

	spec->ops.pin_cvt_fixup = i915_pin_cvt_fixup;

	return parse_intel_hdmi(codec);
}

/* Intel IronLake, SandyBridge and IvyBridge; with eld notifier */
static int patch_i915_cpt_hdmi(struct hda_codec *codec)
{
	int err;

	err = alloc_intel_hdmi(codec);
	if (err < 0)
		return err;
	return parse_intel_hdmi(codec);
}

/*
 * Shared non-generic implementations
 */

static int simple_playback_build_pcms(struct hda_codec *codec)
{
	struct hdmi_spec *spec = codec->spec;
	struct hda_pcm *info;
	unsigned int chans;
	struct hda_pcm_stream *pstr;
	struct hdmi_spec_per_cvt *per_cvt;

	per_cvt = get_cvt(spec, 0);
	chans = get_wcaps(codec, per_cvt->cvt_nid);
	chans = get_wcaps_channels(chans);

	info = snd_hda_codec_pcm_new(codec, "HDMI 0");
	if (!info)
		return -ENOMEM;
	spec->pcm_rec[0].pcm = info;
	info->pcm_type = HDA_PCM_TYPE_HDMI;
	pstr = &info->stream[SNDRV_PCM_STREAM_PLAYBACK];
	*pstr = spec->pcm_playback;
	pstr->nid = per_cvt->cvt_nid;
	if (pstr->channels_max <= 2 && chans && chans <= 16)
		pstr->channels_max = chans;

	return 0;
}

/* unsolicited event for jack sensing */
static void simple_hdmi_unsol_event(struct hda_codec *codec,
				    unsigned int res)
{
	snd_hda_jack_set_dirty_all(codec);
	snd_hda_jack_report_sync(codec);
}

/* generic_hdmi_build_jack can be used for simple_hdmi, too,
 * as long as spec->pins[] is set correctly
 */
#define simple_hdmi_build_jack	generic_hdmi_build_jack

static int simple_playback_build_controls(struct hda_codec *codec)
{
	struct hdmi_spec *spec = codec->spec;
	struct hdmi_spec_per_cvt *per_cvt;
	int err;

	per_cvt = get_cvt(spec, 0);
	err = snd_hda_create_dig_out_ctls(codec, per_cvt->cvt_nid,
					  per_cvt->cvt_nid,
					  HDA_PCM_TYPE_HDMI);
	if (err < 0)
		return err;
	return simple_hdmi_build_jack(codec, 0);
}

static int simple_playback_init(struct hda_codec *codec)
{
	struct hdmi_spec *spec = codec->spec;
	struct hdmi_spec_per_pin *per_pin = get_pin(spec, 0);
	hda_nid_t pin = per_pin->pin_nid;

	snd_hda_codec_write(codec, pin, 0,
			    AC_VERB_SET_PIN_WIDGET_CONTROL, PIN_OUT);
	/* some codecs require to unmute the pin */
	if (get_wcaps(codec, pin) & AC_WCAP_OUT_AMP)
		snd_hda_codec_write(codec, pin, 0, AC_VERB_SET_AMP_GAIN_MUTE,
				    AMP_OUT_UNMUTE);
	snd_hda_jack_detect_enable(codec, pin, per_pin->dev_id);
	return 0;
}

static void simple_playback_free(struct hda_codec *codec)
{
	struct hdmi_spec *spec = codec->spec;

	hdmi_array_free(spec);
	kfree(spec);
}

/*
 * Nvidia specific implementations
 */

#define Nv_VERB_SET_Channel_Allocation          0xF79
#define Nv_VERB_SET_Info_Frame_Checksum         0xF7A
#define Nv_VERB_SET_Audio_Protection_On         0xF98
#define Nv_VERB_SET_Audio_Protection_Off        0xF99

#define nvhdmi_master_con_nid_7x	0x04
#define nvhdmi_master_pin_nid_7x	0x05

static const hda_nid_t nvhdmi_con_nids_7x[4] = {
	/*front, rear, clfe, rear_surr */
	0x6, 0x8, 0xa, 0xc,
};

static const struct hda_verb nvhdmi_basic_init_7x_2ch[] = {
	/* set audio protect on */
	{ 0x1, Nv_VERB_SET_Audio_Protection_On, 0x1},
	/* enable digital output on pin widget */
	{ 0x5, AC_VERB_SET_PIN_WIDGET_CONTROL, PIN_OUT | 0x5 },
	{} /* terminator */
};

static const struct hda_verb nvhdmi_basic_init_7x_8ch[] = {
	/* set audio protect on */
	{ 0x1, Nv_VERB_SET_Audio_Protection_On, 0x1},
	/* enable digital output on pin widget */
	{ 0x5, AC_VERB_SET_PIN_WIDGET_CONTROL, PIN_OUT | 0x5 },
	{ 0x7, AC_VERB_SET_PIN_WIDGET_CONTROL, PIN_OUT | 0x5 },
	{ 0x9, AC_VERB_SET_PIN_WIDGET_CONTROL, PIN_OUT | 0x5 },
	{ 0xb, AC_VERB_SET_PIN_WIDGET_CONTROL, PIN_OUT | 0x5 },
	{ 0xd, AC_VERB_SET_PIN_WIDGET_CONTROL, PIN_OUT | 0x5 },
	{} /* terminator */
};

#ifdef LIMITED_RATE_FMT_SUPPORT
/* support only the safe format and rate */
#define SUPPORTED_RATES		SNDRV_PCM_RATE_48000
#define SUPPORTED_MAXBPS	16
#define SUPPORTED_FORMATS	SNDRV_PCM_FMTBIT_S16_LE
#else
/* support all rates and formats */
#define SUPPORTED_RATES \
	(SNDRV_PCM_RATE_32000 | SNDRV_PCM_RATE_44100 | SNDRV_PCM_RATE_48000 |\
	SNDRV_PCM_RATE_88200 | SNDRV_PCM_RATE_96000 | SNDRV_PCM_RATE_176400 |\
	 SNDRV_PCM_RATE_192000)
#define SUPPORTED_MAXBPS	24
#define SUPPORTED_FORMATS \
	(SNDRV_PCM_FMTBIT_S16_LE | SNDRV_PCM_FMTBIT_S32_LE)
#endif

static int nvhdmi_7x_init_2ch(struct hda_codec *codec)
{
	snd_hda_sequence_write(codec, nvhdmi_basic_init_7x_2ch);
	return 0;
}

static int nvhdmi_7x_init_8ch(struct hda_codec *codec)
{
	snd_hda_sequence_write(codec, nvhdmi_basic_init_7x_8ch);
	return 0;
}

static const unsigned int channels_2_6_8[] = {
	2, 6, 8
};

static const unsigned int channels_2_8[] = {
	2, 8
};

static const struct snd_pcm_hw_constraint_list hw_constraints_2_6_8_channels = {
	.count = ARRAY_SIZE(channels_2_6_8),
	.list = channels_2_6_8,
	.mask = 0,
};

static const struct snd_pcm_hw_constraint_list hw_constraints_2_8_channels = {
	.count = ARRAY_SIZE(channels_2_8),
	.list = channels_2_8,
	.mask = 0,
};

static int simple_playback_pcm_open(struct hda_pcm_stream *hinfo,
				    struct hda_codec *codec,
				    struct snd_pcm_substream *substream)
{
	struct hdmi_spec *spec = codec->spec;
	const struct snd_pcm_hw_constraint_list *hw_constraints_channels = NULL;

	switch (codec->preset->vendor_id) {
	case 0x10de0002:
	case 0x10de0003:
	case 0x10de0005:
	case 0x10de0006:
		hw_constraints_channels = &hw_constraints_2_8_channels;
		break;
	case 0x10de0007:
		hw_constraints_channels = &hw_constraints_2_6_8_channels;
		break;
	default:
		break;
	}

	if (hw_constraints_channels != NULL) {
		snd_pcm_hw_constraint_list(substream->runtime, 0,
				SNDRV_PCM_HW_PARAM_CHANNELS,
				hw_constraints_channels);
	} else {
		snd_pcm_hw_constraint_step(substream->runtime, 0,
					   SNDRV_PCM_HW_PARAM_CHANNELS, 2);
	}

	return snd_hda_multi_out_dig_open(codec, &spec->multiout);
}

static int simple_playback_pcm_close(struct hda_pcm_stream *hinfo,
				     struct hda_codec *codec,
				     struct snd_pcm_substream *substream)
{
	struct hdmi_spec *spec = codec->spec;
	return snd_hda_multi_out_dig_close(codec, &spec->multiout);
}

static int simple_playback_pcm_prepare(struct hda_pcm_stream *hinfo,
				       struct hda_codec *codec,
				       unsigned int stream_tag,
				       unsigned int format,
				       struct snd_pcm_substream *substream)
{
	struct hdmi_spec *spec = codec->spec;
	return snd_hda_multi_out_dig_prepare(codec, &spec->multiout,
					     stream_tag, format, substream);
}

static const struct hda_pcm_stream simple_pcm_playback = {
	.substreams = 1,
	.channels_min = 2,
	.channels_max = 2,
	.ops = {
		.open = simple_playback_pcm_open,
		.close = simple_playback_pcm_close,
		.prepare = simple_playback_pcm_prepare
	},
};

static const struct hda_codec_ops simple_hdmi_patch_ops = {
	.build_controls = simple_playback_build_controls,
	.build_pcms = simple_playback_build_pcms,
	.init = simple_playback_init,
	.free = simple_playback_free,
	.unsol_event = simple_hdmi_unsol_event,
};

static int patch_simple_hdmi(struct hda_codec *codec,
			     hda_nid_t cvt_nid, hda_nid_t pin_nid)
{
	struct hdmi_spec *spec;
	struct hdmi_spec_per_cvt *per_cvt;
	struct hdmi_spec_per_pin *per_pin;

	spec = kzalloc(sizeof(*spec), GFP_KERNEL);
	if (!spec)
		return -ENOMEM;

	spec->codec = codec;
	codec->spec = spec;
	hdmi_array_init(spec, 1);

	spec->multiout.num_dacs = 0;  /* no analog */
	spec->multiout.max_channels = 2;
	spec->multiout.dig_out_nid = cvt_nid;
	spec->num_cvts = 1;
	spec->num_pins = 1;
	per_pin = snd_array_new(&spec->pins);
	per_cvt = snd_array_new(&spec->cvts);
	if (!per_pin || !per_cvt) {
		simple_playback_free(codec);
		return -ENOMEM;
	}
	per_cvt->cvt_nid = cvt_nid;
	per_pin->pin_nid = pin_nid;
	spec->pcm_playback = simple_pcm_playback;

	codec->patch_ops = simple_hdmi_patch_ops;

	return 0;
}

static void nvhdmi_8ch_7x_set_info_frame_parameters(struct hda_codec *codec,
						    int channels)
{
	unsigned int chanmask;
	int chan = channels ? (channels - 1) : 1;

	switch (channels) {
	default:
	case 0:
	case 2:
		chanmask = 0x00;
		break;
	case 4:
		chanmask = 0x08;
		break;
	case 6:
		chanmask = 0x0b;
		break;
	case 8:
		chanmask = 0x13;
		break;
	}

	/* Set the audio infoframe channel allocation and checksum fields.  The
	 * channel count is computed implicitly by the hardware. */
	snd_hda_codec_write(codec, 0x1, 0,
			Nv_VERB_SET_Channel_Allocation, chanmask);

	snd_hda_codec_write(codec, 0x1, 0,
			Nv_VERB_SET_Info_Frame_Checksum,
			(0x71 - chan - chanmask));
}

static int nvhdmi_8ch_7x_pcm_close(struct hda_pcm_stream *hinfo,
				   struct hda_codec *codec,
				   struct snd_pcm_substream *substream)
{
	struct hdmi_spec *spec = codec->spec;
	int i;

	snd_hda_codec_write(codec, nvhdmi_master_con_nid_7x,
			0, AC_VERB_SET_CHANNEL_STREAMID, 0);
	for (i = 0; i < 4; i++) {
		/* set the stream id */
		snd_hda_codec_write(codec, nvhdmi_con_nids_7x[i], 0,
				AC_VERB_SET_CHANNEL_STREAMID, 0);
		/* set the stream format */
		snd_hda_codec_write(codec, nvhdmi_con_nids_7x[i], 0,
				AC_VERB_SET_STREAM_FORMAT, 0);
	}

	/* The audio hardware sends a channel count of 0x7 (8ch) when all the
	 * streams are disabled. */
	nvhdmi_8ch_7x_set_info_frame_parameters(codec, 8);

	return snd_hda_multi_out_dig_close(codec, &spec->multiout);
}

static int nvhdmi_8ch_7x_pcm_prepare(struct hda_pcm_stream *hinfo,
				     struct hda_codec *codec,
				     unsigned int stream_tag,
				     unsigned int format,
				     struct snd_pcm_substream *substream)
{
	int chs;
	unsigned int dataDCC2, channel_id;
	int i;
	struct hdmi_spec *spec = codec->spec;
	struct hda_spdif_out *spdif;
	struct hdmi_spec_per_cvt *per_cvt;

	mutex_lock(&codec->spdif_mutex);
	per_cvt = get_cvt(spec, 0);
	spdif = snd_hda_spdif_out_of_nid(codec, per_cvt->cvt_nid);

	chs = substream->runtime->channels;

	dataDCC2 = 0x2;

	/* turn off SPDIF once; otherwise the IEC958 bits won't be updated */
	if (codec->spdif_status_reset && (spdif->ctls & AC_DIG1_ENABLE))
		snd_hda_codec_write(codec,
				nvhdmi_master_con_nid_7x,
				0,
				AC_VERB_SET_DIGI_CONVERT_1,
				spdif->ctls & ~AC_DIG1_ENABLE & 0xff);

	/* set the stream id */
	snd_hda_codec_write(codec, nvhdmi_master_con_nid_7x, 0,
			AC_VERB_SET_CHANNEL_STREAMID, (stream_tag << 4) | 0x0);

	/* set the stream format */
	snd_hda_codec_write(codec, nvhdmi_master_con_nid_7x, 0,
			AC_VERB_SET_STREAM_FORMAT, format);

	/* turn on again (if needed) */
	/* enable and set the channel status audio/data flag */
	if (codec->spdif_status_reset && (spdif->ctls & AC_DIG1_ENABLE)) {
		snd_hda_codec_write(codec,
				nvhdmi_master_con_nid_7x,
				0,
				AC_VERB_SET_DIGI_CONVERT_1,
				spdif->ctls & 0xff);
		snd_hda_codec_write(codec,
				nvhdmi_master_con_nid_7x,
				0,
				AC_VERB_SET_DIGI_CONVERT_2, dataDCC2);
	}

	for (i = 0; i < 4; i++) {
		if (chs == 2)
			channel_id = 0;
		else
			channel_id = i * 2;

		/* turn off SPDIF once;
		 *otherwise the IEC958 bits won't be updated
		 */
		if (codec->spdif_status_reset &&
		(spdif->ctls & AC_DIG1_ENABLE))
			snd_hda_codec_write(codec,
				nvhdmi_con_nids_7x[i],
				0,
				AC_VERB_SET_DIGI_CONVERT_1,
				spdif->ctls & ~AC_DIG1_ENABLE & 0xff);
		/* set the stream id */
		snd_hda_codec_write(codec,
				nvhdmi_con_nids_7x[i],
				0,
				AC_VERB_SET_CHANNEL_STREAMID,
				(stream_tag << 4) | channel_id);
		/* set the stream format */
		snd_hda_codec_write(codec,
				nvhdmi_con_nids_7x[i],
				0,
				AC_VERB_SET_STREAM_FORMAT,
				format);
		/* turn on again (if needed) */
		/* enable and set the channel status audio/data flag */
		if (codec->spdif_status_reset &&
		(spdif->ctls & AC_DIG1_ENABLE)) {
			snd_hda_codec_write(codec,
					nvhdmi_con_nids_7x[i],
					0,
					AC_VERB_SET_DIGI_CONVERT_1,
					spdif->ctls & 0xff);
			snd_hda_codec_write(codec,
					nvhdmi_con_nids_7x[i],
					0,
					AC_VERB_SET_DIGI_CONVERT_2, dataDCC2);
		}
	}

	nvhdmi_8ch_7x_set_info_frame_parameters(codec, chs);

	mutex_unlock(&codec->spdif_mutex);
	return 0;
}

static const struct hda_pcm_stream nvhdmi_pcm_playback_8ch_7x = {
	.substreams = 1,
	.channels_min = 2,
	.channels_max = 8,
	.nid = nvhdmi_master_con_nid_7x,
	.rates = SUPPORTED_RATES,
	.maxbps = SUPPORTED_MAXBPS,
	.formats = SUPPORTED_FORMATS,
	.ops = {
		.open = simple_playback_pcm_open,
		.close = nvhdmi_8ch_7x_pcm_close,
		.prepare = nvhdmi_8ch_7x_pcm_prepare
	},
};

static int patch_nvhdmi_2ch(struct hda_codec *codec)
{
	struct hdmi_spec *spec;
	int err = patch_simple_hdmi(codec, nvhdmi_master_con_nid_7x,
				    nvhdmi_master_pin_nid_7x);
	if (err < 0)
		return err;

	codec->patch_ops.init = nvhdmi_7x_init_2ch;
	/* override the PCM rates, etc, as the codec doesn't give full list */
	spec = codec->spec;
	spec->pcm_playback.rates = SUPPORTED_RATES;
	spec->pcm_playback.maxbps = SUPPORTED_MAXBPS;
	spec->pcm_playback.formats = SUPPORTED_FORMATS;
	return 0;
}

static int nvhdmi_7x_8ch_build_pcms(struct hda_codec *codec)
{
	struct hdmi_spec *spec = codec->spec;
	int err = simple_playback_build_pcms(codec);
	if (!err) {
		struct hda_pcm *info = get_pcm_rec(spec, 0);
		info->own_chmap = true;
	}
	return err;
}

static int nvhdmi_7x_8ch_build_controls(struct hda_codec *codec)
{
	struct hdmi_spec *spec = codec->spec;
	struct hda_pcm *info;
	struct snd_pcm_chmap *chmap;
	int err;

	err = simple_playback_build_controls(codec);
	if (err < 0)
		return err;

	/* add channel maps */
	info = get_pcm_rec(spec, 0);
	err = snd_pcm_add_chmap_ctls(info->pcm,
				     SNDRV_PCM_STREAM_PLAYBACK,
				     snd_pcm_alt_chmaps, 8, 0, &chmap);
	if (err < 0)
		return err;
	switch (codec->preset->vendor_id) {
	case 0x10de0002:
	case 0x10de0003:
	case 0x10de0005:
	case 0x10de0006:
		chmap->channel_mask = (1U << 2) | (1U << 8);
		break;
	case 0x10de0007:
		chmap->channel_mask = (1U << 2) | (1U << 6) | (1U << 8);
	}
	return 0;
}

static int patch_nvhdmi_8ch_7x(struct hda_codec *codec)
{
	struct hdmi_spec *spec;
	int err = patch_nvhdmi_2ch(codec);
	if (err < 0)
		return err;
	spec = codec->spec;
	spec->multiout.max_channels = 8;
	spec->pcm_playback = nvhdmi_pcm_playback_8ch_7x;
	codec->patch_ops.init = nvhdmi_7x_init_8ch;
	codec->patch_ops.build_pcms = nvhdmi_7x_8ch_build_pcms;
	codec->patch_ops.build_controls = nvhdmi_7x_8ch_build_controls;

	/* Initialize the audio infoframe channel mask and checksum to something
	 * valid */
	nvhdmi_8ch_7x_set_info_frame_parameters(codec, 8);

	return 0;
}

/*
 * NVIDIA codecs ignore ASP mapping for 2ch - confirmed on:
 * - 0x10de0015
 * - 0x10de0040
 */
static int nvhdmi_chmap_cea_alloc_validate_get_type(struct hdac_chmap *chmap,
		struct hdac_cea_channel_speaker_allocation *cap, int channels)
{
	if (cap->ca_index == 0x00 && channels == 2)
		return SNDRV_CTL_TLVT_CHMAP_FIXED;

	/* If the speaker allocation matches the channel count, it is OK. */
	if (cap->channels != channels)
		return -1;

	/* all channels are remappable freely */
	return SNDRV_CTL_TLVT_CHMAP_VAR;
}

static int nvhdmi_chmap_validate(struct hdac_chmap *chmap,
		int ca, int chs, unsigned char *map)
{
	if (ca == 0x00 && (map[0] != SNDRV_CHMAP_FL || map[1] != SNDRV_CHMAP_FR))
		return -EINVAL;

	return 0;
}

/* map from pin NID to port; port is 0-based */
/* for Nvidia: assume widget NID starting from 4, with step 1 (4, 5, 6, ...) */
static int nvhdmi_pin2port(void *audio_ptr, int pin_nid)
{
	return pin_nid - 4;
}

/* reverse-map from port to pin NID: see above */
static int nvhdmi_port2pin(struct hda_codec *codec, int port)
{
	return port + 4;
}

static const struct drm_audio_component_audio_ops nvhdmi_audio_ops = {
	.pin2port = nvhdmi_pin2port,
	.pin_eld_notify = generic_acomp_pin_eld_notify,
	.master_bind = generic_acomp_master_bind,
	.master_unbind = generic_acomp_master_unbind,
};

static int patch_nvhdmi(struct hda_codec *codec)
{
	struct hdmi_spec *spec;
	int err;

	err = alloc_generic_hdmi(codec);
	if (err < 0)
		return err;
	codec->dp_mst = true;

	spec = codec->spec;
	spec->dyn_pcm_assign = true;

	err = hdmi_parse_codec(codec);
	if (err < 0) {
		generic_spec_free(codec);
		return err;
	}

	generic_hdmi_init_per_pins(codec);

	spec->dyn_pin_out = true;

	spec->chmap.ops.chmap_cea_alloc_validate_get_type =
		nvhdmi_chmap_cea_alloc_validate_get_type;
	spec->chmap.ops.chmap_validate = nvhdmi_chmap_validate;

	codec->link_down_at_suspend = 1;

	generic_acomp_init(codec, &nvhdmi_audio_ops, nvhdmi_port2pin);

	return 0;
}

static int patch_nvhdmi_legacy(struct hda_codec *codec)
{
	struct hdmi_spec *spec;
	int err;

	err = patch_generic_hdmi(codec);
	if (err)
		return err;

	spec = codec->spec;
	spec->dyn_pin_out = true;

	spec->chmap.ops.chmap_cea_alloc_validate_get_type =
		nvhdmi_chmap_cea_alloc_validate_get_type;
	spec->chmap.ops.chmap_validate = nvhdmi_chmap_validate;

	codec->link_down_at_suspend = 1;

	return 0;
}

/*
 * The HDA codec on NVIDIA Tegra contains two scratch registers that are
 * accessed using vendor-defined verbs. These registers can be used for
 * interoperability between the HDA and HDMI drivers.
 */

/* Audio Function Group node */
#define NVIDIA_AFG_NID 0x01

/*
 * The SCRATCH0 register is used to notify the HDMI codec of changes in audio
 * format. On Tegra, bit 31 is used as a trigger that causes an interrupt to
 * be raised in the HDMI codec. The remainder of the bits is arbitrary. This
 * implementation stores the HDA format (see AC_FMT_*) in bits [15:0] and an
 * additional bit (at position 30) to signal the validity of the format.
 *
 * | 31      | 30    | 29  16 | 15   0 |
 * +---------+-------+--------+--------+
 * | TRIGGER | VALID | UNUSED | FORMAT |
 * +-----------------------------------|
 *
 * Note that for the trigger bit to take effect it needs to change value
 * (i.e. it needs to be toggled).
 */
#define NVIDIA_GET_SCRATCH0		0xfa6
#define NVIDIA_SET_SCRATCH0_BYTE0	0xfa7
#define NVIDIA_SET_SCRATCH0_BYTE1	0xfa8
#define NVIDIA_SET_SCRATCH0_BYTE2	0xfa9
#define NVIDIA_SET_SCRATCH0_BYTE3	0xfaa
#define NVIDIA_SCRATCH_TRIGGER (1 << 7)
#define NVIDIA_SCRATCH_VALID   (1 << 6)

#define NVIDIA_GET_SCRATCH1		0xfab
#define NVIDIA_SET_SCRATCH1_BYTE0	0xfac
#define NVIDIA_SET_SCRATCH1_BYTE1	0xfad
#define NVIDIA_SET_SCRATCH1_BYTE2	0xfae
#define NVIDIA_SET_SCRATCH1_BYTE3	0xfaf

/*
 * The format parameter is the HDA audio format (see AC_FMT_*). If set to 0,
 * the format is invalidated so that the HDMI codec can be disabled.
 */
static void tegra_hdmi_set_format(struct hda_codec *codec, unsigned int format)
{
	unsigned int value;

	/* bits [31:30] contain the trigger and valid bits */
	value = snd_hda_codec_read(codec, NVIDIA_AFG_NID, 0,
				   NVIDIA_GET_SCRATCH0, 0);
	value = (value >> 24) & 0xff;

	/* bits [15:0] are used to store the HDA format */
	snd_hda_codec_write(codec, NVIDIA_AFG_NID, 0,
			    NVIDIA_SET_SCRATCH0_BYTE0,
			    (format >> 0) & 0xff);
	snd_hda_codec_write(codec, NVIDIA_AFG_NID, 0,
			    NVIDIA_SET_SCRATCH0_BYTE1,
			    (format >> 8) & 0xff);

	/* bits [16:24] are unused */
	snd_hda_codec_write(codec, NVIDIA_AFG_NID, 0,
			    NVIDIA_SET_SCRATCH0_BYTE2, 0);

	/*
	 * Bit 30 signals that the data is valid and hence that HDMI audio can
	 * be enabled.
	 */
	if (format == 0)
		value &= ~NVIDIA_SCRATCH_VALID;
	else
		value |= NVIDIA_SCRATCH_VALID;

	/*
	 * Whenever the trigger bit is toggled, an interrupt is raised in the
	 * HDMI codec. The HDMI driver will use that as trigger to update its
	 * configuration.
	 */
	value ^= NVIDIA_SCRATCH_TRIGGER;

	snd_hda_codec_write(codec, NVIDIA_AFG_NID, 0,
			    NVIDIA_SET_SCRATCH0_BYTE3, value);
}

static int tegra_hdmi_pcm_prepare(struct hda_pcm_stream *hinfo,
				  struct hda_codec *codec,
				  unsigned int stream_tag,
				  unsigned int format,
				  struct snd_pcm_substream *substream)
{
	int err;

	err = generic_hdmi_playback_pcm_prepare(hinfo, codec, stream_tag,
						format, substream);
	if (err < 0)
		return err;

	/* notify the HDMI codec of the format change */
	tegra_hdmi_set_format(codec, format);

	return 0;
}

static int tegra_hdmi_pcm_cleanup(struct hda_pcm_stream *hinfo,
				  struct hda_codec *codec,
				  struct snd_pcm_substream *substream)
{
	/* invalidate the format in the HDMI codec */
	tegra_hdmi_set_format(codec, 0);

	return generic_hdmi_playback_pcm_cleanup(hinfo, codec, substream);
}

static struct hda_pcm *hda_find_pcm_by_type(struct hda_codec *codec, int type)
{
	struct hdmi_spec *spec = codec->spec;
	unsigned int i;

	for (i = 0; i < spec->num_pins; i++) {
		struct hda_pcm *pcm = get_pcm_rec(spec, i);

		if (pcm->pcm_type == type)
			return pcm;
	}

	return NULL;
}

static int tegra_hdmi_build_pcms(struct hda_codec *codec)
{
	struct hda_pcm_stream *stream;
	struct hda_pcm *pcm;
	int err;

	err = generic_hdmi_build_pcms(codec);
	if (err < 0)
		return err;

	pcm = hda_find_pcm_by_type(codec, HDA_PCM_TYPE_HDMI);
	if (!pcm)
		return -ENODEV;

	/*
	 * Override ->prepare() and ->cleanup() operations to notify the HDMI
	 * codec about format changes.
	 */
	stream = &pcm->stream[SNDRV_PCM_STREAM_PLAYBACK];
	stream->ops.prepare = tegra_hdmi_pcm_prepare;
	stream->ops.cleanup = tegra_hdmi_pcm_cleanup;

	return 0;
}

static int patch_tegra_hdmi(struct hda_codec *codec)
{
	struct hdmi_spec *spec;
	int err;

	err = patch_generic_hdmi(codec);
	if (err)
		return err;

	codec->patch_ops.build_pcms = tegra_hdmi_build_pcms;
	spec = codec->spec;
	spec->chmap.ops.chmap_cea_alloc_validate_get_type =
		nvhdmi_chmap_cea_alloc_validate_get_type;
	spec->chmap.ops.chmap_validate = nvhdmi_chmap_validate;

	return 0;
}

/*
 * ATI/AMD-specific implementations
 */

#define is_amdhdmi_rev3_or_later(codec) \
	((codec)->core.vendor_id == 0x1002aa01 && \
	 ((codec)->core.revision_id & 0xff00) >= 0x0300)
#define has_amd_full_remap_support(codec) is_amdhdmi_rev3_or_later(codec)

/* ATI/AMD specific HDA pin verbs, see the AMD HDA Verbs specification */
#define ATI_VERB_SET_CHANNEL_ALLOCATION	0x771
#define ATI_VERB_SET_DOWNMIX_INFO	0x772
#define ATI_VERB_SET_MULTICHANNEL_01	0x777
#define ATI_VERB_SET_MULTICHANNEL_23	0x778
#define ATI_VERB_SET_MULTICHANNEL_45	0x779
#define ATI_VERB_SET_MULTICHANNEL_67	0x77a
#define ATI_VERB_SET_HBR_CONTROL	0x77c
#define ATI_VERB_SET_MULTICHANNEL_1	0x785
#define ATI_VERB_SET_MULTICHANNEL_3	0x786
#define ATI_VERB_SET_MULTICHANNEL_5	0x787
#define ATI_VERB_SET_MULTICHANNEL_7	0x788
#define ATI_VERB_SET_MULTICHANNEL_MODE	0x789
#define ATI_VERB_GET_CHANNEL_ALLOCATION	0xf71
#define ATI_VERB_GET_DOWNMIX_INFO	0xf72
#define ATI_VERB_GET_MULTICHANNEL_01	0xf77
#define ATI_VERB_GET_MULTICHANNEL_23	0xf78
#define ATI_VERB_GET_MULTICHANNEL_45	0xf79
#define ATI_VERB_GET_MULTICHANNEL_67	0xf7a
#define ATI_VERB_GET_HBR_CONTROL	0xf7c
#define ATI_VERB_GET_MULTICHANNEL_1	0xf85
#define ATI_VERB_GET_MULTICHANNEL_3	0xf86
#define ATI_VERB_GET_MULTICHANNEL_5	0xf87
#define ATI_VERB_GET_MULTICHANNEL_7	0xf88
#define ATI_VERB_GET_MULTICHANNEL_MODE	0xf89

/* AMD specific HDA cvt verbs */
#define ATI_VERB_SET_RAMP_RATE		0x770
#define ATI_VERB_GET_RAMP_RATE		0xf70

#define ATI_OUT_ENABLE 0x1

#define ATI_MULTICHANNEL_MODE_PAIRED	0
#define ATI_MULTICHANNEL_MODE_SINGLE	1

#define ATI_HBR_CAPABLE 0x01
#define ATI_HBR_ENABLE 0x10

static int atihdmi_pin_get_eld(struct hda_codec *codec, hda_nid_t nid,
			       int dev_id, unsigned char *buf, int *eld_size)
{
	WARN_ON(dev_id != 0);
	/* call hda_eld.c ATI/AMD-specific function */
	return snd_hdmi_get_eld_ati(codec, nid, buf, eld_size,
				    is_amdhdmi_rev3_or_later(codec));
}

static void atihdmi_pin_setup_infoframe(struct hda_codec *codec,
					hda_nid_t pin_nid, int dev_id, int ca,
					int active_channels, int conn_type)
{
	WARN_ON(dev_id != 0);
	snd_hda_codec_write(codec, pin_nid, 0, ATI_VERB_SET_CHANNEL_ALLOCATION, ca);
}

static int atihdmi_paired_swap_fc_lfe(int pos)
{
	/*
	 * ATI/AMD have automatic FC/LFE swap built-in
	 * when in pairwise mapping mode.
	 */

	switch (pos) {
		/* see channel_allocations[].speakers[] */
		case 2: return 3;
		case 3: return 2;
		default: break;
	}

	return pos;
}

static int atihdmi_paired_chmap_validate(struct hdac_chmap *chmap,
			int ca, int chs, unsigned char *map)
{
	struct hdac_cea_channel_speaker_allocation *cap;
	int i, j;

	/* check that only channel pairs need to be remapped on old pre-rev3 ATI/AMD */

	cap = snd_hdac_get_ch_alloc_from_ca(ca);
	for (i = 0; i < chs; ++i) {
		int mask = snd_hdac_chmap_to_spk_mask(map[i]);
		bool ok = false;
		bool companion_ok = false;

		if (!mask)
			continue;

		for (j = 0 + i % 2; j < 8; j += 2) {
			int chan_idx = 7 - atihdmi_paired_swap_fc_lfe(j);
			if (cap->speakers[chan_idx] == mask) {
				/* channel is in a supported position */
				ok = true;

				if (i % 2 == 0 && i + 1 < chs) {
					/* even channel, check the odd companion */
					int comp_chan_idx = 7 - atihdmi_paired_swap_fc_lfe(j + 1);
					int comp_mask_req = snd_hdac_chmap_to_spk_mask(map[i+1]);
					int comp_mask_act = cap->speakers[comp_chan_idx];

					if (comp_mask_req == comp_mask_act)
						companion_ok = true;
					else
						return -EINVAL;
				}
				break;
			}
		}

		if (!ok)
			return -EINVAL;

		if (companion_ok)
			i++; /* companion channel already checked */
	}

	return 0;
}

static int atihdmi_pin_set_slot_channel(struct hdac_device *hdac,
		hda_nid_t pin_nid, int hdmi_slot, int stream_channel)
{
	struct hda_codec *codec = hdac_to_hda_codec(hdac);
	int verb;
	int ati_channel_setup = 0;

	if (hdmi_slot > 7)
		return -EINVAL;

	if (!has_amd_full_remap_support(codec)) {
		hdmi_slot = atihdmi_paired_swap_fc_lfe(hdmi_slot);

		/* In case this is an odd slot but without stream channel, do not
		 * disable the slot since the corresponding even slot could have a
		 * channel. In case neither have a channel, the slot pair will be
		 * disabled when this function is called for the even slot. */
		if (hdmi_slot % 2 != 0 && stream_channel == 0xf)
			return 0;

		hdmi_slot -= hdmi_slot % 2;

		if (stream_channel != 0xf)
			stream_channel -= stream_channel % 2;
	}

	verb = ATI_VERB_SET_MULTICHANNEL_01 + hdmi_slot/2 + (hdmi_slot % 2) * 0x00e;

	/* ati_channel_setup format: [7..4] = stream_channel_id, [1] = mute, [0] = enable */

	if (stream_channel != 0xf)
		ati_channel_setup = (stream_channel << 4) | ATI_OUT_ENABLE;

	return snd_hda_codec_write(codec, pin_nid, 0, verb, ati_channel_setup);
}

static int atihdmi_pin_get_slot_channel(struct hdac_device *hdac,
				hda_nid_t pin_nid, int asp_slot)
{
	struct hda_codec *codec = hdac_to_hda_codec(hdac);
	bool was_odd = false;
	int ati_asp_slot = asp_slot;
	int verb;
	int ati_channel_setup;

	if (asp_slot > 7)
		return -EINVAL;

	if (!has_amd_full_remap_support(codec)) {
		ati_asp_slot = atihdmi_paired_swap_fc_lfe(asp_slot);
		if (ati_asp_slot % 2 != 0) {
			ati_asp_slot -= 1;
			was_odd = true;
		}
	}

	verb = ATI_VERB_GET_MULTICHANNEL_01 + ati_asp_slot/2 + (ati_asp_slot % 2) * 0x00e;

	ati_channel_setup = snd_hda_codec_read(codec, pin_nid, 0, verb, 0);

	if (!(ati_channel_setup & ATI_OUT_ENABLE))
		return 0xf;

	return ((ati_channel_setup & 0xf0) >> 4) + !!was_odd;
}

static int atihdmi_paired_chmap_cea_alloc_validate_get_type(
		struct hdac_chmap *chmap,
		struct hdac_cea_channel_speaker_allocation *cap,
		int channels)
{
	int c;

	/*
	 * Pre-rev3 ATI/AMD codecs operate in a paired channel mode, so
	 * we need to take that into account (a single channel may take 2
	 * channel slots if we need to carry a silent channel next to it).
	 * On Rev3+ AMD codecs this function is not used.
	 */
	int chanpairs = 0;

	/* We only produce even-numbered channel count TLVs */
	if ((channels % 2) != 0)
		return -1;

	for (c = 0; c < 7; c += 2) {
		if (cap->speakers[c] || cap->speakers[c+1])
			chanpairs++;
	}

	if (chanpairs * 2 != channels)
		return -1;

	return SNDRV_CTL_TLVT_CHMAP_PAIRED;
}

static void atihdmi_paired_cea_alloc_to_tlv_chmap(struct hdac_chmap *hchmap,
		struct hdac_cea_channel_speaker_allocation *cap,
		unsigned int *chmap, int channels)
{
	/* produce paired maps for pre-rev3 ATI/AMD codecs */
	int count = 0;
	int c;

	for (c = 7; c >= 0; c--) {
		int chan = 7 - atihdmi_paired_swap_fc_lfe(7 - c);
		int spk = cap->speakers[chan];
		if (!spk) {
			/* add N/A channel if the companion channel is occupied */
			if (cap->speakers[chan + (chan % 2 ? -1 : 1)])
				chmap[count++] = SNDRV_CHMAP_NA;

			continue;
		}

		chmap[count++] = snd_hdac_spk_to_chmap(spk);
	}

	WARN_ON(count != channels);
}

static int atihdmi_pin_hbr_setup(struct hda_codec *codec, hda_nid_t pin_nid,
				 int dev_id, bool hbr)
{
	int hbr_ctl, hbr_ctl_new;

	WARN_ON(dev_id != 0);

	hbr_ctl = snd_hda_codec_read(codec, pin_nid, 0, ATI_VERB_GET_HBR_CONTROL, 0);
	if (hbr_ctl >= 0 && (hbr_ctl & ATI_HBR_CAPABLE)) {
		if (hbr)
			hbr_ctl_new = hbr_ctl | ATI_HBR_ENABLE;
		else
			hbr_ctl_new = hbr_ctl & ~ATI_HBR_ENABLE;

		codec_dbg(codec,
			  "atihdmi_pin_hbr_setup: NID=0x%x, %shbr-ctl=0x%x\n",
				pin_nid,
				hbr_ctl == hbr_ctl_new ? "" : "new-",
				hbr_ctl_new);

		if (hbr_ctl != hbr_ctl_new)
			snd_hda_codec_write(codec, pin_nid, 0,
						ATI_VERB_SET_HBR_CONTROL,
						hbr_ctl_new);

	} else if (hbr)
		return -EINVAL;

	return 0;
}

static int atihdmi_setup_stream(struct hda_codec *codec, hda_nid_t cvt_nid,
				hda_nid_t pin_nid, int dev_id,
				u32 stream_tag, int format)
{
	if (is_amdhdmi_rev3_or_later(codec)) {
		int ramp_rate = 180; /* default as per AMD spec */
		/* disable ramp-up/down for non-pcm as per AMD spec */
		if (format & AC_FMT_TYPE_NON_PCM)
			ramp_rate = 0;

		snd_hda_codec_write(codec, cvt_nid, 0, ATI_VERB_SET_RAMP_RATE, ramp_rate);
	}

	return hdmi_setup_stream(codec, cvt_nid, pin_nid, dev_id,
				 stream_tag, format);
}


static int atihdmi_init(struct hda_codec *codec)
{
	struct hdmi_spec *spec = codec->spec;
	int pin_idx, err;

	err = generic_hdmi_init(codec);

	if (err)
		return err;

	for (pin_idx = 0; pin_idx < spec->num_pins; pin_idx++) {
		struct hdmi_spec_per_pin *per_pin = get_pin(spec, pin_idx);

		/* make sure downmix information in infoframe is zero */
		snd_hda_codec_write(codec, per_pin->pin_nid, 0, ATI_VERB_SET_DOWNMIX_INFO, 0);

		/* enable channel-wise remap mode if supported */
		if (has_amd_full_remap_support(codec))
			snd_hda_codec_write(codec, per_pin->pin_nid, 0,
					    ATI_VERB_SET_MULTICHANNEL_MODE,
					    ATI_MULTICHANNEL_MODE_SINGLE);
	}
	codec->auto_runtime_pm = 1;

	return 0;
}

/* map from pin NID to port; port is 0-based */
/* for AMD: assume widget NID starting from 3, with step 2 (3, 5, 7, ...) */
static int atihdmi_pin2port(void *audio_ptr, int pin_nid)
{
	return pin_nid / 2 - 1;
}

/* reverse-map from port to pin NID: see above */
static int atihdmi_port2pin(struct hda_codec *codec, int port)
{
	return port * 2 + 3;
}

static const struct drm_audio_component_audio_ops atihdmi_audio_ops = {
	.pin2port = atihdmi_pin2port,
	.pin_eld_notify = generic_acomp_pin_eld_notify,
	.master_bind = generic_acomp_master_bind,
	.master_unbind = generic_acomp_master_unbind,
};

static int patch_atihdmi(struct hda_codec *codec)
{
	struct hdmi_spec *spec;
	struct hdmi_spec_per_cvt *per_cvt;
	int err, cvt_idx;

	err = patch_generic_hdmi(codec);

	if (err)
		return err;

	codec->patch_ops.init = atihdmi_init;

	spec = codec->spec;

	spec->ops.pin_get_eld = atihdmi_pin_get_eld;
	spec->ops.pin_setup_infoframe = atihdmi_pin_setup_infoframe;
	spec->ops.pin_hbr_setup = atihdmi_pin_hbr_setup;
	spec->ops.setup_stream = atihdmi_setup_stream;

	spec->chmap.ops.pin_get_slot_channel = atihdmi_pin_get_slot_channel;
	spec->chmap.ops.pin_set_slot_channel = atihdmi_pin_set_slot_channel;

	if (!has_amd_full_remap_support(codec)) {
		/* override to ATI/AMD-specific versions with pairwise mapping */
		spec->chmap.ops.chmap_cea_alloc_validate_get_type =
			atihdmi_paired_chmap_cea_alloc_validate_get_type;
		spec->chmap.ops.cea_alloc_to_tlv_chmap =
				atihdmi_paired_cea_alloc_to_tlv_chmap;
		spec->chmap.ops.chmap_validate = atihdmi_paired_chmap_validate;
	}

	/* ATI/AMD converters do not advertise all of their capabilities */
	for (cvt_idx = 0; cvt_idx < spec->num_cvts; cvt_idx++) {
		per_cvt = get_cvt(spec, cvt_idx);
		per_cvt->channels_max = max(per_cvt->channels_max, 8u);
		per_cvt->rates |= SUPPORTED_RATES;
		per_cvt->formats |= SUPPORTED_FORMATS;
		per_cvt->maxbps = max(per_cvt->maxbps, 24u);
	}

	spec->chmap.channels_max = max(spec->chmap.channels_max, 8u);

	/* AMD GPUs have neither EPSS nor CLKSTOP bits, hence preventing
	 * the link-down as is.  Tell the core to allow it.
	 */
	codec->link_down_at_suspend = 1;

	generic_acomp_init(codec, &atihdmi_audio_ops, atihdmi_port2pin);

	return 0;
}

/* VIA HDMI Implementation */
#define VIAHDMI_CVT_NID	0x02	/* audio converter1 */
#define VIAHDMI_PIN_NID	0x03	/* HDMI output pin1 */

static int patch_via_hdmi(struct hda_codec *codec)
{
	return patch_simple_hdmi(codec, VIAHDMI_CVT_NID, VIAHDMI_PIN_NID);
}

/*
 * patch entries
 */
static const struct hda_device_id snd_hda_id_hdmi[] = {
HDA_CODEC_ENTRY(0x1002793c, "RS600 HDMI",	patch_atihdmi),
HDA_CODEC_ENTRY(0x10027919, "RS600 HDMI",	patch_atihdmi),
HDA_CODEC_ENTRY(0x1002791a, "RS690/780 HDMI",	patch_atihdmi),
HDA_CODEC_ENTRY(0x1002aa01, "R6xx HDMI",	patch_atihdmi),
HDA_CODEC_ENTRY(0x10951390, "SiI1390 HDMI",	patch_generic_hdmi),
HDA_CODEC_ENTRY(0x10951392, "SiI1392 HDMI",	patch_generic_hdmi),
HDA_CODEC_ENTRY(0x17e80047, "Chrontel HDMI",	patch_generic_hdmi),
HDA_CODEC_ENTRY(0x10de0001, "MCP73 HDMI",	patch_nvhdmi_2ch),
HDA_CODEC_ENTRY(0x10de0002, "MCP77/78 HDMI",	patch_nvhdmi_8ch_7x),
HDA_CODEC_ENTRY(0x10de0003, "MCP77/78 HDMI",	patch_nvhdmi_8ch_7x),
HDA_CODEC_ENTRY(0x10de0004, "GPU 04 HDMI",	patch_nvhdmi_8ch_7x),
HDA_CODEC_ENTRY(0x10de0005, "MCP77/78 HDMI",	patch_nvhdmi_8ch_7x),
HDA_CODEC_ENTRY(0x10de0006, "MCP77/78 HDMI",	patch_nvhdmi_8ch_7x),
HDA_CODEC_ENTRY(0x10de0007, "MCP79/7A HDMI",	patch_nvhdmi_8ch_7x),
HDA_CODEC_ENTRY(0x10de0008, "GPU 08 HDMI/DP",	patch_nvhdmi_legacy),
HDA_CODEC_ENTRY(0x10de0009, "GPU 09 HDMI/DP",	patch_nvhdmi_legacy),
HDA_CODEC_ENTRY(0x10de000a, "GPU 0a HDMI/DP",	patch_nvhdmi_legacy),
HDA_CODEC_ENTRY(0x10de000b, "GPU 0b HDMI/DP",	patch_nvhdmi_legacy),
HDA_CODEC_ENTRY(0x10de000c, "MCP89 HDMI",	patch_nvhdmi_legacy),
HDA_CODEC_ENTRY(0x10de000d, "GPU 0d HDMI/DP",	patch_nvhdmi_legacy),
HDA_CODEC_ENTRY(0x10de0010, "GPU 10 HDMI/DP",	patch_nvhdmi_legacy),
HDA_CODEC_ENTRY(0x10de0011, "GPU 11 HDMI/DP",	patch_nvhdmi_legacy),
HDA_CODEC_ENTRY(0x10de0012, "GPU 12 HDMI/DP",	patch_nvhdmi_legacy),
HDA_CODEC_ENTRY(0x10de0013, "GPU 13 HDMI/DP",	patch_nvhdmi_legacy),
HDA_CODEC_ENTRY(0x10de0014, "GPU 14 HDMI/DP",	patch_nvhdmi_legacy),
HDA_CODEC_ENTRY(0x10de0015, "GPU 15 HDMI/DP",	patch_nvhdmi_legacy),
HDA_CODEC_ENTRY(0x10de0016, "GPU 16 HDMI/DP",	patch_nvhdmi_legacy),
/* 17 is known to be absent */
HDA_CODEC_ENTRY(0x10de0018, "GPU 18 HDMI/DP",	patch_nvhdmi_legacy),
HDA_CODEC_ENTRY(0x10de0019, "GPU 19 HDMI/DP",	patch_nvhdmi_legacy),
HDA_CODEC_ENTRY(0x10de001a, "GPU 1a HDMI/DP",	patch_nvhdmi_legacy),
HDA_CODEC_ENTRY(0x10de001b, "GPU 1b HDMI/DP",	patch_nvhdmi_legacy),
HDA_CODEC_ENTRY(0x10de001c, "GPU 1c HDMI/DP",	patch_nvhdmi_legacy),
HDA_CODEC_ENTRY(0x10de0020, "Tegra30 HDMI",	patch_tegra_hdmi),
HDA_CODEC_ENTRY(0x10de0022, "Tegra114 HDMI",	patch_tegra_hdmi),
HDA_CODEC_ENTRY(0x10de0028, "Tegra124 HDMI",	patch_tegra_hdmi),
HDA_CODEC_ENTRY(0x10de0029, "Tegra210 HDMI/DP",	patch_tegra_hdmi),
HDA_CODEC_ENTRY(0x10de002d, "Tegra186 HDMI/DP0", patch_tegra_hdmi),
HDA_CODEC_ENTRY(0x10de002e, "Tegra186 HDMI/DP1", patch_tegra_hdmi),
HDA_CODEC_ENTRY(0x10de002f, "Tegra194 HDMI/DP2", patch_tegra_hdmi),
HDA_CODEC_ENTRY(0x10de0030, "Tegra194 HDMI/DP3", patch_tegra_hdmi),
HDA_CODEC_ENTRY(0x10de0040, "GPU 40 HDMI/DP",	patch_nvhdmi),
HDA_CODEC_ENTRY(0x10de0041, "GPU 41 HDMI/DP",	patch_nvhdmi),
HDA_CODEC_ENTRY(0x10de0042, "GPU 42 HDMI/DP",	patch_nvhdmi),
HDA_CODEC_ENTRY(0x10de0043, "GPU 43 HDMI/DP",	patch_nvhdmi),
HDA_CODEC_ENTRY(0x10de0044, "GPU 44 HDMI/DP",	patch_nvhdmi),
HDA_CODEC_ENTRY(0x10de0045, "GPU 45 HDMI/DP",	patch_nvhdmi),
HDA_CODEC_ENTRY(0x10de0050, "GPU 50 HDMI/DP",	patch_nvhdmi),
HDA_CODEC_ENTRY(0x10de0051, "GPU 51 HDMI/DP",	patch_nvhdmi),
HDA_CODEC_ENTRY(0x10de0052, "GPU 52 HDMI/DP",	patch_nvhdmi),
HDA_CODEC_ENTRY(0x10de0060, "GPU 60 HDMI/DP",	patch_nvhdmi),
HDA_CODEC_ENTRY(0x10de0061, "GPU 61 HDMI/DP",	patch_nvhdmi),
HDA_CODEC_ENTRY(0x10de0062, "GPU 62 HDMI/DP",	patch_nvhdmi),
HDA_CODEC_ENTRY(0x10de0067, "MCP67 HDMI",	patch_nvhdmi_2ch),
HDA_CODEC_ENTRY(0x10de0070, "GPU 70 HDMI/DP",	patch_nvhdmi),
HDA_CODEC_ENTRY(0x10de0071, "GPU 71 HDMI/DP",	patch_nvhdmi),
HDA_CODEC_ENTRY(0x10de0072, "GPU 72 HDMI/DP",	patch_nvhdmi),
HDA_CODEC_ENTRY(0x10de0073, "GPU 73 HDMI/DP",	patch_nvhdmi),
HDA_CODEC_ENTRY(0x10de0074, "GPU 74 HDMI/DP",	patch_nvhdmi),
HDA_CODEC_ENTRY(0x10de0076, "GPU 76 HDMI/DP",	patch_nvhdmi),
HDA_CODEC_ENTRY(0x10de007b, "GPU 7b HDMI/DP",	patch_nvhdmi),
HDA_CODEC_ENTRY(0x10de007c, "GPU 7c HDMI/DP",	patch_nvhdmi),
HDA_CODEC_ENTRY(0x10de007d, "GPU 7d HDMI/DP",	patch_nvhdmi),
HDA_CODEC_ENTRY(0x10de007e, "GPU 7e HDMI/DP",	patch_nvhdmi),
HDA_CODEC_ENTRY(0x10de0080, "GPU 80 HDMI/DP",	patch_nvhdmi),
HDA_CODEC_ENTRY(0x10de0081, "GPU 81 HDMI/DP",	patch_nvhdmi),
HDA_CODEC_ENTRY(0x10de0082, "GPU 82 HDMI/DP",	patch_nvhdmi),
HDA_CODEC_ENTRY(0x10de0083, "GPU 83 HDMI/DP",	patch_nvhdmi),
HDA_CODEC_ENTRY(0x10de0084, "GPU 84 HDMI/DP",	patch_nvhdmi),
HDA_CODEC_ENTRY(0x10de0090, "GPU 90 HDMI/DP",	patch_nvhdmi),
HDA_CODEC_ENTRY(0x10de0091, "GPU 91 HDMI/DP",	patch_nvhdmi),
HDA_CODEC_ENTRY(0x10de0092, "GPU 92 HDMI/DP",	patch_nvhdmi),
HDA_CODEC_ENTRY(0x10de0093, "GPU 93 HDMI/DP",	patch_nvhdmi),
HDA_CODEC_ENTRY(0x10de0094, "GPU 94 HDMI/DP",	patch_nvhdmi),
HDA_CODEC_ENTRY(0x10de0095, "GPU 95 HDMI/DP",	patch_nvhdmi),
HDA_CODEC_ENTRY(0x10de0097, "GPU 97 HDMI/DP",	patch_nvhdmi),
HDA_CODEC_ENTRY(0x10de0098, "GPU 98 HDMI/DP",	patch_nvhdmi),
HDA_CODEC_ENTRY(0x10de0099, "GPU 99 HDMI/DP",	patch_nvhdmi),
HDA_CODEC_ENTRY(0x10de009a, "GPU 9a HDMI/DP",	patch_nvhdmi),
HDA_CODEC_ENTRY(0x10de009d, "GPU 9d HDMI/DP",	patch_nvhdmi),
HDA_CODEC_ENTRY(0x10de009e, "GPU 9e HDMI/DP",	patch_nvhdmi),
HDA_CODEC_ENTRY(0x10de009f, "GPU 9f HDMI/DP",	patch_nvhdmi),
HDA_CODEC_ENTRY(0x10de00a0, "GPU a0 HDMI/DP",	patch_nvhdmi),
HDA_CODEC_ENTRY(0x10de8001, "MCP73 HDMI",	patch_nvhdmi_2ch),
HDA_CODEC_ENTRY(0x10de8067, "MCP67/68 HDMI",	patch_nvhdmi_2ch),
HDA_CODEC_ENTRY(0x11069f80, "VX900 HDMI/DP",	patch_via_hdmi),
HDA_CODEC_ENTRY(0x11069f81, "VX900 HDMI/DP",	patch_via_hdmi),
HDA_CODEC_ENTRY(0x11069f84, "VX11 HDMI/DP",	patch_generic_hdmi),
HDA_CODEC_ENTRY(0x11069f85, "VX11 HDMI/DP",	patch_generic_hdmi),
HDA_CODEC_ENTRY(0x80860054, "IbexPeak HDMI",	patch_i915_cpt_hdmi),
HDA_CODEC_ENTRY(0x80862800, "Geminilake HDMI",	patch_i915_glk_hdmi),
HDA_CODEC_ENTRY(0x80862801, "Bearlake HDMI",	patch_generic_hdmi),
HDA_CODEC_ENTRY(0x80862802, "Cantiga HDMI",	patch_generic_hdmi),
HDA_CODEC_ENTRY(0x80862803, "Eaglelake HDMI",	patch_generic_hdmi),
HDA_CODEC_ENTRY(0x80862804, "IbexPeak HDMI",	patch_i915_cpt_hdmi),
HDA_CODEC_ENTRY(0x80862805, "CougarPoint HDMI",	patch_i915_cpt_hdmi),
HDA_CODEC_ENTRY(0x80862806, "PantherPoint HDMI", patch_i915_cpt_hdmi),
HDA_CODEC_ENTRY(0x80862807, "Haswell HDMI",	patch_i915_hsw_hdmi),
HDA_CODEC_ENTRY(0x80862808, "Broadwell HDMI",	patch_i915_hsw_hdmi),
HDA_CODEC_ENTRY(0x80862809, "Skylake HDMI",	patch_i915_hsw_hdmi),
HDA_CODEC_ENTRY(0x8086280a, "Broxton HDMI",	patch_i915_hsw_hdmi),
HDA_CODEC_ENTRY(0x8086280b, "Kabylake HDMI",	patch_i915_hsw_hdmi),
HDA_CODEC_ENTRY(0x8086280c, "Cannonlake HDMI",	patch_i915_glk_hdmi),
HDA_CODEC_ENTRY(0x8086280d, "Geminilake HDMI",	patch_i915_glk_hdmi),
HDA_CODEC_ENTRY(0x8086280f, "Icelake HDMI",	patch_i915_icl_hdmi),
HDA_CODEC_ENTRY(0x80862812, "Tigerlake HDMI",	patch_i915_tgl_hdmi),
HDA_CODEC_ENTRY(0x80862814, "DG1 HDMI",	patch_i915_tgl_hdmi),
HDA_CODEC_ENTRY(0x80862815, "Alderlake HDMI",	patch_i915_tgl_hdmi),
HDA_CODEC_ENTRY(0x8086281c, "Alderlake-P HDMI", patch_i915_tgl_hdmi),
HDA_CODEC_ENTRY(0x80862816, "Rocketlake HDMI",	patch_i915_tgl_hdmi),
HDA_CODEC_ENTRY(0x8086281a, "Jasperlake HDMI",	patch_i915_icl_hdmi),
HDA_CODEC_ENTRY(0x8086281b, "Elkhartlake HDMI",	patch_i915_icl_hdmi),
HDA_CODEC_ENTRY(0x80862880, "CedarTrail HDMI",	patch_generic_hdmi),
HDA_CODEC_ENTRY(0x80862882, "Valleyview2 HDMI",	patch_i915_byt_hdmi),
HDA_CODEC_ENTRY(0x80862883, "Braswell HDMI",	patch_i915_byt_hdmi),
HDA_CODEC_ENTRY(0x808629fb, "Crestline HDMI",	patch_generic_hdmi),
/* special ID for generic HDMI */
HDA_CODEC_ENTRY(HDA_CODEC_ID_GENERIC_HDMI, "Generic HDMI", patch_generic_hdmi),
{} /* terminator */
};
MODULE_DEVICE_TABLE(hdaudio, snd_hda_id_hdmi);

MODULE_LICENSE("GPL");
MODULE_DESCRIPTION("HDMI HD-audio codec");
MODULE_ALIAS("snd-hda-codec-intelhdmi");
MODULE_ALIAS("snd-hda-codec-nvhdmi");
MODULE_ALIAS("snd-hda-codec-atihdmi");

static struct hda_codec_driver hdmi_driver = {
	.id = snd_hda_id_hdmi,
};

module_hda_codec_driver(hdmi_driver);<|MERGE_RESOLUTION|>--- conflicted
+++ resolved
@@ -1674,21 +1674,12 @@
 		codec_err(codec, "hdmi: no free converter to enable silent mode\n");
 		goto unlock_out;
 	}
-<<<<<<< HEAD
 
 	per_cvt = get_cvt(spec, cvt_idx);
 	per_cvt->assigned = 1;
 	per_pin->cvt_nid = per_cvt->cvt_nid;
 	per_pin->silent_stream = true;
 
-=======
-
-	per_cvt = get_cvt(spec, cvt_idx);
-	per_cvt->assigned = 1;
-	per_pin->cvt_nid = per_cvt->cvt_nid;
-	per_pin->silent_stream = true;
-
->>>>>>> e0733463
 	codec_dbg(codec, "hdmi: enabling silent stream pin-NID=0x%x cvt-NID=0x%x\n",
 		  per_pin->pin_nid, per_cvt->cvt_nid);
 
