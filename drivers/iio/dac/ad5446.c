// SPDX-License-Identifier: GPL-2.0-or-later
/*
 * AD5446 SPI DAC driver
 *
 * Copyright 2010 Analog Devices Inc.
 */

#include <linux/interrupt.h>
#include <linux/workqueue.h>
#include <linux/device.h>
#include <linux/kernel.h>
#include <linux/slab.h>
#include <linux/sysfs.h>
#include <linux/list.h>
#include <linux/spi/spi.h>
#include <linux/i2c.h>
#include <linux/regulator/consumer.h>
#include <linux/err.h>
#include <linux/module.h>
#include <linux/mod_devicetable.h>

#include <linux/iio/iio.h>
#include <linux/iio/sysfs.h>

#include <asm/unaligned.h>

#define MODE_PWRDWN_1k		0x1
#define MODE_PWRDWN_100k	0x2
#define MODE_PWRDWN_TRISTATE	0x3

/**
 * struct ad5446_state - driver instance specific data
 * @dev:		this device
 * @chip_info:		chip model specific constants, available modes etc
 * @reg:		supply regulator
 * @vref_mv:		actual reference voltage used
 * @cached_val:		store/retrieve values during power down
 * @pwr_down_mode:	power down mode (1k, 100k or tristate)
 * @pwr_down:		true if the device is in power down
 * @lock:		lock to protect the data buffer during write ops
 */

struct ad5446_state {
	struct device		*dev;
	const struct ad5446_chip_info	*chip_info;
	struct regulator		*reg;
	unsigned short			vref_mv;
	unsigned			cached_val;
	unsigned			pwr_down_mode;
	unsigned			pwr_down;
	struct mutex			lock;
};

/**
 * struct ad5446_chip_info - chip specific information
 * @channel:		channel spec for the DAC
 * @int_vref_mv:	AD5620/40/60: the internal reference voltage
 * @write:		chip specific helper function to write to the register
 */

struct ad5446_chip_info {
	struct iio_chan_spec	channel;
	u16			int_vref_mv;
	int			(*write)(struct ad5446_state *st, unsigned val);
};

static const char * const ad5446_powerdown_modes[] = {
	"1kohm_to_gnd", "100kohm_to_gnd", "three_state"
};

static int ad5446_set_powerdown_mode(struct iio_dev *indio_dev,
	const struct iio_chan_spec *chan, unsigned int mode)
{
	struct ad5446_state *st = iio_priv(indio_dev);

	st->pwr_down_mode = mode + 1;

	return 0;
}

static int ad5446_get_powerdown_mode(struct iio_dev *indio_dev,
	const struct iio_chan_spec *chan)
{
	struct ad5446_state *st = iio_priv(indio_dev);

	return st->pwr_down_mode - 1;
}

static const struct iio_enum ad5446_powerdown_mode_enum = {
	.items = ad5446_powerdown_modes,
	.num_items = ARRAY_SIZE(ad5446_powerdown_modes),
	.get = ad5446_get_powerdown_mode,
	.set = ad5446_set_powerdown_mode,
};

static ssize_t ad5446_read_dac_powerdown(struct iio_dev *indio_dev,
					   uintptr_t private,
					   const struct iio_chan_spec *chan,
					   char *buf)
{
	struct ad5446_state *st = iio_priv(indio_dev);

	return sysfs_emit(buf, "%d\n", st->pwr_down);
}

static ssize_t ad5446_write_dac_powerdown(struct iio_dev *indio_dev,
					    uintptr_t private,
					    const struct iio_chan_spec *chan,
					    const char *buf, size_t len)
{
	struct ad5446_state *st = iio_priv(indio_dev);
	unsigned int shift;
	unsigned int val;
	bool powerdown;
	int ret;

	ret = strtobool(buf, &powerdown);
	if (ret)
		return ret;

	mutex_lock(&st->lock);
	st->pwr_down = powerdown;

	if (st->pwr_down) {
		shift = chan->scan_type.realbits + chan->scan_type.shift;
		val = st->pwr_down_mode << shift;
	} else {
		val = st->cached_val;
	}

	ret = st->chip_info->write(st, val);
	mutex_unlock(&st->lock);

	return ret ? ret : len;
}

static const struct iio_chan_spec_ext_info ad5446_ext_info_powerdown[] = {
	{
		.name = "powerdown",
		.read = ad5446_read_dac_powerdown,
		.write = ad5446_write_dac_powerdown,
		.shared = IIO_SEPARATE,
	},
	IIO_ENUM("powerdown_mode", IIO_SEPARATE, &ad5446_powerdown_mode_enum),
	IIO_ENUM_AVAILABLE("powerdown_mode", &ad5446_powerdown_mode_enum),
	{ },
};

#define _AD5446_CHANNEL(bits, storage, _shift, ext) { \
	.type = IIO_VOLTAGE, \
	.indexed = 1, \
	.output = 1, \
	.channel = 0, \
	.info_mask_separate = BIT(IIO_CHAN_INFO_RAW), \
	.info_mask_shared_by_type = BIT(IIO_CHAN_INFO_SCALE), \
	.scan_type = { \
		.sign = 'u', \
		.realbits = (bits), \
		.storagebits = (storage), \
		.shift = (_shift), \
		}, \
	.ext_info = (ext), \
}

#define AD5446_CHANNEL(bits, storage, shift) \
	_AD5446_CHANNEL(bits, storage, shift, NULL)

#define AD5446_CHANNEL_POWERDOWN(bits, storage, shift) \
	_AD5446_CHANNEL(bits, storage, shift, ad5446_ext_info_powerdown)

static int ad5446_read_raw(struct iio_dev *indio_dev,
			   struct iio_chan_spec const *chan,
			   int *val,
			   int *val2,
			   long m)
{
	struct ad5446_state *st = iio_priv(indio_dev);

	switch (m) {
	case IIO_CHAN_INFO_RAW:
		*val = st->cached_val;
		return IIO_VAL_INT;
	case IIO_CHAN_INFO_SCALE:
		*val = st->vref_mv;
		*val2 = chan->scan_type.realbits;
		return IIO_VAL_FRACTIONAL_LOG2;
	}
	return -EINVAL;
}

static int ad5446_write_raw(struct iio_dev *indio_dev,
			       struct iio_chan_spec const *chan,
			       int val,
			       int val2,
			       long mask)
{
	struct ad5446_state *st = iio_priv(indio_dev);
	int ret = 0;

	switch (mask) {
	case IIO_CHAN_INFO_RAW:
		if (val >= (1 << chan->scan_type.realbits) || val < 0)
			return -EINVAL;

		val <<= chan->scan_type.shift;
		mutex_lock(&st->lock);
		st->cached_val = val;
		if (!st->pwr_down)
			ret = st->chip_info->write(st, val);
		mutex_unlock(&st->lock);
		break;
	default:
		ret = -EINVAL;
	}

	return ret;
}

static const struct iio_info ad5446_info = {
	.read_raw = ad5446_read_raw,
	.write_raw = ad5446_write_raw,
};

static int ad5446_probe(struct device *dev, const char *name,
			const struct ad5446_chip_info *chip_info)
{
	struct ad5446_state *st;
	struct iio_dev *indio_dev;
	struct regulator *reg;
	int ret, voltage_uv = 0;

	reg = devm_regulator_get(dev, "vcc");
	if (!IS_ERR(reg)) {
		ret = regulator_enable(reg);
		if (ret)
			return ret;

		ret = regulator_get_voltage(reg);
		if (ret < 0)
			goto error_disable_reg;

		voltage_uv = ret;
	}

	indio_dev = devm_iio_device_alloc(dev, sizeof(*st));
	if (indio_dev == NULL) {
		ret = -ENOMEM;
		goto error_disable_reg;
	}
	st = iio_priv(indio_dev);
	st->chip_info = chip_info;

	dev_set_drvdata(dev, indio_dev);
	st->reg = reg;
	st->dev = dev;

	indio_dev->name = name;
	indio_dev->info = &ad5446_info;
	indio_dev->modes = INDIO_DIRECT_MODE;
	indio_dev->channels = &st->chip_info->channel;
	indio_dev->num_channels = 1;

	mutex_init(&st->lock);

	st->pwr_down_mode = MODE_PWRDWN_1k;

	if (st->chip_info->int_vref_mv)
		st->vref_mv = st->chip_info->int_vref_mv;
	else if (voltage_uv)
		st->vref_mv = voltage_uv / 1000;
	else
		dev_warn(dev, "reference voltage unspecified\n");

	ret = iio_device_register(indio_dev);
	if (ret)
		goto error_disable_reg;

	return 0;

error_disable_reg:
	if (!IS_ERR(reg))
		regulator_disable(reg);
	return ret;
}

static void ad5446_remove(struct device *dev)
{
	struct iio_dev *indio_dev = dev_get_drvdata(dev);
	struct ad5446_state *st = iio_priv(indio_dev);

	iio_device_unregister(indio_dev);
	if (!IS_ERR(st->reg))
		regulator_disable(st->reg);
}

#if IS_ENABLED(CONFIG_SPI_MASTER)

static int ad5446_write(struct ad5446_state *st, unsigned val)
{
	struct spi_device *spi = to_spi_device(st->dev);
	__be16 data = cpu_to_be16(val);

	return spi_write(spi, &data, sizeof(data));
}

static int ad5660_write(struct ad5446_state *st, unsigned val)
{
	struct spi_device *spi = to_spi_device(st->dev);
	uint8_t data[3];

	put_unaligned_be24(val, &data[0]);

	return spi_write(spi, data, sizeof(data));
}

/*
 * ad5446_supported_spi_device_ids:
 * The AD5620/40/60 parts are available in different fixed internal reference
 * voltage options. The actual part numbers may look differently
 * (and a bit cryptic), however this style is used to make clear which
 * parts are supported here.
 */
enum ad5446_supported_spi_device_ids {
	ID_AD5300,
	ID_AD5310,
	ID_AD5320,
	ID_AD5444,
	ID_AD5446,
	ID_AD5450,
	ID_AD5451,
	ID_AD5541A,
	ID_AD5512A,
	ID_AD5553,
	ID_AD5600,
	ID_AD5601,
	ID_AD5611,
	ID_AD5621,
	ID_AD5641,
	ID_AD5620_2500,
	ID_AD5620_1250,
	ID_AD5640_2500,
	ID_AD5640_1250,
	ID_AD5660_2500,
	ID_AD5660_1250,
	ID_AD5662,
};

static const struct ad5446_chip_info ad5446_spi_chip_info[] = {
	[ID_AD5300] = {
		.channel = AD5446_CHANNEL_POWERDOWN(8, 16, 4),
		.write = ad5446_write,
	},
	[ID_AD5310] = {
		.channel = AD5446_CHANNEL_POWERDOWN(10, 16, 2),
		.write = ad5446_write,
	},
	[ID_AD5320] = {
		.channel = AD5446_CHANNEL_POWERDOWN(12, 16, 0),
		.write = ad5446_write,
	},
	[ID_AD5444] = {
		.channel = AD5446_CHANNEL(12, 16, 2),
		.write = ad5446_write,
	},
	[ID_AD5446] = {
		.channel = AD5446_CHANNEL(14, 16, 0),
		.write = ad5446_write,
	},
	[ID_AD5450] = {
		.channel = AD5446_CHANNEL(8, 16, 6),
		.write = ad5446_write,
	},
	[ID_AD5451] = {
		.channel = AD5446_CHANNEL(10, 16, 4),
		.write = ad5446_write,
	},
	[ID_AD5541A] = {
		.channel = AD5446_CHANNEL(16, 16, 0),
		.write = ad5446_write,
	},
	[ID_AD5512A] = {
		.channel = AD5446_CHANNEL(12, 16, 4),
		.write = ad5446_write,
	},
	[ID_AD5553] = {
		.channel = AD5446_CHANNEL(14, 16, 0),
		.write = ad5446_write,
	},
	[ID_AD5600] = {
		.channel = AD5446_CHANNEL(16, 16, 0),
		.write = ad5446_write,
	},
	[ID_AD5601] = {
		.channel = AD5446_CHANNEL_POWERDOWN(8, 16, 6),
		.write = ad5446_write,
	},
	[ID_AD5611] = {
		.channel = AD5446_CHANNEL_POWERDOWN(10, 16, 4),
		.write = ad5446_write,
	},
	[ID_AD5621] = {
		.channel = AD5446_CHANNEL_POWERDOWN(12, 16, 2),
		.write = ad5446_write,
	},
	[ID_AD5641] = {
		.channel = AD5446_CHANNEL_POWERDOWN(14, 16, 0),
		.write = ad5446_write,
	},
	[ID_AD5620_2500] = {
		.channel = AD5446_CHANNEL_POWERDOWN(12, 16, 2),
		.int_vref_mv = 2500,
		.write = ad5446_write,
	},
	[ID_AD5620_1250] = {
		.channel = AD5446_CHANNEL_POWERDOWN(12, 16, 2),
		.int_vref_mv = 1250,
		.write = ad5446_write,
	},
	[ID_AD5640_2500] = {
		.channel = AD5446_CHANNEL_POWERDOWN(14, 16, 0),
		.int_vref_mv = 2500,
		.write = ad5446_write,
	},
	[ID_AD5640_1250] = {
		.channel = AD5446_CHANNEL_POWERDOWN(14, 16, 0),
		.int_vref_mv = 1250,
		.write = ad5446_write,
	},
	[ID_AD5660_2500] = {
		.channel = AD5446_CHANNEL_POWERDOWN(16, 16, 0),
		.int_vref_mv = 2500,
		.write = ad5660_write,
	},
	[ID_AD5660_1250] = {
		.channel = AD5446_CHANNEL_POWERDOWN(16, 16, 0),
		.int_vref_mv = 1250,
		.write = ad5660_write,
	},
	[ID_AD5662] = {
		.channel = AD5446_CHANNEL_POWERDOWN(16, 16, 0),
		.write = ad5660_write,
	},
};

static const struct spi_device_id ad5446_spi_ids[] = {
	{"ad5300", ID_AD5300},
	{"ad5310", ID_AD5310},
	{"ad5320", ID_AD5320},
	{"ad5444", ID_AD5444},
	{"ad5446", ID_AD5446},
	{"ad5450", ID_AD5450},
	{"ad5451", ID_AD5451},
	{"ad5452", ID_AD5444}, /* ad5452 is compatible to the ad5444 */
	{"ad5453", ID_AD5446}, /* ad5453 is compatible to the ad5446 */
	{"ad5512a", ID_AD5512A},
	{"ad5541a", ID_AD5541A},
	{"ad5542a", ID_AD5541A}, /* ad5541a and ad5542a are compatible */
	{"ad5543", ID_AD5541A}, /* ad5541a and ad5543 are compatible */
	{"ad5553", ID_AD5553},
	{"ad5600", ID_AD5600},
	{"ad5601", ID_AD5601},
	{"ad5611", ID_AD5611},
	{"ad5621", ID_AD5621},
	{"ad5641", ID_AD5641},
	{"ad5620-2500", ID_AD5620_2500}, /* AD5620/40/60: */
	{"ad5620-1250", ID_AD5620_1250}, /* part numbers may look differently */
	{"ad5640-2500", ID_AD5640_2500},
	{"ad5640-1250", ID_AD5640_1250},
	{"ad5660-2500", ID_AD5660_2500},
	{"ad5660-1250", ID_AD5660_1250},
	{"ad5662", ID_AD5662},
	{"dac081s101", ID_AD5300}, /* compatible Texas Instruments chips */
	{"dac101s101", ID_AD5310},
	{"dac121s101", ID_AD5320},
	{"dac7512", ID_AD5320},
	{}
};
MODULE_DEVICE_TABLE(spi, ad5446_spi_ids);

static const struct of_device_id ad5446_of_ids[] = {
	{ .compatible = "ti,dac7512" },
	{ }
};
MODULE_DEVICE_TABLE(of, ad5446_of_ids);

static int ad5446_spi_probe(struct spi_device *spi)
{
	const struct spi_device_id *id = spi_get_device_id(spi);

	return ad5446_probe(&spi->dev, id->name,
		&ad5446_spi_chip_info[id->driver_data]);
}

static int ad5446_spi_remove(struct spi_device *spi)
{
	ad5446_remove(&spi->dev);

	return 0;
}

static struct spi_driver ad5446_spi_driver = {
	.driver = {
		.name	= "ad5446",
		.of_match_table = ad5446_of_ids,
	},
	.probe		= ad5446_spi_probe,
	.remove		= ad5446_spi_remove,
	.id_table	= ad5446_spi_ids,
};

static int __init ad5446_spi_register_driver(void)
{
	return spi_register_driver(&ad5446_spi_driver);
}

static void ad5446_spi_unregister_driver(void)
{
	spi_unregister_driver(&ad5446_spi_driver);
}

#else

static inline int ad5446_spi_register_driver(void) { return 0; }
static inline void ad5446_spi_unregister_driver(void) { }

#endif

#if IS_ENABLED(CONFIG_I2C)

static int ad5622_write(struct ad5446_state *st, unsigned val)
{
	struct i2c_client *client = to_i2c_client(st->dev);
	__be16 data = cpu_to_be16(val);
	int ret;
<<<<<<< HEAD

	ret = i2c_master_send(client, (char *)&data, sizeof(data));
	if (ret < 0)
		return ret;
	if (ret != sizeof(data))
		return -EIO;

=======

	ret = i2c_master_send(client, (char *)&data, sizeof(data));
	if (ret < 0)
		return ret;
	if (ret != sizeof(data))
		return -EIO;

>>>>>>> 92b4b594
	return 0;
}

/*
 * ad5446_supported_i2c_device_ids:
 * The AD5620/40/60 parts are available in different fixed internal reference
 * voltage options. The actual part numbers may look differently
 * (and a bit cryptic), however this style is used to make clear which
 * parts are supported here.
 */
enum ad5446_supported_i2c_device_ids {
	ID_AD5602,
	ID_AD5612,
	ID_AD5622,
};

static const struct ad5446_chip_info ad5446_i2c_chip_info[] = {
	[ID_AD5602] = {
		.channel = AD5446_CHANNEL_POWERDOWN(8, 16, 4),
		.write = ad5622_write,
	},
	[ID_AD5612] = {
		.channel = AD5446_CHANNEL_POWERDOWN(10, 16, 2),
		.write = ad5622_write,
	},
	[ID_AD5622] = {
		.channel = AD5446_CHANNEL_POWERDOWN(12, 16, 0),
		.write = ad5622_write,
	},
};

static int ad5446_i2c_probe(struct i2c_client *i2c,
			    const struct i2c_device_id *id)
{
	return ad5446_probe(&i2c->dev, id->name,
		&ad5446_i2c_chip_info[id->driver_data]);
}

static int ad5446_i2c_remove(struct i2c_client *i2c)
{
	ad5446_remove(&i2c->dev);

	return 0;
}

static const struct i2c_device_id ad5446_i2c_ids[] = {
	{"ad5301", ID_AD5602},
	{"ad5311", ID_AD5612},
	{"ad5321", ID_AD5622},
	{"ad5602", ID_AD5602},
	{"ad5612", ID_AD5612},
	{"ad5622", ID_AD5622},
	{}
};
MODULE_DEVICE_TABLE(i2c, ad5446_i2c_ids);

static struct i2c_driver ad5446_i2c_driver = {
	.driver = {
		   .name = "ad5446",
	},
	.probe = ad5446_i2c_probe,
	.remove = ad5446_i2c_remove,
	.id_table = ad5446_i2c_ids,
};

static int __init ad5446_i2c_register_driver(void)
{
	return i2c_add_driver(&ad5446_i2c_driver);
}

static void __exit ad5446_i2c_unregister_driver(void)
{
	i2c_del_driver(&ad5446_i2c_driver);
}

#else

static inline int ad5446_i2c_register_driver(void) { return 0; }
static inline void ad5446_i2c_unregister_driver(void) { }

#endif

static int __init ad5446_init(void)
{
	int ret;

	ret = ad5446_spi_register_driver();
	if (ret)
		return ret;

	ret = ad5446_i2c_register_driver();
	if (ret) {
		ad5446_spi_unregister_driver();
		return ret;
	}

	return 0;
}
module_init(ad5446_init);

static void __exit ad5446_exit(void)
{
	ad5446_i2c_unregister_driver();
	ad5446_spi_unregister_driver();
}
module_exit(ad5446_exit);

MODULE_AUTHOR("Michael Hennerich <michael.hennerich@analog.com>");
MODULE_DESCRIPTION("Analog Devices AD5444/AD5446 DAC");
MODULE_LICENSE("GPL v2");<|MERGE_RESOLUTION|>--- conflicted
+++ resolved
@@ -532,7 +532,6 @@
 	struct i2c_client *client = to_i2c_client(st->dev);
 	__be16 data = cpu_to_be16(val);
 	int ret;
-<<<<<<< HEAD
 
 	ret = i2c_master_send(client, (char *)&data, sizeof(data));
 	if (ret < 0)
@@ -540,15 +539,6 @@
 	if (ret != sizeof(data))
 		return -EIO;
 
-=======
-
-	ret = i2c_master_send(client, (char *)&data, sizeof(data));
-	if (ret < 0)
-		return ret;
-	if (ret != sizeof(data))
-		return -EIO;
-
->>>>>>> 92b4b594
 	return 0;
 }
 
