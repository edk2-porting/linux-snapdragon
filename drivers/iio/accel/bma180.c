/*
 * bma180.c - IIO driver for Bosch BMA180 triaxial acceleration sensor
 *
 * Copyright 2013 Oleksandr Kravchenko <x0199363@ti.com>
 *
 * This file is subject to the terms and conditions of version 2 of
 * the GNU General Public License.  See the file COPYING in the main
 * directory of this archive for more details.
 */

#include <linux/module.h>
#include <linux/i2c.h>
#include <linux/interrupt.h>
#include <linux/delay.h>
#include <linux/of.h>
#include <linux/bitops.h>
#include <linux/slab.h>
#include <linux/string.h>
#include <linux/iio/iio.h>
#include <linux/iio/sysfs.h>
#include <linux/iio/buffer.h>
#include <linux/iio/trigger.h>
#include <linux/iio/trigger_consumer.h>
#include <linux/iio/triggered_buffer.h>

#define BMA180_DRV_NAME "bma180"
#define BMA180_IRQ_NAME "bma180_event"

/* Register set */
#define BMA180_CHIP_ID		0x00 /* Need to distinguish BMA180 from other */
#define BMA180_ACC_X_LSB	0x02 /* First of 6 registers of accel data */
#define BMA180_CTRL_REG0	0x0d
#define BMA180_RESET		0x10
#define BMA180_BW_TCS		0x20
#define BMA180_CTRL_REG3	0x21
#define BMA180_TCO_Z		0x30
#define BMA180_OFFSET_LSB1	0x35

/* BMA180_CTRL_REG0 bits */
#define BMA180_DIS_WAKE_UP	BIT(0) /* Disable wake up mode */
#define BMA180_SLEEP		BIT(1) /* 1 - chip will sleep */
#define BMA180_EE_W		BIT(4) /* Unlock writing to addr from 0x20 */
#define BMA180_RESET_INT	BIT(6) /* Reset pending interrupts */

/* BMA180_CTRL_REG3 bits */
#define BMA180_NEW_DATA_INT	BIT(1) /* Intr every new accel data is ready */

/* BMA180_OFFSET_LSB1 skipping mode bit */
#define BMA180_SMP_SKIP		BIT(0)

/* Bit masks for registers bit fields */
#define BMA180_RANGE		0x0e /* Range of measured accel values*/
#define BMA180_BW		0xf0 /* Accel bandwidth */
#define BMA180_MODE_CONFIG	0x03 /* Config operation modes */

/* We have to write this value in reset register to do soft reset */
#define BMA180_RESET_VAL	0xb6

#define BMA_180_ID_REG_VAL	0x03

/* Chip power modes */
#define BMA180_LOW_NOISE	0x00
#define BMA180_LOW_POWER	0x03

#define BMA180_LOW_NOISE_STR	"low_noise"
#define BMA180_LOW_POWER_STR	"low_power"

/* Defaults values */
#define BMA180_DEF_PMODE	0
#define BMA180_DEF_BW		20
#define BMA180_DEF_SCALE	250

/* Available values for sysfs */
#define BMA180_FLP_FREQ_AVAILABLE \
	"10 20 40 75 150 300"
#define BMA180_SCALE_AVAILABLE \
	"0.000130 0.000190 0.000250 0.000380 0.000500 0.000990 0.001980"

struct bma180_data {
	struct i2c_client *client;
	struct iio_trigger *trig;
	struct mutex mutex;
	int sleep_state;
	int scale;
	int bw;
	int pmode;
	char *buff;
};

enum bma180_axis {
	AXIS_X,
	AXIS_Y,
	AXIS_Z,
};

static int bw_table[] = { 10, 20, 40, 75, 150, 300 }; /* Hz */
static int scale_table[] = { 130, 190, 250, 380, 500, 990, 1980 };

static int bma180_get_acc_reg(struct bma180_data *data, enum bma180_axis axis)
{
	u8 reg = BMA180_ACC_X_LSB + axis * 2;
	int ret;

	if (data->sleep_state)
		return -EBUSY;

	ret = i2c_smbus_read_word_data(data->client, reg);
	if (ret < 0)
		dev_err(&data->client->dev,
			"failed to read accel_%c registers\n", 'x' + axis);

	return ret;
}

static int bma180_set_bits(struct bma180_data *data, u8 reg, u8 mask, u8 val)
{
	int ret = i2c_smbus_read_byte_data(data->client, reg);
	u8 reg_val = (ret & ~mask) | (val << (ffs(mask) - 1));

	if (ret < 0)
		return ret;

	return i2c_smbus_write_byte_data(data->client, reg, reg_val);
}

static int bma180_reset_intr(struct bma180_data *data)
{
	int ret = bma180_set_bits(data, BMA180_CTRL_REG0, BMA180_RESET_INT, 1);

	if (ret)
		dev_err(&data->client->dev, "failed to reset interrupt\n");

	return ret;
}

static int bma180_set_new_data_intr_state(struct bma180_data *data, int state)
{
	u8 reg_val = state ? BMA180_NEW_DATA_INT : 0x00;
	int ret = i2c_smbus_write_byte_data(data->client, BMA180_CTRL_REG3,
			reg_val);

	if (ret)
		goto err;
	ret = bma180_reset_intr(data);
	if (ret)
		goto err;

	return 0;

err:
	dev_err(&data->client->dev,
		"failed to set new data interrupt state %d\n", state);
	return ret;
}

static int bma180_set_sleep_state(struct bma180_data *data, int state)
{
	int ret = bma180_set_bits(data, BMA180_CTRL_REG0, BMA180_SLEEP, state);

	if (ret) {
		dev_err(&data->client->dev,
			"failed to set sleep state %d\n", state);
		return ret;
	}
	data->sleep_state = state;

	return 0;
}

static int bma180_set_ee_writing_state(struct bma180_data *data, int state)
{
	int ret = bma180_set_bits(data, BMA180_CTRL_REG0, BMA180_EE_W, state);

	if (ret)
		dev_err(&data->client->dev,
			"failed to set ee writing state %d\n", state);

	return ret;
}

static int bma180_set_bw(struct bma180_data *data, int val)
{
	int ret, i;

	if (data->sleep_state)
		return -EBUSY;

	for (i = 0; i < ARRAY_SIZE(bw_table); ++i) {
		if (bw_table[i] == val) {
			ret = bma180_set_bits(data,
					BMA180_BW_TCS, BMA180_BW, i);
			if (ret) {
				dev_err(&data->client->dev,
					"failed to set bandwidth\n");
				return ret;
			}
			data->bw = val;
			return 0;
		}
	}

	return -EINVAL;
}

static int bma180_set_scale(struct bma180_data *data, int val)
{
	int ret, i;

	if (data->sleep_state)
		return -EBUSY;

	for (i = 0; i < ARRAY_SIZE(scale_table); ++i)
		if (scale_table[i] == val) {
			ret = bma180_set_bits(data,
					BMA180_OFFSET_LSB1, BMA180_RANGE, i);
			if (ret) {
				dev_err(&data->client->dev,
					"failed to set scale\n");
				return ret;
			}
			data->scale = val;
			return 0;
		}

	return -EINVAL;
}

static int bma180_set_pmode(struct bma180_data *data, int mode)
{
	u8 reg_val = mode ? BMA180_LOW_POWER : BMA180_LOW_NOISE;
	int ret = bma180_set_bits(data, BMA180_TCO_Z, BMA180_MODE_CONFIG,
			reg_val);

	if (ret) {
		dev_err(&data->client->dev, "failed to set power mode\n");
		return ret;
	}
	data->pmode = mode;

	return 0;
}

static int bma180_soft_reset(struct bma180_data *data)
{
	int ret = i2c_smbus_write_byte_data(data->client,
			BMA180_RESET, BMA180_RESET_VAL);

	if (ret)
		dev_err(&data->client->dev, "failed to reset the chip\n");

	return ret;
}

static int bma180_chip_init(struct bma180_data *data)
{
	/* Try to read chip_id register. It must return 0x03. */
	int ret = i2c_smbus_read_byte_data(data->client, BMA180_CHIP_ID);

	if (ret < 0)
		goto err;
	if (ret != BMA_180_ID_REG_VAL) {
		ret = -ENODEV;
		goto err;
	}

	ret = bma180_soft_reset(data);
	if (ret)
		goto err;
	/*
	 * No serial transaction should occur within minimum 10 us
	 * after soft_reset command
	 */
	msleep(20);

	ret = bma180_set_bits(data, BMA180_CTRL_REG0, BMA180_DIS_WAKE_UP, 1);
	if (ret)
		goto err;
	ret = bma180_set_ee_writing_state(data, 1);
	if (ret)
		goto err;
	ret = bma180_set_new_data_intr_state(data, 0);
	if (ret)
		goto err;
	ret = bma180_set_bits(data, BMA180_OFFSET_LSB1, BMA180_SMP_SKIP, 1);
	if (ret)
		goto err;
	ret = bma180_set_pmode(data, BMA180_DEF_PMODE);
	if (ret)
		goto err;
	ret = bma180_set_bw(data, BMA180_DEF_BW);
	if (ret)
		goto err;
	ret = bma180_set_scale(data, BMA180_DEF_SCALE);
	if (ret)
		goto err;

	return 0;

err:
	dev_err(&data->client->dev, "failed to init the chip\n");
	return ret;
}

static void bma180_chip_disable(struct bma180_data *data)
{
	if (bma180_set_new_data_intr_state(data, 0))
		goto err;
	if (bma180_set_ee_writing_state(data, 0))
		goto err;
	if (bma180_set_sleep_state(data, 1))
		goto err;

	return;

err:
	dev_err(&data->client->dev, "failed to disable the chip\n");
}

static IIO_CONST_ATTR(in_accel_filter_low_pass_3db_frequency_available,
		BMA180_FLP_FREQ_AVAILABLE);
static IIO_CONST_ATTR(in_accel_scale_available, BMA180_SCALE_AVAILABLE);

static struct attribute *bma180_attributes[] = {
	&iio_const_attr_in_accel_filter_low_pass_3db_frequency_available.dev_attr.attr,
	&iio_const_attr_in_accel_scale_available.dev_attr.attr,
	NULL,
};

static const struct attribute_group bma180_attrs_group = {
	.attrs = bma180_attributes,
};

static int bma180_read_raw(struct iio_dev *indio_dev,
		struct iio_chan_spec const *chan, int *val, int *val2,
		long mask)
{
	struct bma180_data *data = iio_priv(indio_dev);
	int ret;

	switch (mask) {
	case IIO_CHAN_INFO_RAW:
		mutex_lock(&data->mutex);
		if (iio_buffer_enabled(indio_dev))
			ret = -EBUSY;
		else
			ret = bma180_get_acc_reg(data, chan->scan_index);
		mutex_unlock(&data->mutex);
		if (ret < 0)
			return ret;
		*val = (s16)ret >> chan->scan_type.shift;
		return IIO_VAL_INT;
	case IIO_CHAN_INFO_LOW_PASS_FILTER_3DB_FREQUENCY:
		*val = data->bw;
		return IIO_VAL_INT;
	case IIO_CHAN_INFO_SCALE:
		*val = 0;
		*val2 = data->scale;
		return IIO_VAL_INT_PLUS_MICRO;
	default:
		return -EINVAL;
	}
}

static int bma180_write_raw(struct iio_dev *indio_dev,
		struct iio_chan_spec const *chan, int val, int val2, long mask)
{
	struct bma180_data *data = iio_priv(indio_dev);
	int ret;

	switch (mask) {
	case IIO_CHAN_INFO_SCALE:
		if (val)
			return -EINVAL;
		mutex_lock(&data->mutex);
		ret = bma180_set_scale(data, val2);
		mutex_unlock(&data->mutex);
		return ret;
	case IIO_CHAN_INFO_LOW_PASS_FILTER_3DB_FREQUENCY:
		mutex_lock(&data->mutex);
		ret = bma180_set_bw(data, val);
		mutex_unlock(&data->mutex);
		return ret;
	default:
		return -EINVAL;
	}
}

static int bma180_update_scan_mode(struct iio_dev *indio_dev,
		const unsigned long *scan_mask)
{
	struct bma180_data *data = iio_priv(indio_dev);

	if (data->buff)
		devm_kfree(&indio_dev->dev, data->buff);
	data->buff = devm_kzalloc(&indio_dev->dev,
			indio_dev->scan_bytes, GFP_KERNEL);
	if (!data->buff)
		return -ENOMEM;

	return 0;
}

static const struct iio_info bma180_info = {
	.attrs			= &bma180_attrs_group,
	.read_raw		= bma180_read_raw,
	.write_raw		= bma180_write_raw,
	.update_scan_mode	= bma180_update_scan_mode,
	.driver_module		= THIS_MODULE,
};

static const char * const bma180_power_modes[] = {
	BMA180_LOW_NOISE_STR,
	BMA180_LOW_POWER_STR,
};

static int bma180_get_power_mode(struct iio_dev *indio_dev,
		const struct iio_chan_spec *chan)
{
	struct bma180_data *data = iio_priv(indio_dev);

	return data->pmode;
}

static int bma180_set_power_mode(struct iio_dev *indio_dev,
		const struct iio_chan_spec *chan, unsigned int mode)
{
	struct bma180_data *data = iio_priv(indio_dev);
	int ret;

	mutex_lock(&data->mutex);
	ret = bma180_set_pmode(data, mode);
	mutex_unlock(&data->mutex);

	return ret;
}

static const struct iio_enum bma180_power_mode_enum = {
	.items = bma180_power_modes,
	.num_items = ARRAY_SIZE(bma180_power_modes),
	.get = bma180_get_power_mode,
	.set = bma180_set_power_mode,
};

static const struct iio_chan_spec_ext_info bma180_ext_info[] = {
	IIO_ENUM("power_mode", true, &bma180_power_mode_enum),
	IIO_ENUM_AVAILABLE("power_mode", &bma180_power_mode_enum),
	{ },
};

#define BMA180_CHANNEL(_axis) {					\
	.type = IIO_ACCEL,						\
	.modified = 1,							\
	.channel2 = IIO_MOD_##_axis,					\
	.info_mask_separate = BIT(IIO_CHAN_INFO_RAW) |			\
		BIT(IIO_CHAN_INFO_LOW_PASS_FILTER_3DB_FREQUENCY),	\
	.info_mask_shared_by_type = BIT(IIO_CHAN_INFO_SCALE),		\
<<<<<<< HEAD
	.scan_index = (_index),						\
=======
	.scan_index = AXIS_##_axis,					\
>>>>>>> e3703f8c
	.scan_type = {							\
		.sign = 's',						\
		.realbits = 14,						\
		.storagebits = 16,					\
		.shift = 2,						\
	},								\
	.ext_info = bma180_ext_info,					\
}

static const struct iio_chan_spec bma180_channels[] = {
	BMA180_CHANNEL(X),
	BMA180_CHANNEL(Y),
	BMA180_CHANNEL(Z),
	IIO_CHAN_SOFT_TIMESTAMP(3),
};

static irqreturn_t bma180_trigger_handler(int irq, void *p)
{
	struct iio_poll_func *pf = p;
	struct iio_dev *indio_dev = pf->indio_dev;
	struct bma180_data *data = iio_priv(indio_dev);
	int64_t time_ns = iio_get_time_ns();
	int bit, ret, i = 0;

	mutex_lock(&data->mutex);

	for_each_set_bit(bit, indio_dev->buffer->scan_mask,
			 indio_dev->masklength) {
		ret = bma180_get_acc_reg(data, bit);
		if (ret < 0) {
			mutex_unlock(&data->mutex);
			goto err;
		}
		((s16 *)data->buff)[i++] = ret;
	}
	mutex_unlock(&data->mutex);

	iio_push_to_buffers_with_timestamp(indio_dev, data->buff, time_ns);
err:
	iio_trigger_notify_done(indio_dev->trig);

	return IRQ_HANDLED;
}

static int bma180_data_rdy_trigger_set_state(struct iio_trigger *trig,
		bool state)
{
	struct iio_dev *indio_dev = iio_trigger_get_drvdata(trig);
	struct bma180_data *data = iio_priv(indio_dev);

	return bma180_set_new_data_intr_state(data, state);
}

static int bma180_trig_try_reen(struct iio_trigger *trig)
{
	struct iio_dev *indio_dev = iio_trigger_get_drvdata(trig);
	struct bma180_data *data = iio_priv(indio_dev);

	return bma180_reset_intr(data);
}

static const struct iio_trigger_ops bma180_trigger_ops = {
	.set_trigger_state = bma180_data_rdy_trigger_set_state,
	.try_reenable = bma180_trig_try_reen,
	.owner = THIS_MODULE,
};

static int bma180_probe(struct i2c_client *client,
		const struct i2c_device_id *id)
{
	struct bma180_data *data;
	struct iio_dev *indio_dev;
	struct iio_trigger *trig;
	int ret;

	indio_dev = devm_iio_device_alloc(&client->dev, sizeof(*data));
	if (!indio_dev)
		return -ENOMEM;

	data = iio_priv(indio_dev);
	i2c_set_clientdata(client, indio_dev);
	data->client = client;

	ret = bma180_chip_init(data);
	if (ret < 0)
		goto err_chip_disable;

	mutex_init(&data->mutex);

	indio_dev->dev.parent = &client->dev;
	indio_dev->channels = bma180_channels;
	indio_dev->num_channels = ARRAY_SIZE(bma180_channels);
	indio_dev->name = BMA180_DRV_NAME;
	indio_dev->modes = INDIO_DIRECT_MODE;
	indio_dev->info = &bma180_info;

	trig = iio_trigger_alloc("%s-dev%d", indio_dev->name, indio_dev->id);
	if (!trig) {
		ret = -ENOMEM;
		goto err_chip_disable;
	}

	ret = devm_request_irq(&client->dev, client->irq,
			iio_trigger_generic_data_rdy_poll,
			IRQF_TRIGGER_RISING, BMA180_IRQ_NAME, trig);
	if (ret) {
		dev_err(&client->dev, "unable to request IRQ\n");
		goto err_trigger_free;
	}

	trig->dev.parent = &client->dev;
	trig->ops = &bma180_trigger_ops;
	iio_trigger_set_drvdata(trig, indio_dev);
	data->trig = trig;
	indio_dev->trig = trig;

	ret = iio_trigger_register(trig);
	if (ret)
		goto err_trigger_free;

	ret = iio_triggered_buffer_setup(indio_dev, NULL,
			bma180_trigger_handler, NULL);
	if (ret < 0) {
		dev_err(&client->dev, "unable to setup iio triggered buffer\n");
		goto err_trigger_unregister;
	}

	ret = iio_device_register(indio_dev);
	if (ret < 0) {
		dev_err(&client->dev, "unable to register iio device\n");
		goto err_buffer_cleanup;
	}

	return 0;

err_buffer_cleanup:
	iio_triggered_buffer_cleanup(indio_dev);
err_trigger_unregister:
	iio_trigger_unregister(trig);
err_trigger_free:
	iio_trigger_free(trig);
err_chip_disable:
	bma180_chip_disable(data);

	return ret;
}

static int bma180_remove(struct i2c_client *client)
{
	struct iio_dev *indio_dev = i2c_get_clientdata(client);
	struct bma180_data *data = iio_priv(indio_dev);

	iio_device_unregister(indio_dev);
	iio_triggered_buffer_cleanup(indio_dev);
	iio_trigger_unregister(data->trig);
	iio_trigger_free(data->trig);

	mutex_lock(&data->mutex);
	bma180_chip_disable(data);
	mutex_unlock(&data->mutex);

	return 0;
}

#ifdef CONFIG_PM_SLEEP
static int bma180_suspend(struct device *dev)
{
	struct iio_dev *indio_dev = i2c_get_clientdata(to_i2c_client(dev));
	struct bma180_data *data = iio_priv(indio_dev);
	int ret;

	mutex_lock(&data->mutex);
	ret = bma180_set_sleep_state(data, 1);
	mutex_unlock(&data->mutex);

	return ret;
}

static int bma180_resume(struct device *dev)
{
	struct iio_dev *indio_dev = i2c_get_clientdata(to_i2c_client(dev));
	struct bma180_data *data = iio_priv(indio_dev);
	int ret;

	mutex_lock(&data->mutex);
	ret = bma180_set_sleep_state(data, 0);
	mutex_unlock(&data->mutex);

	return ret;
}

static SIMPLE_DEV_PM_OPS(bma180_pm_ops, bma180_suspend, bma180_resume);
#define BMA180_PM_OPS (&bma180_pm_ops)
#else
#define BMA180_PM_OPS NULL
#endif

static struct i2c_device_id bma180_id[] = {
	{ BMA180_DRV_NAME, 0 },
	{ }
};

MODULE_DEVICE_TABLE(i2c, bma180_id);

static struct i2c_driver bma180_driver = {
	.driver = {
		.name	= BMA180_DRV_NAME,
		.owner	= THIS_MODULE,
		.pm	= BMA180_PM_OPS,
	},
	.probe		= bma180_probe,
	.remove		= bma180_remove,
	.id_table	= bma180_id,
};

module_i2c_driver(bma180_driver);

MODULE_AUTHOR("Kravchenko Oleksandr <x0199363@ti.com>");
MODULE_AUTHOR("Texas Instruments, Inc.");
MODULE_DESCRIPTION("Bosch BMA180 triaxial acceleration sensor");
MODULE_LICENSE("GPL");<|MERGE_RESOLUTION|>--- conflicted
+++ resolved
@@ -454,11 +454,7 @@
 	.info_mask_separate = BIT(IIO_CHAN_INFO_RAW) |			\
 		BIT(IIO_CHAN_INFO_LOW_PASS_FILTER_3DB_FREQUENCY),	\
 	.info_mask_shared_by_type = BIT(IIO_CHAN_INFO_SCALE),		\
-<<<<<<< HEAD
-	.scan_index = (_index),						\
-=======
 	.scan_index = AXIS_##_axis,					\
->>>>>>> e3703f8c
 	.scan_type = {							\
 		.sign = 's',						\
 		.realbits = 14,						\
