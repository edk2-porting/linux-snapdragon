--- conflicted
+++ resolved
@@ -70,10 +70,6 @@
 		nor->params->page_size = page_size;
 		nor->mtd.writebufsize = page_size;
 		nor->params->size = 8 * page_size * nor->info->n_sectors;
-<<<<<<< HEAD
-		nor->mtd.size = nor->params->size;
-=======
->>>>>>> 77b5472d
 		nor->mtd.erasesize = 8 * page_size;
 	} else {
 		/* Flash in Default addressing mode */
