--- conflicted
+++ resolved
@@ -150,8 +150,6 @@
 #ifdef CONFIG_DEBUG_FS
 static int smu_fw_info_show(struct seq_file *s, void *unused)
 {
-<<<<<<< HEAD
-=======
 	struct amd_pmc_dev *dev = s->private;
 	struct smu_metrics table;
 	int idx;
@@ -175,7 +173,6 @@
 				   table.timecondition_notmet_lastcapture[idx]);
 	}
 
->>>>>>> d92805b6
 	return 0;
 }
 DEFINE_SHOW_ATTRIBUTE(smu_fw_info);
@@ -290,10 +287,7 @@
 
 	/* Write message ID to message ID register */
 	amd_pmc_reg_write(dev, AMD_PMC_REGISTER_MESSAGE, msg);
-<<<<<<< HEAD
-=======
-
->>>>>>> d92805b6
+
 	/* Wait until we get a valid response */
 	rc = readx_poll_timeout(ioread32, dev->regbase + AMD_PMC_REGISTER_RESPONSE,
 				val, val != 0, PMC_MSG_DELAY_MIN_US,
@@ -305,14 +299,11 @@
 
 	switch (val) {
 	case AMD_PMC_RESULT_OK:
-<<<<<<< HEAD
-=======
 		if (ret) {
 			/* PMFW may take longer time to return back the data */
 			usleep_range(DELAY_MIN_US, 10 * DELAY_MAX_US);
 			*data = amd_pmc_reg_read(dev, AMD_PMC_REGISTER_ARGUMENT);
 		}
->>>>>>> d92805b6
 		break;
 	case AMD_PMC_RESULT_CMD_REJECT_BUSY:
 		dev_err(dev->dev, "SMU not ready. err: 0x%x\n", val);
@@ -332,9 +323,6 @@
 
 out_unlock:
 	mutex_unlock(&dev->lock);
-<<<<<<< HEAD
-	return rc;
-=======
 	amd_pmc_dump_registers(dev);
 	return rc;
 }
@@ -349,7 +337,6 @@
 		return MSG_OS_HINT_RN;
 	}
 	return -EINVAL;
->>>>>>> d92805b6
 }
 
 static int __maybe_unused amd_pmc_suspend(struct device *dev)
@@ -470,7 +457,6 @@
 	if (err)
 		dev_err(dev->dev, "SMU debugging info not supported on this platform\n");
 
-	mutex_init(&dev->lock);
 	platform_set_drvdata(pdev, dev);
 	amd_pmc_dbgfs_register(dev);
 	return 0;
