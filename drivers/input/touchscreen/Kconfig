# SPDX-License-Identifier: GPL-2.0-only
#
# Touchscreen driver configuration
#
menuconfig INPUT_TOUCHSCREEN
	bool "Touchscreens"
	help
	  Say Y here, and a list of supported touchscreens will be displayed.
	  This option doesn't affect the kernel.

	  If unsure, say Y.

if INPUT_TOUCHSCREEN

<<<<<<< HEAD
source "drivers/input/touchscreen/fts_521/Kconfig"

config TOUCHSCREEN_PROPERTIES
	def_tristate INPUT
	depends on INPUT

=======
>>>>>>> e3a8beff
config TOUCHSCREEN_88PM860X
	tristate "Marvell 88PM860x touchscreen"
	depends on MFD_88PM860X
	help
	  Say Y here if you have a 88PM860x PMIC and want to enable
	  support for the built-in touchscreen.

	  If unsure, say N.

	  To compile this driver as a module, choose M here: the
	  module will be called 88pm860x-ts.

config TOUCHSCREEN_ADS7846
	tristate "ADS7846/TSC2046/AD7873 and AD(S)7843 based touchscreens"
	depends on SPI_MASTER
	depends on HWMON = n || HWMON
	help
	  Say Y here if you have a touchscreen interface using the
	  ADS7846/TSC2046/AD7873 or ADS7843/AD7843 controller,
	  and your board-specific setup code includes that in its
	  table of SPI devices.

	  If HWMON is selected, and the driver is told the reference voltage
	  on your board, you will also get hwmon interfaces for the voltage
	  (and on ads7846/tsc2046/ad7873, temperature) sensors of this chip.

	  If unsure, say N (but it's safe to say "Y").

	  To compile this driver as a module, choose M here: the
	  module will be called ads7846.

config TOUCHSCREEN_AD7877
	tristate "AD7877 based touchscreens"
	depends on SPI_MASTER
	help
	  Say Y here if you have a touchscreen interface using the
	  AD7877 controller, and your board-specific initialization
	  code includes that in its table of SPI devices.

	  If unsure, say N (but it's safe to say "Y").

	  To compile this driver as a module, choose M here: the
	  module will be called ad7877.

config TOUCHSCREEN_AD7879
	tristate "Analog Devices AD7879-1/AD7889-1 touchscreen interface"
	help
	  Say Y here if you want to support a touchscreen interface using
	  the AD7879-1/AD7889-1 controller.

	  You should select a bus connection too.

	  To compile this driver as a module, choose M here: the
	  module will be called ad7879.

config TOUCHSCREEN_AD7879_I2C
	tristate "support I2C bus connection"
	depends on TOUCHSCREEN_AD7879 && I2C
	select REGMAP_I2C
	help
	  Say Y here if you have AD7879-1/AD7889-1 hooked to an I2C bus.

	  To compile this driver as a module, choose M here: the
	  module will be called ad7879-i2c.

config TOUCHSCREEN_AD7879_SPI
	tristate "support SPI bus connection"
	depends on TOUCHSCREEN_AD7879 && SPI_MASTER
	select REGMAP_SPI
	help
	  Say Y here if you have AD7879-1/AD7889-1 hooked to a SPI bus.

	  If unsure, say N (but it's safe to say "Y").

	  To compile this driver as a module, choose M here: the
	  module will be called ad7879-spi.

config TOUCHSCREEN_ADC
	tristate "Generic ADC based resistive touchscreen"
	depends on IIO
	select IIO_BUFFER
	select IIO_BUFFER_CB
	help
	  Say Y here if you want to use the generic ADC
	  resistive touchscreen driver.

	  If unsure, say N (but it's safe to say "Y").

	  To compile this driver as a module, choose M here: the
	  module will be called resistive-adc-touch.ko.

config TOUCHSCREEN_AR1021_I2C
	tristate "Microchip AR1020/1021 i2c touchscreen"
	depends on I2C && OF
	help
	  Say Y here if you have the Microchip AR1020 or AR1021 touchscreen
	  controller chip in your system.

	  If unsure, say N.

	  To compile this driver as a module, choose M here: the
	  module will be called ar1021_i2c.

config TOUCHSCREEN_ATMEL_MXT
	tristate "Atmel mXT I2C Touchscreen"
	depends on I2C
	select FW_LOADER
	help
	  Say Y here if you have Atmel mXT series I2C touchscreen,
	  such as AT42QT602240/ATMXT224, connected to your system.

	  If unsure, say N.

	  To compile this driver as a module, choose M here: the
	  module will be called atmel_mxt_ts.

config TOUCHSCREEN_ATMEL_MXT_T37
	bool "Support T37 Diagnostic Data"
	depends on TOUCHSCREEN_ATMEL_MXT
	depends on VIDEO_V4L2=y || (TOUCHSCREEN_ATMEL_MXT=m && VIDEO_V4L2=m)
	select VIDEOBUF2_VMALLOC
	help
	  Say Y here if you want support to output data from the T37
	  Diagnostic Data object using a V4L device.

config TOUCHSCREEN_AUO_PIXCIR
	tristate "AUO in-cell touchscreen using Pixcir ICs"
	depends on I2C
	depends on GPIOLIB || COMPILE_TEST
	help
	  Say Y here if you have a AUO display with in-cell touchscreen
	  using Pixcir ICs.

	  If unsure, say N.

	  To compile this driver as a module, choose M here: the
	  module will be called auo-pixcir-ts.

config TOUCHSCREEN_BU21013
	tristate "BU21013 based touch panel controllers"
	depends on I2C
	help
	  Say Y here if you have a bu21013 touchscreen connected to
	  your system.

	  If unsure, say N.

	  To compile this driver as a module, choose M here: the
	  module will be called bu21013_ts.

config TOUCHSCREEN_BU21029
	tristate "Rohm BU21029 based touch panel controllers"
	depends on I2C
	help
	  Say Y here if you have a Rohm BU21029 touchscreen controller
	  connected to your system.

	  If unsure, say N.

	  To compile this driver as a module, choose M here: the
	  module will be called bu21029_ts.

config TOUCHSCREEN_CHIPONE_ICN8318
	tristate "chipone icn8318 touchscreen controller"
	depends on GPIOLIB || COMPILE_TEST
	depends on I2C
	depends on OF
	help
	  Say Y here if you have a ChipOne icn8318 based I2C touchscreen.

	  If unsure, say N.

	  To compile this driver as a module, choose M here: the
	  module will be called chipone_icn8318.

config TOUCHSCREEN_CHIPONE_ICN8505
	tristate "chipone icn8505 touchscreen controller"
	depends on I2C && ACPI
	help
	  Say Y here if you have a ChipOne icn8505 based I2C touchscreen.

	  If unsure, say N.

	  To compile this driver as a module, choose M here: the
	  module will be called chipone_icn8505.

config TOUCHSCREEN_CY8CTMA140
	tristate "cy8ctma140 touchscreen"
	depends on I2C
	help
	  Say Y here if you have a Cypress CY8CTMA140 capacitive
	  touchscreen also just known as "TMA140"

	  If unsure, say N.

	  To compile this driver as a module, choose M here: the
	  module will be called cy8ctma140.

config TOUCHSCREEN_CY8CTMG110
	tristate "cy8ctmg110 touchscreen"
	depends on I2C
	depends on GPIOLIB || COMPILE_TEST
	help
	  Say Y here if you have a cy8ctmg110 capacitive touchscreen on
	  an AAVA device.

	  If unsure, say N.

	  To compile this driver as a module, choose M here: the
	  module will be called cy8ctmg110_ts.

config TOUCHSCREEN_CYTTSP_CORE
	tristate "Cypress TTSP touchscreen"
	help
	  Say Y here if you have a touchscreen using controller from
	  the Cypress TrueTouch(tm) Standard Product family connected
	  to your system. You will also need to select appropriate
	  bus connection below.

	  If unsure, say N.

	  To compile this driver as a module, choose M here: the
	  module will be called cyttsp_core.

config TOUCHSCREEN_CYTTSP_I2C
	tristate "support I2C bus connection"
	depends on TOUCHSCREEN_CYTTSP_CORE && I2C
	help
	  Say Y here if the touchscreen is connected via I2C bus.

	  To compile this driver as a module, choose M here: the
	  module will be called cyttsp_i2c.

config TOUCHSCREEN_CYTTSP_SPI
	tristate "support SPI bus connection"
	depends on TOUCHSCREEN_CYTTSP_CORE && SPI_MASTER
	help
	  Say Y here if the touchscreen is connected via SPI bus.

	  To compile this driver as a module, choose M here: the
	  module will be called cyttsp_spi.

config TOUCHSCREEN_CYTTSP4_CORE
	tristate "Cypress TrueTouch Gen4 Touchscreen Driver"
	help
	  Core driver for Cypress TrueTouch(tm) Standard Product
	  Generation4 touchscreen controllers.

	  Say Y here if you have a Cypress Gen4 touchscreen.

	  If unsure, say N.

	  To compile this driver as a module, choose M here.

config TOUCHSCREEN_CYTTSP4_I2C
	tristate "support I2C bus connection"
	depends on TOUCHSCREEN_CYTTSP4_CORE && I2C
	help
	  Say Y here if the touchscreen is connected via I2C bus.

	  To compile this driver as a module, choose M here: the
	  module will be called cyttsp4_i2c.

config TOUCHSCREEN_CYTTSP4_SPI
	tristate "support SPI bus connection"
	depends on TOUCHSCREEN_CYTTSP4_CORE && SPI_MASTER
	help
	  Say Y here if the touchscreen is connected via SPI bus.

	  To compile this driver as a module, choose M here: the
	  module will be called cyttsp4_spi.

config TOUCHSCREEN_DA9034
	tristate "Touchscreen support for Dialog Semiconductor DA9034"
	depends on PMIC_DA903X
	default y
	help
	  Say Y here to enable the support for the touchscreen found
	  on Dialog Semiconductor DA9034 PMIC.

	  If unsure, say N.

	  To compile this driver as a module, choose M here: the
	  module will be called da9034-ts.

config TOUCHSCREEN_DA9052
	tristate "Dialog DA9052/DA9053 TSI"
	depends on PMIC_DA9052
	help
	  Say Y here to support the touchscreen found on Dialog Semiconductor
	  DA9052-BC and DA9053-AA/Bx PMICs.

	  If unsure, say N.

	  To compile this driver as a module, choose M here: the
	  module will be called da9052_tsi.

config TOUCHSCREEN_DYNAPRO
	tristate "Dynapro serial touchscreen"
	select SERIO
	help
	  Say Y here if you have a Dynapro serial touchscreen connected to
	  your system.

	  If unsure, say N.

	  To compile this driver as a module, choose M here: the
	  module will be called dynapro.

config TOUCHSCREEN_HAMPSHIRE
	tristate "Hampshire serial touchscreen"
	select SERIO
	help
	  Say Y here if you have a Hampshire serial touchscreen connected to
	  your system.

	  If unsure, say N.

	  To compile this driver as a module, choose M here: the
	  module will be called hampshire.

config TOUCHSCREEN_EETI
	tristate "EETI touchscreen panel support"
	depends on I2C
	help
	  Say Y here to enable support for I2C connected EETI touch panels.

	  To compile this driver as a module, choose M here: the
	  module will be called eeti_ts.

config TOUCHSCREEN_EGALAX
	tristate "EETI eGalax multi-touch panel support"
	depends on I2C && OF
	help
	  Say Y here to enable support for I2C connected EETI
	  eGalax multi-touch panels.

	  To compile this driver as a module, choose M here: the
	  module will be called egalax_ts.

config TOUCHSCREEN_EGALAX_SERIAL
	tristate "EETI eGalax serial touchscreen"
	select SERIO
	help
	  Say Y here to enable support for serial connected EETI
	  eGalax touch panels.

	  To compile this driver as a module, choose M here: the
	  module will be called egalax_ts_serial.

config TOUCHSCREEN_EXC3000
	tristate "EETI EXC3000 multi-touch panel support"
	depends on I2C
	help
	  Say Y here to enable support for I2C connected EETI
	  EXC3000 multi-touch panels.

	  To compile this driver as a module, choose M here: the
	  module will be called exc3000.

config TOUCHSCREEN_FUJITSU
	tristate "Fujitsu serial touchscreen"
	select SERIO
	help
	  Say Y here if you have the Fujitsu touchscreen (such as one
	  installed in Lifebook P series laptop) connected to your
	  system.

	  If unsure, say N.

	  To compile this driver as a module, choose M here: the
	  module will be called fujitsu-ts.

config TOUCHSCREEN_GOODIX
	tristate "Goodix I2C touchscreen"
	depends on I2C
	depends on GPIOLIB || COMPILE_TEST
	help
	  Say Y here if you have the Goodix touchscreen (such as one
	  installed in Onda v975w tablets) connected to your
	  system. It also supports 5-finger chip models, which can be
	  found on ARM tablets, like Wexler TAB7200 and MSI Primo73.

	  If unsure, say N.

	  To compile this driver as a module, choose M here: the
	  module will be called goodix.

config TOUCHSCREEN_HIDEEP
	tristate "HiDeep Touch IC"
	depends on I2C
	help
	  Say Y here if you have a touchscreen using HiDeep.

	  If unsure, say N.

	  To compile this driver as a module, choose M here : the
	  module will be called hideep_ts.

config TOUCHSCREEN_HYCON_HY46XX
	tristate "Hycon hy46xx touchscreen support"
	depends on I2C
	help
	  Say Y here if you have a touchscreen using Hycon hy46xx

	  If unsure, say N.

	  To compile this driver as a module, choose M here: the
	  module will be called hycon-hy46xx.

config TOUCHSCREEN_ILI210X
	tristate "Ilitek ILI210X based touchscreen"
	depends on I2C
	help
	  Say Y here if you have a ILI210X based touchscreen
	  controller. This driver supports models ILI2102,
	  ILI2102s, ILI2103, ILI2103s and ILI2105.
	  Such kind of chipsets can be found in Amazon Kindle Fire
	  touchscreens.

	  If unsure, say N.

	  To compile this driver as a module, choose M here: the
	  module will be called ili210x.

config TOUCHSCREEN_ILITEK
	tristate "Ilitek I2C 213X/23XX/25XX/Lego Series Touch ICs"
	depends on I2C
	help
	  Say Y here if you have touchscreen with ILITEK touch IC,
	  it supports 213X/23XX/25XX and other Lego series.

	  If unsure, say N.

	  To compile this driver as a module, choose M here: the
	  module will be called ilitek_ts_i2c.

config TOUCHSCREEN_IPROC
	tristate "IPROC touch panel driver support"
	depends on ARCH_BCM_IPROC || COMPILE_TEST
	help
	  Say Y here if you want to add support for the IPROC touch
	  controller to your system.

	  If unsure, say N.

	  To compile this driver as a module, choose M here: the
	  module will be called bcm_iproc_tsc.

config TOUCHSCREEN_S3C2410
	tristate "Samsung S3C2410/generic touchscreen input driver"
	depends on ARCH_S3C24XX || SAMSUNG_DEV_TS
	depends on S3C_ADC
	help
	  Say Y here if you have the s3c2410 touchscreen.

	  If unsure, say N.

	  To compile this driver as a module, choose M here: the
	  module will be called s3c2410_ts.

config TOUCHSCREEN_S6SY761
	tristate "Samsung S6SY761 Touchscreen driver"
	depends on I2C
	help
	  Say Y if you have the Samsung S6SY761 driver

	  If unsure, say N

	  To compile this driver as module, choose M here: the
	  module will be called s6sy761.

config TOUCHSCREEN_GUNZE
	tristate "Gunze AHL-51S touchscreen"
	select SERIO
	help
	  Say Y here if you have the Gunze AHL-51 touchscreen connected to
	  your system.

	  If unsure, say N.

	  To compile this driver as a module, choose M here: the
	  module will be called gunze.

config TOUCHSCREEN_EKTF2127
	tristate "Elan eKTF2127 I2C touchscreen"
	depends on I2C
	help
	  Say Y here if you have an Elan eKTF2127 touchscreen
	  connected to your system.

	  If unsure, say N.

	  To compile this driver as a module, choose M here: the
	  module will be called ektf2127.

config TOUCHSCREEN_ELAN
	tristate "Elan eKTH I2C touchscreen"
	depends on I2C
	help
	  Say Y here if you have an Elan eKTH I2C touchscreen
	  connected to your system.

	  If unsure, say N.

	  To compile this driver as a module, choose M here: the
	  module will be called elants_i2c.

config TOUCHSCREEN_ELO
	tristate "Elo serial touchscreens"
	select SERIO
	help
	  Say Y here if you have an Elo serial touchscreen connected to
	  your system.

	  If unsure, say N.

	  To compile this driver as a module, choose M here: the
	  module will be called elo.

config TOUCHSCREEN_WACOM_W8001
	tristate "Wacom W8001 penabled serial touchscreen"
	select SERIO
	help
	  Say Y here if you have an Wacom W8001 penabled serial touchscreen
	  connected to your system.

	  If unsure, say N.

	  To compile this driver as a module, choose M here: the
	  module will be called wacom_w8001.

config TOUCHSCREEN_WACOM_I2C
	tristate "Wacom Tablet support (I2C)"
	depends on I2C
	help
	  Say Y here if you want to use the I2C version of the Wacom
	  Pen Tablet.

	  If unsure, say N.

	  To compile this driver as a module, choose M here: the module
	  will be called wacom_i2c.

config TOUCHSCREEN_LPC32XX
	tristate "LPC32XX touchscreen controller"
	depends on ARCH_LPC32XX
	help
	  Say Y here if you have a LPC32XX device and want
	  to support the built-in touchscreen.

	  To compile this driver as a module, choose M here: the
	  module will be called lpc32xx_ts.

config TOUCHSCREEN_MAX11801
	tristate "MAX11801 based touchscreens"
	depends on I2C
	help
	  Say Y here if you have a MAX11801 based touchscreen
	  controller.

	  If unsure, say N.

	  To compile this driver as a module, choose M here: the
	  module will be called max11801_ts.

config TOUCHSCREEN_MCS5000
	tristate "MELFAS MCS-5000 touchscreen"
	depends on I2C
	help
	  Say Y here if you have the MELFAS MCS-5000 touchscreen controller
	  chip in your system.

	  If unsure, say N.

	  To compile this driver as a module, choose M here: the
	  module will be called mcs5000_ts.

config TOUCHSCREEN_MMS114
	tristate "MELFAS MMS114 touchscreen"
	depends on I2C
	help
	  Say Y here if you have the MELFAS MMS114 touchscreen controller
	  chip in your system.

	  If unsure, say N.

	  To compile this driver as a module, choose M here: the
	  module will be called mms114.

config TOUCHSCREEN_MELFAS_MIP4
	tristate "MELFAS MIP4 Touchscreen"
	depends on I2C
	help
	  Say Y here if you have a MELFAS MIP4 Touchscreen device.

	  If unsure, say N.

	  To compile this driver as a module, choose M here:
	  the module will be called melfas_mip4.

config TOUCHSCREEN_MSG2638
	tristate "MStar msg2638 touchscreen support"
	depends on I2C
	depends on GPIOLIB || COMPILE_TEST
	help
	  Say Y here if you have an I2C touchscreen using MStar msg2638.

	  If unsure, say N.

	  To compile this driver as a module, choose M here: the
	  module will be called msg2638.

config TOUCHSCREEN_MTOUCH
	tristate "MicroTouch serial touchscreens"
	select SERIO
	help
	  Say Y here if you have a MicroTouch (3M) serial touchscreen connected to
	  your system.

	  If unsure, say N.

	  To compile this driver as a module, choose M here: the
	  module will be called mtouch.

config TOUCHSCREEN_IMX6UL_TSC
	tristate "Freescale i.MX6UL touchscreen controller"
	depends on ((OF && GPIOLIB) || COMPILE_TEST) && HAS_IOMEM
	help
	  Say Y here if you have a Freescale i.MX6UL, and want to
	  use the internal touchscreen controller.

	  If unsure, say N.

	  To compile this driver as a module, choose M here: the
	  module will be called imx6ul_tsc.

config TOUCHSCREEN_INEXIO
	tristate "iNexio serial touchscreens"
	select SERIO
	help
	  Say Y here if you have an iNexio serial touchscreen connected to
	  your system.

	  If unsure, say N.

	  To compile this driver as a module, choose M here: the
	  module will be called inexio.

config TOUCHSCREEN_MK712
	tristate "ICS MicroClock MK712 touchscreen"
	help
	  Say Y here if you have the ICS MicroClock MK712 touchscreen
	  controller chip in your system.

	  If unsure, say N.

	  To compile this driver as a module, choose M here: the
	  module will be called mk712.

config TOUCHSCREEN_HP600
	tristate "HP Jornada 6xx touchscreen"
	depends on SH_HP6XX && SH_ADC
	help
	  Say Y here if you have a HP Jornada 620/660/680/690 and want to
	  support the built-in touchscreen.

	  To compile this driver as a module, choose M here: the
	  module will be called hp680_ts_input.

config TOUCHSCREEN_HP7XX
	tristate "HP Jornada 7xx touchscreen"
	depends on SA1100_JORNADA720_SSP
	help
	  Say Y here if you have a HP Jornada 710/720/728 and want
	  to support the built-in touchscreen.

	  To compile this driver as a module, choose M here: the
	  module will be called jornada720_ts.

config TOUCHSCREEN_IPAQ_MICRO
	tristate "HP iPAQ Atmel Micro ASIC touchscreen"
	depends on MFD_IPAQ_MICRO
	help
	  Say Y here to enable support for the touchscreen attached to
	  the Atmel Micro peripheral controller on iPAQ h3100/h3600/h3700

	  If unsure, say N.

	  To compile this driver as a module, choose M here: the
	  module will be called ipaq-micro-ts.

config TOUCHSCREEN_HTCPEN
	tristate "HTC Shift X9500 touchscreen"
	depends on ISA
	help
	  Say Y here if you have an HTC Shift UMPC also known as HTC X9500
	  Clio / Shangrila and want to support the built-in touchscreen.

	  If unsure, say N.

	  To compile this driver as a module, choose M here: the
	  module will be called htcpen.

config TOUCHSCREEN_PENMOUNT
	tristate "Penmount serial touchscreen"
	select SERIO
	help
	  Say Y here if you have a Penmount serial touchscreen connected to
	  your system.

	  If unsure, say N.

	  To compile this driver as a module, choose M here: the
	  module will be called penmount.

config TOUCHSCREEN_EDT_FT5X06
	tristate "EDT FocalTech FT5x06 I2C Touchscreen support"
	depends on I2C
	help
	  Say Y here if you have an EDT "Polytouch" touchscreen based
	  on the FocalTech FT5x06 family of controllers connected to
	  your system.

	  If unsure, say N.

	  To compile this driver as a module, choose M here: the
	  module will be called edt-ft5x06.

config TOUCHSCREEN_RASPBERRYPI_FW
	tristate "Raspberry Pi's firmware base touch screen support"
	depends on RASPBERRYPI_FIRMWARE || (RASPBERRYPI_FIRMWARE=n && COMPILE_TEST)
	help
	  Say Y here if you have the official Raspberry Pi 7 inch screen on
	  your system.

	  If unsure, say N.

	  To compile this driver as a module, choose M here: the
	  module will be called raspberrypi-ts.

config TOUCHSCREEN_MIGOR
	tristate "Renesas MIGO-R touchscreen"
	depends on (SH_MIGOR || COMPILE_TEST) && I2C
	help
	  Say Y here to enable MIGO-R touchscreen support.

	  If unsure, say N.

	  To compile this driver as a module, choose M here: the
	  module will be called migor_ts.

config TOUCHSCREEN_TOUCHRIGHT
	tristate "Touchright serial touchscreen"
	select SERIO
	help
	  Say Y here if you have a Touchright serial touchscreen connected to
	  your system.

	  If unsure, say N.

	  To compile this driver as a module, choose M here: the
	  module will be called touchright.

config TOUCHSCREEN_TOUCHWIN
	tristate "Touchwin serial touchscreen"
	select SERIO
	help
	  Say Y here if you have a Touchwin serial touchscreen connected to
	  your system.

	  If unsure, say N.

	  To compile this driver as a module, choose M here: the
	  module will be called touchwin.

config TOUCHSCREEN_TI_AM335X_TSC
	tristate "TI Touchscreen Interface"
	depends on MFD_TI_AM335X_TSCADC
	help
	  Say Y here if you have 4/5/8 wire touchscreen controller
	  to be connected to the ADC controller on your TI AM335x SoC.

	  If unsure, say N.

	  To compile this driver as a module, choose M here: the
	  module will be called ti_am335x_tsc.

config TOUCHSCREEN_UCB1400
	tristate "Philips UCB1400 touchscreen"
	depends on AC97_BUS
	depends on UCB1400_CORE
	help
	  This enables support for the Philips UCB1400 touchscreen interface.
	  The UCB1400 is an AC97 audio codec.  The touchscreen interface
	  will be initialized only after the ALSA subsystem has been
	  brought up and the UCB1400 detected.  You therefore have to
	  configure ALSA support as well (either built-in or modular,
	  independently of whether this driver is itself built-in or
	  modular) for this driver to work.

	  To compile this driver as a module, choose M here: the
	  module will be called ucb1400_ts.

config TOUCHSCREEN_PIXCIR
	tristate "PIXCIR I2C touchscreens"
	depends on I2C
	help
	  Say Y here if you have a pixcir i2c touchscreen
	  controller.

	  If unsure, say N.

	  To compile this driver as a module, choose M here: the
	  module will be called pixcir_i2c_ts.

config TOUCHSCREEN_WDT87XX_I2C
	tristate "Weida HiTech I2C touchscreen"
	depends on I2C
	help
	  Say Y here if you have a Weida WDT87XX I2C touchscreen
	  connected to your system.

	  If unsure, say N.

	  To compile this driver as a module, choose M here: the
	  module will be called wdt87xx_i2c.

config TOUCHSCREEN_WM831X
	tristate "Support for WM831x touchscreen controllers"
	depends on MFD_WM831X
	help
	  This enables support for the touchscreen controller on the WM831x
	  series of PMICs.

	  To compile this driver as a module, choose M here: the
	  module will be called wm831x-ts.

config TOUCHSCREEN_WM97XX
	tristate "Support for WM97xx AC97 touchscreen controllers"
	depends on AC97_BUS || AC97_BUS_NEW
	help
	  Say Y here if you have a Wolfson Microelectronics WM97xx
	  touchscreen connected to your system. Note that this option
	  only enables core driver, you will also need to select
	  support for appropriate chip below.

	  If unsure, say N.

	  To compile this driver as a module, choose M here: the
	  module will be called wm97xx-ts.

config TOUCHSCREEN_WM9705
	bool "WM9705 Touchscreen interface support"
	depends on TOUCHSCREEN_WM97XX
	default y
	help
	  Say Y here to enable support for the Wolfson Microelectronics
	  WM9705 touchscreen controller.

config TOUCHSCREEN_WM9712
	bool "WM9712 Touchscreen interface support"
	depends on TOUCHSCREEN_WM97XX
	default y
	help
	  Say Y here to enable support for the Wolfson Microelectronics
	  WM9712 touchscreen controller.

config TOUCHSCREEN_WM9713
	bool "WM9713 Touchscreen interface support"
	depends on TOUCHSCREEN_WM97XX
	default y
	help
	  Say Y here to enable support for the Wolfson Microelectronics
	  WM9713 touchscreen controller.

config TOUCHSCREEN_WM97XX_MAINSTONE
	tristate "WM97xx Mainstone/Palm accelerated touch"
	depends on TOUCHSCREEN_WM97XX && ARCH_PXA
	help
	  Say Y here for support for streaming mode with WM97xx touchscreens
	  on Mainstone, Palm Tungsten T5, TX and LifeDrive systems.

	  If unsure, say N.

	  To compile this driver as a module, choose M here: the
	  module will be called mainstone-wm97xx.

config TOUCHSCREEN_WM97XX_ZYLONITE
	tristate "Zylonite accelerated touch"
	depends on TOUCHSCREEN_WM97XX && MACH_ZYLONITE
	select TOUCHSCREEN_WM9713
	help
	  Say Y here for support for streaming mode with the touchscreen
	  on Zylonite systems.

	  If unsure, say N.

	  To compile this driver as a module, choose M here: the
	  module will be called zylonite-wm97xx.

config TOUCHSCREEN_USB_COMPOSITE
	tristate "USB Touchscreen Driver"
	depends on USB_ARCH_HAS_HCD
	select USB
	help
	  USB Touchscreen driver for:
	  - eGalax Touchkit USB (also includes eTurboTouch CT-410/510/700)
	  - PanJit TouchSet USB
	  - 3M MicroTouch USB (EX II series)
	  - ITM
	  - some other eTurboTouch
	  - Gunze AHL61
	  - DMC TSC-10/25
	  - IRTOUCHSYSTEMS/UNITOP
	  - IdealTEK URTC1000
	  - GoTop Super_Q2/GogoPen/PenPower tablets
	  - JASTEC USB Touch Controller/DigiTech DTR-02U
	  - Zytronic controllers
	  - Elo TouchSystems 2700 IntelliTouch
	  - EasyTouch USB Touch Controller from Data Modul
	  - e2i (Mimo monitors)

	  Have a look at <http://linux.chapter7.ch/touchkit/> for
	  a usage description and the required user-space stuff.

	  To compile this driver as a module, choose M here: the
	  module will be called usbtouchscreen.

config TOUCHSCREEN_MXS_LRADC
	tristate "Freescale i.MX23/i.MX28 LRADC touchscreen"
	depends on MFD_MXS_LRADC
	help
	  Say Y here if you have a touchscreen connected to the low-resolution
	  analog-to-digital converter (LRADC) on an i.MX23 or i.MX28 processor.

	  To compile this driver as a module, choose M here: the module will be
	  called mxs-lradc-ts.

config TOUCHSCREEN_MX25
	tristate "Freescale i.MX25 touchscreen input driver"
	depends on MFD_MX25_TSADC
	help
	  Enable support for touchscreen connected to your i.MX25.

	  To compile this driver as a module, choose M here: the
	  module will be called fsl-imx25-tcq.

config TOUCHSCREEN_MC13783
	tristate "Freescale MC13783 touchscreen input driver"
	depends on MFD_MC13XXX
	help
	  Say Y here if you have an Freescale MC13783 PMIC on your
	  board and want to use its touchscreen

	  If unsure, say N.

	  To compile this driver as a module, choose M here: the
	  module will be called mc13783_ts.

config TOUCHSCREEN_USB_EGALAX
	default y
	bool "eGalax, eTurboTouch CT-410/510/700 device support" if EXPERT
	depends on TOUCHSCREEN_USB_COMPOSITE

config TOUCHSCREEN_USB_PANJIT
	default y
	bool "PanJit device support" if EXPERT
	depends on TOUCHSCREEN_USB_COMPOSITE

config TOUCHSCREEN_USB_3M
	default y
	bool "3M/Microtouch EX II series device support" if EXPERT
	depends on TOUCHSCREEN_USB_COMPOSITE

config TOUCHSCREEN_USB_ITM
	default y
	bool "ITM device support" if EXPERT
	depends on TOUCHSCREEN_USB_COMPOSITE

config TOUCHSCREEN_USB_ETURBO
	default y
	bool "eTurboTouch (non-eGalax compatible) device support" if EXPERT
	depends on TOUCHSCREEN_USB_COMPOSITE

config TOUCHSCREEN_USB_GUNZE
	default y
	bool "Gunze AHL61 device support" if EXPERT
	depends on TOUCHSCREEN_USB_COMPOSITE

config TOUCHSCREEN_USB_DMC_TSC10
	default y
	bool "DMC TSC-10/25 device support" if EXPERT
	depends on TOUCHSCREEN_USB_COMPOSITE

config TOUCHSCREEN_USB_IRTOUCH
	default y
	bool "IRTOUCHSYSTEMS/UNITOP device support" if EXPERT
	depends on TOUCHSCREEN_USB_COMPOSITE

config TOUCHSCREEN_USB_IDEALTEK
	default y
	bool "IdealTEK URTC1000 device support" if EXPERT
	depends on TOUCHSCREEN_USB_COMPOSITE

config TOUCHSCREEN_USB_GENERAL_TOUCH
	default y
	bool "GeneralTouch Touchscreen device support" if EXPERT
	depends on TOUCHSCREEN_USB_COMPOSITE

config TOUCHSCREEN_USB_GOTOP
	default y
	bool "GoTop Super_Q2/GogoPen/PenPower tablet device support" if EXPERT
	depends on TOUCHSCREEN_USB_COMPOSITE

config TOUCHSCREEN_USB_JASTEC
	default y
	bool "JASTEC/DigiTech DTR-02U USB touch controller device support" if EXPERT
	depends on TOUCHSCREEN_USB_COMPOSITE

config TOUCHSCREEN_USB_ELO
	default y
	bool "Elo TouchSystems 2700 IntelliTouch controller device support" if EXPERT
	depends on TOUCHSCREEN_USB_COMPOSITE

config TOUCHSCREEN_USB_E2I
	default y
	bool "e2i Touchscreen controller (e.g. from Mimo 740)" if EXPERT
	depends on TOUCHSCREEN_USB_COMPOSITE

config TOUCHSCREEN_USB_ZYTRONIC
	default y
	bool "Zytronic controller" if EXPERT
	depends on TOUCHSCREEN_USB_COMPOSITE

config TOUCHSCREEN_USB_ETT_TC45USB
	default y
	bool "ET&T USB series TC4UM/TC5UH touchscreen controller support" if EXPERT
	depends on TOUCHSCREEN_USB_COMPOSITE

config TOUCHSCREEN_USB_NEXIO
	default y
	bool "NEXIO/iNexio device support" if EXPERT
	depends on TOUCHSCREEN_USB_COMPOSITE

config TOUCHSCREEN_USB_EASYTOUCH
	default y
	bool "EasyTouch USB Touch controller device support" if EXPERT
	depends on TOUCHSCREEN_USB_COMPOSITE
	help
	  Say Y here if you have an EasyTouch USB Touch controller.
	  If unsure, say N.

config TOUCHSCREEN_TOUCHIT213
	tristate "Sahara TouchIT-213 touchscreen"
	select SERIO
	help
	  Say Y here if you have a Sahara TouchIT-213 Tablet PC.

	  If unsure, say N.

	  To compile this driver as a module, choose M here: the
	  module will be called touchit213.

config TOUCHSCREEN_TS4800
	tristate "TS-4800 touchscreen"
	depends on HAS_IOMEM && OF
	depends on SOC_IMX51 || COMPILE_TEST
	select MFD_SYSCON
	help
	  Say Y here if you have a touchscreen on a TS-4800 board.

	  On TS-4800, the touchscreen is not handled directly by Linux but by
	  a companion FPGA.

	  If unsure, say N.

	  To compile this driver as a module, choose M here: the
	  module will be called ts4800_ts.

config TOUCHSCREEN_TSC_SERIO
	tristate "TSC-10/25/40 serial touchscreen support"
	select SERIO
	help
	  Say Y here if you have a TSC-10, 25 or 40 serial touchscreen connected
	  to your system.

	  If unsure, say N.

	  To compile this driver as a module, choose M here: the
	  module will be called tsc40.

config TOUCHSCREEN_TSC200X_CORE
	tristate

config TOUCHSCREEN_TSC2004
	tristate "TSC2004 based touchscreens"
	depends on I2C
	select REGMAP_I2C
	select TOUCHSCREEN_TSC200X_CORE
	help
	  Say Y here if you have a TSC2004 based touchscreen.

	  If unsure, say N.

	  To compile this driver as a module, choose M here: the
	  module will be called tsc2004.

config TOUCHSCREEN_TSC2005
	tristate "TSC2005 based touchscreens"
	depends on SPI_MASTER
	select REGMAP_SPI
	select TOUCHSCREEN_TSC200X_CORE
	help
	  Say Y here if you have a TSC2005 based touchscreen.

	  If unsure, say N.

	  To compile this driver as a module, choose M here: the
	  module will be called tsc2005.

config TOUCHSCREEN_TSC2007
	tristate "TSC2007 based touchscreens"
	depends on I2C
	help
	  Say Y here if you have a TSC2007 based touchscreen.

	  If unsure, say N.

	  To compile this driver as a module, choose M here: the
	  module will be called tsc2007.

config TOUCHSCREEN_TSC2007_IIO
	bool "IIO interface for external ADC input and temperature"
	depends on TOUCHSCREEN_TSC2007
	depends on IIO=y || IIO=TOUCHSCREEN_TSC2007
	help
	  Saying Y here adds an iio interface to the tsc2007 which
	  provides values for the AUX input (used for e.g. battery
	  or ambient light monitoring), temperature and raw input
	  values.

config TOUCHSCREEN_PCAP
	tristate "Motorola PCAP touchscreen"
	depends on EZX_PCAP
	help
	  Say Y here if you have a Motorola EZX telephone and
	  want to enable support for the built-in touchscreen.

	  To compile this driver as a module, choose M here: the
	  module will be called pcap_ts.

config TOUCHSCREEN_RM_TS
	tristate "Raydium I2C Touchscreen"
	depends on I2C
	depends on GPIOLIB || COMPILE_TEST
	help
	  Say Y here if you have Raydium series I2C touchscreen,
	  such as RM32380, connected to your system.

	  If unsure, say N.

	  To compile this driver as a module, choose M here: the
	  module will be called raydium_i2c_ts.

config TOUCHSCREEN_SILEAD
	tristate "Silead I2C touchscreen"
	depends on I2C
	help
	  Say Y here if you have the Silead touchscreen connected to
	  your system.

	  If unsure, say N.

	  To compile this driver as a module, choose M here: the
	  module will be called silead.

config TOUCHSCREEN_SIS_I2C
	tristate "SiS 9200 family I2C touchscreen"
	depends on I2C
	select CRC_ITU_T
	depends on GPIOLIB || COMPILE_TEST
	help
	  This enables support for SiS 9200 family over I2C based touchscreens.

	  If unsure, say N.

	  To compile this driver as a module, choose M here: the
	  module will be called sis_i2c.

config TOUCHSCREEN_ST1232
	tristate "Sitronix ST1232 or ST1633 touchscreen controllers"
	depends on I2C
	help
	  Say Y here if you want to support the Sitronix ST1232
	  or ST1633 touchscreen controller.

	  If unsure, say N.

	  To compile this driver as a module, choose M here: the
	  module will be called st1232_ts.

config TOUCHSCREEN_STMFTS
	tristate "STMicroelectronics STMFTS touchscreen"
	depends on I2C
	depends on LEDS_CLASS
	help
	  Say Y here if you want support for STMicroelectronics
	  STMFTS touchscreen.

	  To compile this driver as a module, choose M here: the
	  module will be called stmfts.

config TOUCHSCREEN_STMPE
	tristate "STMicroelectronics STMPE touchscreens"
	depends on MFD_STMPE
	depends on (OF || COMPILE_TEST)
	help
	  Say Y here if you want support for STMicroelectronics
	  STMPE touchscreen controllers.

	  To compile this driver as a module, choose M here: the
	  module will be called stmpe-ts.

config TOUCHSCREEN_SUN4I
	tristate "Allwinner sun4i resistive touchscreen controller support"
	depends on ARCH_SUNXI || COMPILE_TEST
	depends on HWMON
	depends on THERMAL || !THERMAL_OF
	help
	  This selects support for the resistive touchscreen controller
	  found on Allwinner sunxi SoCs.

	  To compile this driver as a module, choose M here: the
	  module will be called sun4i-ts.

config TOUCHSCREEN_SUR40
	tristate "Samsung SUR40 (Surface 2.0/PixelSense) touchscreen"
	depends on USB && MEDIA_USB_SUPPORT && HAS_DMA
	depends on VIDEO_V4L2
	select VIDEOBUF2_DMA_SG
	help
	  Say Y here if you want support for the Samsung SUR40 touchscreen
	  (also known as Microsoft Surface 2.0 or Microsoft PixelSense).

	  To compile this driver as a module, choose M here: the
	  module will be called sur40.

config TOUCHSCREEN_SURFACE3_SPI
	tristate "Ntrig/Microsoft Surface 3 SPI touchscreen"
	depends on SPI
	depends on GPIOLIB || COMPILE_TEST
	help
	  Say Y here if you have the Ntrig/Microsoft SPI touchscreen
	  controller chip as found on the Surface 3 in your system.

	  If unsure, say N.

	  To compile this driver as a module, choose M here: the
	  module will be called surface3_spi.

config TOUCHSCREEN_SX8654
	tristate "Semtech SX8654 touchscreen"
	depends on I2C
	help
	  Say Y here if you have a Semtech SX8654 touchscreen controller.

	  If unsure, say N

	  To compile this driver as a module, choose M here: the
	  module will be called sx8654.

config TOUCHSCREEN_TPS6507X
	tristate "TPS6507x based touchscreens"
	depends on I2C
	help
	  Say Y here if you have a TPS6507x based touchscreen
	  controller.

	  If unsure, say N.

	  To compile this driver as a module, choose M here: the
	  module will be called tps6507x_ts.

config TOUCHSCREEN_ZET6223
	tristate "Zeitec ZET6223 touchscreen driver"
	depends on I2C
	help
	  Say Y here if you have a touchscreen using Zeitec ZET6223

	  If unsure, say N.

	  To compile this driver as a module, choose M here: the
	  module will be called zet6223.

config TOUCHSCREEN_ZFORCE
	tristate "Neonode zForce infrared touchscreens"
	depends on I2C
	depends on GPIOLIB || COMPILE_TEST
	help
	  Say Y here if you have a touchscreen using the zforce
	  infraread technology from Neonode.

	  If unsure, say N.

	  To compile this driver as a module, choose M here: the
	  module will be called zforce_ts.

config TOUCHSCREEN_COLIBRI_VF50
	tristate "Toradex Colibri on board touchscreen driver"
	depends on IIO && VF610_ADC
	depends on GPIOLIB || COMPILE_TEST
	help
	  Say Y here if you have a Colibri VF50 and plan to use
	  the on-board provided 4-wire touchscreen driver.

	  If unsure, say N.

	  To compile this driver as a module, choose M here: the
	  module will be called colibri_vf50_ts.

config TOUCHSCREEN_ROHM_BU21023
	tristate "ROHM BU21023/24 Dual touch support resistive touchscreens"
	depends on I2C
	help
	  Say Y here if you have a touchscreen using ROHM BU21023/24.

	  If unsure, say N.

	  To compile this driver as a module, choose M here: the
	  module will be called bu21023_ts.

config TOUCHSCREEN_IQS5XX
	tristate "Azoteq IQS550/572/525 trackpad/touchscreen controller"
	depends on I2C
	help
	  Say Y to enable support for the Azoteq IQS550/572/525
	  family of trackpad/touchscreen controllers.

	  To compile this driver as a module, choose M here: the
	  module will be called iqs5xx.

config TOUCHSCREEN_ZINITIX
	tristate "Zinitix touchscreen support"
	depends on I2C
	help
	  Say Y here if you have a touchscreen using Zinitix bt541,
	  or something similar enough.

	  If unsure, say N.

	  To compile this driver as a module, choose M here: the
	  module will be called zinitix.

endif<|MERGE_RESOLUTION|>--- conflicted
+++ resolved
@@ -12,15 +12,12 @@
 
 if INPUT_TOUCHSCREEN
 
-<<<<<<< HEAD
 source "drivers/input/touchscreen/fts_521/Kconfig"
 
 config TOUCHSCREEN_PROPERTIES
 	def_tristate INPUT
 	depends on INPUT
 
-=======
->>>>>>> e3a8beff
 config TOUCHSCREEN_88PM860X
 	tristate "Marvell 88PM860x touchscreen"
 	depends on MFD_88PM860X
