--- conflicted
+++ resolved
@@ -307,39 +307,6 @@
 		writel_relaxed(val, se->base + SE_GENI_DMA_MODE_EN);
 }
 
-<<<<<<< HEAD
-static int geni_se_select_gpi_mode(struct geni_se *se)
-{
-	unsigned int geni_dma_mode = 0;
-	unsigned int gpi_event_en = 0;
-	unsigned int common_geni_m_irq_en = 0;
-	unsigned int common_geni_s_irq_en = 0;
-
-	common_geni_m_irq_en = readl_relaxed(se->base + SE_GENI_M_IRQ_EN);
-	common_geni_s_irq_en = readl_relaxed(se->base + SE_GENI_S_IRQ_EN);
-	common_geni_m_irq_en &=
-			~(M_CMD_DONE_EN | M_TX_FIFO_WATERMARK_EN |
-			M_RX_FIFO_WATERMARK_EN | M_RX_FIFO_LAST_EN);
-	common_geni_s_irq_en &= ~S_CMD_DONE_EN;
-	geni_dma_mode = readl_relaxed(se->base + SE_GENI_DMA_MODE_EN);
-	gpi_event_en = readl_relaxed(se->base + SE_GSI_EVENT_EN);
-
-	geni_dma_mode |= GENI_DMA_MODE_EN;
-	gpi_event_en |= (DMA_RX_EVENT_EN | DMA_TX_EVENT_EN |
-				GENI_M_EVENT_EN | GENI_S_EVENT_EN);
-
-	writel_relaxed(0, se->base + SE_IRQ_EN);
-	writel_relaxed(common_geni_s_irq_en, se->base + SE_GENI_S_IRQ_EN);
-	writel_relaxed(common_geni_m_irq_en, se->base + SE_GENI_M_IRQ_EN);
-	writel_relaxed(0xFFFFFFFF, se->base + SE_GENI_M_IRQ_CLEAR);
-	writel_relaxed(0xFFFFFFFF, se->base + SE_GENI_S_IRQ_CLEAR);
-	writel_relaxed(0xFFFFFFFF, se->base + SE_DMA_TX_IRQ_CLR);
-	writel_relaxed(0xFFFFFFFF, se->base + SE_DMA_RX_IRQ_CLR);
-	writel_relaxed(geni_dma_mode, se->base + SE_GENI_DMA_MODE_EN);
-	writel_relaxed(gpi_event_en, se->base + SE_GSI_EVENT_EN);
-
-	return 0;
-=======
 static void geni_se_select_gpi_mode(struct geni_se *se)
 {
 	u32 val;
@@ -362,7 +329,6 @@
 	val = readl(se->base + SE_GSI_EVENT_EN);
 	val |= (DMA_RX_EVENT_EN | DMA_TX_EVENT_EN | GENI_M_EVENT_EN | GENI_S_EVENT_EN);
 	writel(val, se->base + SE_GSI_EVENT_EN);
->>>>>>> 948d76ce
 }
 
 /**
@@ -372,12 +338,7 @@
  */
 void geni_se_select_mode(struct geni_se *se, enum geni_se_xfer_mode mode)
 {
-<<<<<<< HEAD
-	WARN_ON(mode != GENI_SE_FIFO && mode != GENI_SE_DMA &&
-		mode != GENI_GPI_DMA);
-=======
 	WARN_ON(mode != GENI_SE_FIFO && mode != GENI_SE_DMA && mode != GENI_GPI_DMA);
->>>>>>> 948d76ce
 
 	switch (mode) {
 	case GENI_SE_FIFO:
