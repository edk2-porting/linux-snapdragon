--- conflicted
+++ resolved
@@ -865,21 +865,12 @@
 	if (ret < 0)
 		goto error;
 	cm_id_priv->id.local_id = (__force __be32)id ^ cm.random_id_operand;
-<<<<<<< HEAD
-	xa_store_irq(&cm.local_id_table, cm_local_id(cm_id_priv->id.local_id),
-		     cm_id_priv, GFP_KERNEL);
-
-	return &cm_id_priv->id;
-=======
 
 	return cm_id_priv;
->>>>>>> c58091a3
 
 error:
 	kfree(cm_id_priv);
 	return ERR_PTR(ret);
-<<<<<<< HEAD
-=======
 }
 
 /*
@@ -904,7 +895,6 @@
 
 	cm_finalize_id(cm_id_priv);
 	return &cm_id_priv->id;
->>>>>>> c58091a3
 }
 EXPORT_SYMBOL(ib_create_cm_id);
 
