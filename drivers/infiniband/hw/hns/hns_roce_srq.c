// SPDX-License-Identifier: GPL-2.0 OR Linux-OpenIB
/*
 * Copyright (c) 2018 Hisilicon Limited.
 */

#include <linux/pci.h>
#include <rdma/ib_umem.h>
#include "hns_roce_device.h"
#include "hns_roce_cmd.h"
#include "hns_roce_hem.h"

void hns_roce_srq_event(struct hns_roce_dev *hr_dev, u32 srqn, int event_type)
{
	struct hns_roce_srq_table *srq_table = &hr_dev->srq_table;
	struct hns_roce_srq *srq;

	xa_lock(&srq_table->xa);
	srq = xa_load(&srq_table->xa, srqn & (hr_dev->caps.num_srqs - 1));
	if (srq)
		atomic_inc(&srq->refcount);
	xa_unlock(&srq_table->xa);

	if (!srq) {
		dev_warn(hr_dev->dev, "Async event for bogus SRQ %08x\n", srqn);
		return;
	}

	srq->event(srq, event_type);

	if (atomic_dec_and_test(&srq->refcount))
		complete(&srq->free);
}

static void hns_roce_ib_srq_event(struct hns_roce_srq *srq,
				  enum hns_roce_event event_type)
{
	struct hns_roce_dev *hr_dev = to_hr_dev(srq->ibsrq.device);
	struct ib_srq *ibsrq = &srq->ibsrq;
	struct ib_event event;

	if (ibsrq->event_handler) {
		event.device      = ibsrq->device;
		event.element.srq = ibsrq;
		switch (event_type) {
		case HNS_ROCE_EVENT_TYPE_SRQ_LIMIT_REACH:
			event.event = IB_EVENT_SRQ_LIMIT_REACHED;
			break;
		case HNS_ROCE_EVENT_TYPE_SRQ_CATAS_ERROR:
			event.event = IB_EVENT_SRQ_ERR;
			break;
		default:
			dev_err(hr_dev->dev,
			   "hns_roce:Unexpected event type 0x%x on SRQ %06lx\n",
			   event_type, srq->srqn);
			return;
		}

		ibsrq->event_handler(&event, ibsrq->srq_context);
	}
}

static int hns_roce_hw_create_srq(struct hns_roce_dev *dev,
				  struct hns_roce_cmd_mailbox *mailbox,
				  unsigned long srq_num)
{
	return hns_roce_cmd_mbox(dev, mailbox->dma, 0, srq_num, 0,
				 HNS_ROCE_CMD_CREATE_SRQ,
				 HNS_ROCE_CMD_TIMEOUT_MSECS);
}

static int hns_roce_hw_destroy_srq(struct hns_roce_dev *dev,
				   struct hns_roce_cmd_mailbox *mailbox,
				   unsigned long srq_num)
{
	return hns_roce_cmd_mbox(dev, 0, mailbox ? mailbox->dma : 0, srq_num,
				 mailbox ? 0 : 1, HNS_ROCE_CMD_DESTROY_SRQ,
				 HNS_ROCE_CMD_TIMEOUT_MSECS);
}

static int alloc_srqc(struct hns_roce_dev *hr_dev, struct hns_roce_srq *srq)
{
	struct hns_roce_srq_table *srq_table = &hr_dev->srq_table;
	struct ib_device *ibdev = &hr_dev->ib_dev;
	struct hns_roce_cmd_mailbox *mailbox;
	int ret;

	ret = hns_roce_bitmap_alloc(&srq_table->bitmap, &srq->srqn);
	if (ret) {
		ibdev_err(ibdev, "failed to alloc SRQ number.\n");
		return -ENOMEM;
	}

	ret = hns_roce_table_get(hr_dev, &srq_table->table, srq->srqn);
	if (ret) {
		ibdev_err(ibdev, "failed to get SRQC table, ret = %d.\n", ret);
		goto err_out;
	}

	ret = xa_err(xa_store(&srq_table->xa, srq->srqn, srq, GFP_KERNEL));
	if (ret) {
		ibdev_err(ibdev, "failed to store SRQC, ret = %d.\n", ret);
		goto err_put;
	}

	mailbox = hns_roce_alloc_cmd_mailbox(hr_dev);
	if (IS_ERR_OR_NULL(mailbox)) {
		ibdev_err(ibdev, "failed to alloc mailbox for SRQC.\n");
		ret = -ENOMEM;
		goto err_xa;
	}

	ret = hr_dev->hw->write_srqc(srq, mailbox->buf);
	if (ret) {
		ibdev_err(ibdev, "failed to write SRQC.\n");
		goto err_mbox;
	}

	ret = hns_roce_hw_create_srq(hr_dev, mailbox, srq->srqn);
	if (ret) {
		ibdev_err(ibdev, "failed to config SRQC, ret = %d.\n", ret);
		goto err_mbox;
	}

	hns_roce_free_cmd_mailbox(hr_dev, mailbox);

	return 0;

err_mbox:
	hns_roce_free_cmd_mailbox(hr_dev, mailbox);
err_xa:
	xa_erase(&srq_table->xa, srq->srqn);
err_put:
	hns_roce_table_put(hr_dev, &srq_table->table, srq->srqn);
err_out:
	hns_roce_bitmap_free(&srq_table->bitmap, srq->srqn, BITMAP_NO_RR);

	return ret;
}

static void free_srqc(struct hns_roce_dev *hr_dev, struct hns_roce_srq *srq)
{
	struct hns_roce_srq_table *srq_table = &hr_dev->srq_table;
	int ret;

	ret = hns_roce_hw_destroy_srq(hr_dev, NULL, srq->srqn);
	if (ret)
		dev_err(hr_dev->dev, "DESTROY_SRQ failed (%d) for SRQN %06lx\n",
			ret, srq->srqn);

	xa_erase(&srq_table->xa, srq->srqn);

	if (atomic_dec_and_test(&srq->refcount))
		complete(&srq->free);
	wait_for_completion(&srq->free);

	hns_roce_table_put(hr_dev, &srq_table->table, srq->srqn);
	hns_roce_bitmap_free(&srq_table->bitmap, srq->srqn, BITMAP_NO_RR);
}

static int alloc_srq_idx(struct hns_roce_dev *hr_dev, struct hns_roce_srq *srq,
			 struct ib_udata *udata, unsigned long addr)
{
	struct hns_roce_idx_que *idx_que = &srq->idx_que;
	struct ib_device *ibdev = &hr_dev->ib_dev;
	struct hns_roce_buf_attr buf_attr = {};
	int ret;

	srq->idx_que.entry_shift = ilog2(HNS_ROCE_IDX_QUE_ENTRY_SZ);

	buf_attr.page_shift = hr_dev->caps.idx_buf_pg_sz + HNS_HW_PAGE_SHIFT;
	buf_attr.region[0].size = to_hr_hem_entries_size(srq->wqe_cnt,
					srq->idx_que.entry_shift);
	buf_attr.region[0].hopnum = hr_dev->caps.idx_hop_num;
	buf_attr.region_count = 1;

	ret = hns_roce_mtr_create(hr_dev, &idx_que->mtr, &buf_attr,
				  hr_dev->caps.idx_ba_pg_sz + HNS_HW_PAGE_SHIFT,
				  udata, addr);
	if (ret) {
		ibdev_err(ibdev,
			  "failed to alloc SRQ idx mtr, ret = %d.\n", ret);
		return ret;
	}

	if (!udata) {
		idx_que->bitmap = bitmap_zalloc(srq->wqe_cnt, GFP_KERNEL);
		if (!idx_que->bitmap) {
			ibdev_err(ibdev, "failed to alloc SRQ idx bitmap.\n");
			ret = -ENOMEM;
			goto err_idx_mtr;
		}
	}

	idx_que->head = 0;
	idx_que->tail = 0;

	return 0;
err_idx_mtr:
	hns_roce_mtr_destroy(hr_dev, &idx_que->mtr);

	return ret;
}

static void free_srq_idx(struct hns_roce_dev *hr_dev, struct hns_roce_srq *srq)
{
	struct hns_roce_idx_que *idx_que = &srq->idx_que;

	bitmap_free(idx_que->bitmap);
	idx_que->bitmap = NULL;
	hns_roce_mtr_destroy(hr_dev, &idx_que->mtr);
}

static int alloc_srq_wqe_buf(struct hns_roce_dev *hr_dev,
			     struct hns_roce_srq *srq,
			     struct ib_udata *udata, unsigned long addr)
{
	struct ib_device *ibdev = &hr_dev->ib_dev;
	struct hns_roce_buf_attr buf_attr = {};
	int ret;

	srq->wqe_shift = ilog2(roundup_pow_of_two(max(HNS_ROCE_SGE_SIZE,
						      HNS_ROCE_SGE_SIZE *
						      srq->max_gs)));

	buf_attr.page_shift = hr_dev->caps.srqwqe_buf_pg_sz + HNS_HW_PAGE_SHIFT;
	buf_attr.region[0].size = to_hr_hem_entries_size(srq->wqe_cnt,
							 srq->wqe_shift);
	buf_attr.region[0].hopnum = hr_dev->caps.srqwqe_hop_num;
	buf_attr.region_count = 1;

	ret = hns_roce_mtr_create(hr_dev, &srq->buf_mtr, &buf_attr,
				  hr_dev->caps.srqwqe_ba_pg_sz +
				  HNS_HW_PAGE_SHIFT, udata, addr);
	if (ret)
		ibdev_err(ibdev,
			  "failed to alloc SRQ buf mtr, ret = %d.\n", ret);

	return ret;
}

static void free_srq_wqe_buf(struct hns_roce_dev *hr_dev,
			     struct hns_roce_srq *srq)
{
	hns_roce_mtr_destroy(hr_dev, &srq->buf_mtr);
}

static int alloc_srq_wrid(struct hns_roce_dev *hr_dev, struct hns_roce_srq *srq)
{
	srq->wrid = kvmalloc_array(srq->wqe_cnt, sizeof(u64), GFP_KERNEL);
	if (!srq->wrid)
		return -ENOMEM;

	return 0;
}

static void free_srq_wrid(struct hns_roce_srq *srq)
{
	kfree(srq->wrid);
	srq->wrid = NULL;
}

static u32 proc_srq_sge(struct hns_roce_dev *dev, struct hns_roce_srq *hr_srq,
			bool user)
{
	u32 max_sge = dev->caps.max_srq_sges;

	if (dev->pci_dev->revision >= PCI_REVISION_ID_HIP09)
		return max_sge;

	/* Reserve SGEs only for HIP08 in kernel; The userspace driver will
	 * calculate number of max_sge with reserved SGEs when allocating wqe
	 * buf, so there is no need to do this again in kernel. But the number
	 * may exceed the capacity of SGEs recorded in the firmware, so the
	 * kernel driver should just adapt the value accordingly.
	 */
	if (user)
		max_sge = roundup_pow_of_two(max_sge + 1);
	else
		hr_srq->rsv_sge = 1;

	return max_sge;
}

<<<<<<< HEAD
int hns_roce_create_srq(struct ib_srq *ib_srq,
			struct ib_srq_init_attr *init_attr,
			struct ib_udata *udata)
{
	struct hns_roce_dev *hr_dev = to_hr_dev(ib_srq->device);
	struct hns_roce_ib_create_srq_resp resp = {};
	struct hns_roce_srq *srq = to_hr_srq(ib_srq);
	struct ib_device *ibdev = &hr_dev->ib_dev;
	struct hns_roce_ib_create_srq ucmd = {};
	u32 max_sge;
=======
static int set_srq_basic_param(struct hns_roce_srq *srq,
			       struct ib_srq_init_attr *init_attr,
			       struct ib_udata *udata)
{
	struct hns_roce_dev *hr_dev = to_hr_dev(srq->ibsrq.device);
	struct ib_srq_attr *attr = &init_attr->attr;
	u32 max_sge;

	max_sge = proc_srq_sge(hr_dev, srq, !!udata);
	if (attr->max_wr > hr_dev->caps.max_srq_wrs ||
	    attr->max_sge > max_sge) {
		ibdev_err(&hr_dev->ib_dev,
			  "invalid SRQ attr, depth = %u, sge = %u.\n",
			  attr->max_wr, attr->max_sge);
		return -EINVAL;
	}

	attr->max_wr = max_t(u32, attr->max_wr, HNS_ROCE_MIN_SRQ_WQE_NUM);
	srq->wqe_cnt = roundup_pow_of_two(attr->max_wr);
	srq->max_gs = roundup_pow_of_two(attr->max_sge + srq->rsv_sge);

	attr->max_wr = srq->wqe_cnt;
	attr->max_sge = srq->max_gs - srq->rsv_sge;
	attr->srq_limit = 0;

	return 0;
}

static void set_srq_ext_param(struct hns_roce_srq *srq,
			      struct ib_srq_init_attr *init_attr)
{
	srq->cqn = ib_srq_has_cq(init_attr->srq_type) ?
		   to_hr_cq(init_attr->ext.cq)->cqn : 0;
}

static int set_srq_param(struct hns_roce_srq *srq,
			 struct ib_srq_init_attr *init_attr,
			 struct ib_udata *udata)
{
>>>>>>> 4bcf3b75
	int ret;

	ret = set_srq_basic_param(srq, init_attr, udata);
	if (ret)
		return ret;

<<<<<<< HEAD
	max_sge = proc_srq_sge(hr_dev, srq, !!udata);

	if (init_attr->attr.max_wr > hr_dev->caps.max_srq_wrs ||
	    init_attr->attr.max_sge > max_sge) {
		ibdev_err(&hr_dev->ib_dev,
			  "SRQ config error, depth = %u, sge = %d\n",
			  init_attr->attr.max_wr, init_attr->attr.max_sge);
		return -EINVAL;
	}
=======
	set_srq_ext_param(srq, init_attr);
>>>>>>> 4bcf3b75

	return 0;
}

<<<<<<< HEAD
	init_attr->attr.max_wr = max_t(u32, init_attr->attr.max_wr,
				       HNS_ROCE_MIN_SRQ_WQE_NUM);
	srq->wqe_cnt = roundup_pow_of_two(init_attr->attr.max_wr);
	srq->max_gs =
		roundup_pow_of_two(init_attr->attr.max_sge + srq->rsv_sge);
	init_attr->attr.max_wr = srq->wqe_cnt;
	init_attr->attr.max_sge = srq->max_gs;
	init_attr->attr.srq_limit = 0;
=======
static int alloc_srq_buf(struct hns_roce_dev *hr_dev, struct hns_roce_srq *srq,
			 struct ib_udata *udata)
{
	struct hns_roce_ib_create_srq ucmd = {};
	int ret;
>>>>>>> 4bcf3b75

	if (udata) {
		ret = ib_copy_from_udata(&ucmd, udata,
					 min(udata->inlen, sizeof(ucmd)));
		if (ret) {
			ibdev_err(&hr_dev->ib_dev,
				  "failed to copy SRQ udata, ret = %d.\n",
				  ret);
			return ret;
		}
	}

	ret = alloc_srq_idx(hr_dev, srq, udata, ucmd.que_addr);
	if (ret)
		return ret;

	ret = alloc_srq_wqe_buf(hr_dev, srq, udata, ucmd.buf_addr);
	if (ret)
		goto err_idx;

	if (!udata) {
		ret = alloc_srq_wrid(hr_dev, srq);
		if (ret)
			goto err_wqe_buf;
	}

	return 0;

err_wqe_buf:
	free_srq_wqe_buf(hr_dev, srq);
err_idx:
	free_srq_idx(hr_dev, srq);

<<<<<<< HEAD
	srq->event = hns_roce_ib_srq_event;
	resp.srqn = srq->srqn;
	srq->max_gs = init_attr->attr.max_sge;
	init_attr->attr.max_sge = srq->max_gs - srq->rsv_sge;
=======
	return ret;
}

static void free_srq_buf(struct hns_roce_dev *hr_dev, struct hns_roce_srq *srq)
{
	free_srq_wrid(srq);
	free_srq_wqe_buf(hr_dev, srq);
	free_srq_idx(hr_dev, srq);
}

int hns_roce_create_srq(struct ib_srq *ib_srq,
			struct ib_srq_init_attr *init_attr,
			struct ib_udata *udata)
{
	struct hns_roce_dev *hr_dev = to_hr_dev(ib_srq->device);
	struct hns_roce_ib_create_srq_resp resp = {};
	struct hns_roce_srq *srq = to_hr_srq(ib_srq);
	int ret;

	mutex_init(&srq->mutex);
	spin_lock_init(&srq->lock);

	ret = set_srq_param(srq, init_attr, udata);
	if (ret)
		return ret;

	ret = alloc_srq_buf(hr_dev, srq, udata);
	if (ret)
		return ret;

	ret = alloc_srqc(hr_dev, srq);
	if (ret)
		goto err_srq_buf;
>>>>>>> 4bcf3b75

	if (udata) {
		resp.srqn = srq->srqn;
		if (ib_copy_to_udata(udata, &resp,
				     min(udata->outlen, sizeof(resp)))) {
			ret = -EFAULT;
			goto err_srqc;
		}
	}

	srq->db_reg_l = hr_dev->reg_base + SRQ_DB_REG;
	srq->event = hns_roce_ib_srq_event;
	atomic_set(&srq->refcount, 1);
	init_completion(&srq->free);

	return 0;

err_srqc:
	free_srqc(hr_dev, srq);
err_srq_buf:
	free_srq_buf(hr_dev, srq);

	return ret;
}

int hns_roce_destroy_srq(struct ib_srq *ibsrq, struct ib_udata *udata)
{
	struct hns_roce_dev *hr_dev = to_hr_dev(ibsrq->device);
	struct hns_roce_srq *srq = to_hr_srq(ibsrq);

	free_srqc(hr_dev, srq);
	free_srq_buf(hr_dev, srq);
	return 0;
}

int hns_roce_init_srq_table(struct hns_roce_dev *hr_dev)
{
	struct hns_roce_srq_table *srq_table = &hr_dev->srq_table;

	xa_init(&srq_table->xa);

	return hns_roce_bitmap_init(&srq_table->bitmap, hr_dev->caps.num_srqs,
				    hr_dev->caps.num_srqs - 1,
				    hr_dev->caps.reserved_srqs, 0);
}

void hns_roce_cleanup_srq_table(struct hns_roce_dev *hr_dev)
{
	hns_roce_bitmap_cleanup(&hr_dev->srq_table.bitmap);
}<|MERGE_RESOLUTION|>--- conflicted
+++ resolved
@@ -281,18 +281,6 @@
 	return max_sge;
 }
 
-<<<<<<< HEAD
-int hns_roce_create_srq(struct ib_srq *ib_srq,
-			struct ib_srq_init_attr *init_attr,
-			struct ib_udata *udata)
-{
-	struct hns_roce_dev *hr_dev = to_hr_dev(ib_srq->device);
-	struct hns_roce_ib_create_srq_resp resp = {};
-	struct hns_roce_srq *srq = to_hr_srq(ib_srq);
-	struct ib_device *ibdev = &hr_dev->ib_dev;
-	struct hns_roce_ib_create_srq ucmd = {};
-	u32 max_sge;
-=======
 static int set_srq_basic_param(struct hns_roce_srq *srq,
 			       struct ib_srq_init_attr *init_attr,
 			       struct ib_udata *udata)
@@ -332,46 +320,22 @@
 			 struct ib_srq_init_attr *init_attr,
 			 struct ib_udata *udata)
 {
->>>>>>> 4bcf3b75
 	int ret;
 
 	ret = set_srq_basic_param(srq, init_attr, udata);
 	if (ret)
 		return ret;
 
-<<<<<<< HEAD
-	max_sge = proc_srq_sge(hr_dev, srq, !!udata);
-
-	if (init_attr->attr.max_wr > hr_dev->caps.max_srq_wrs ||
-	    init_attr->attr.max_sge > max_sge) {
-		ibdev_err(&hr_dev->ib_dev,
-			  "SRQ config error, depth = %u, sge = %d\n",
-			  init_attr->attr.max_wr, init_attr->attr.max_sge);
-		return -EINVAL;
-	}
-=======
 	set_srq_ext_param(srq, init_attr);
->>>>>>> 4bcf3b75
-
-	return 0;
-}
-
-<<<<<<< HEAD
-	init_attr->attr.max_wr = max_t(u32, init_attr->attr.max_wr,
-				       HNS_ROCE_MIN_SRQ_WQE_NUM);
-	srq->wqe_cnt = roundup_pow_of_two(init_attr->attr.max_wr);
-	srq->max_gs =
-		roundup_pow_of_two(init_attr->attr.max_sge + srq->rsv_sge);
-	init_attr->attr.max_wr = srq->wqe_cnt;
-	init_attr->attr.max_sge = srq->max_gs;
-	init_attr->attr.srq_limit = 0;
-=======
+
+	return 0;
+}
+
 static int alloc_srq_buf(struct hns_roce_dev *hr_dev, struct hns_roce_srq *srq,
 			 struct ib_udata *udata)
 {
 	struct hns_roce_ib_create_srq ucmd = {};
 	int ret;
->>>>>>> 4bcf3b75
 
 	if (udata) {
 		ret = ib_copy_from_udata(&ucmd, udata,
@@ -405,12 +369,6 @@
 err_idx:
 	free_srq_idx(hr_dev, srq);
 
-<<<<<<< HEAD
-	srq->event = hns_roce_ib_srq_event;
-	resp.srqn = srq->srqn;
-	srq->max_gs = init_attr->attr.max_sge;
-	init_attr->attr.max_sge = srq->max_gs - srq->rsv_sge;
-=======
 	return ret;
 }
 
@@ -444,7 +402,6 @@
 	ret = alloc_srqc(hr_dev, srq);
 	if (ret)
 		goto err_srq_buf;
->>>>>>> 4bcf3b75
 
 	if (udata) {
 		resp.srqn = srq->srqn;
