--- conflicted
+++ resolved
@@ -909,36 +909,10 @@
 		hr_qp->en_flags |= HNS_ROCE_QP_CAP_OWNER_DB;
 
 	if (udata) {
-<<<<<<< HEAD
-		if (user_qp_has_sdb(hr_dev, init_attr, udata, resp, ucmd)) {
-			ret = hns_roce_db_map_user(uctx, ucmd->sdb_addr,
-						   &hr_qp->sdb);
-			if (ret) {
-				ibdev_err(ibdev,
-					  "failed to map user SQ doorbell, ret = %d.\n",
-					  ret);
-				goto err_out;
-			}
-			hr_qp->en_flags |= HNS_ROCE_QP_CAP_SQ_RECORD_DB;
-		}
-
-		if (user_qp_has_rdb(hr_dev, init_attr, udata, resp)) {
-			ret = hns_roce_db_map_user(uctx, ucmd->db_addr,
-						   &hr_qp->rdb);
-			if (ret) {
-				ibdev_err(ibdev,
-					  "failed to map user RQ doorbell, ret = %d.\n",
-					  ret);
-				goto err_sdb;
-			}
-			hr_qp->en_flags |= HNS_ROCE_QP_CAP_RQ_RECORD_DB;
-		}
-=======
 		ret = alloc_user_qp_db(hr_dev, hr_qp, init_attr, udata, ucmd,
 				       resp);
 		if (ret)
 			return ret;
->>>>>>> 3b17187f
 	} else {
 		ret = alloc_kernel_qp_db(hr_dev, hr_qp, init_attr);
 		if (ret)
@@ -1214,15 +1188,7 @@
 
 	ret = check_qp_type(hr_dev, init_attr->qp_type, !!udata);
 	if (ret)
-<<<<<<< HEAD
-		return ERR_PTR(ret);
-
-	hr_qp = kzalloc(sizeof(*hr_qp), GFP_KERNEL);
-	if (!hr_qp)
-		return ERR_PTR(-ENOMEM);
-=======
 		return ret;
->>>>>>> 3b17187f
 
 	if (init_attr->qp_type == IB_QPT_XRC_TGT)
 		hr_qp->xrcdn = to_hr_xrcd(init_attr->xrcd)->xrcdn;
