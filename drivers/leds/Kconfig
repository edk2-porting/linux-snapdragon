--- conflicted
+++ resolved
@@ -929,15 +929,13 @@
 	  This option enables support for the Power Button LED of
 	  Acer Iconia Tab A500.
 
-<<<<<<< HEAD
 config LEDS_QCOM_LPG
 	tristate "Qualcomm LPG LED driver"
 	depends on LEDS_CLASS_MULTICOLOR && PWM && OF
 	help
 	   This option enables support for the Qualcomm LPG LED driver
-=======
+
 source "drivers/leds/blink/Kconfig"
->>>>>>> e3a8beff
 
 comment "Flash and Torch LED drivers"
 source "drivers/leds/flash/Kconfig"
