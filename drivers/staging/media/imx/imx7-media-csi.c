// SPDX-License-Identifier: GPL-2.0
/*
 * V4L2 Capture CSI Subdev for Freescale i.MX6UL/L / i.MX7 SOC
 *
 * Copyright (c) 2019 Linaro Ltd
 *
 */

#include <linux/clk.h>
#include <linux/delay.h>
#include <linux/gcd.h>
#include <linux/interrupt.h>
#include <linux/mfd/syscon.h>
#include <linux/module.h>
#include <linux/of_graph.h>
#include <linux/pinctrl/consumer.h>
#include <linux/platform_device.h>
#include <linux/regmap.h>
#include <linux/types.h>

#include <media/v4l2-ctrls.h>
#include <media/v4l2-device.h>
#include <media/v4l2-event.h>
#include <media/v4l2-fwnode.h>
#include <media/v4l2-mc.h>
#include <media/v4l2-subdev.h>
#include <media/videobuf2-dma-contig.h>

#include <media/imx.h>
#include "imx-media.h"

#define IMX7_CSI_PAD_SINK	0
#define IMX7_CSI_PAD_SRC	1
#define IMX7_CSI_PADS_NUM	2

/* reset values */
#define CSICR1_RESET_VAL	0x40000800
#define CSICR2_RESET_VAL	0x0
#define CSICR3_RESET_VAL	0x0

/* csi control reg 1 */
#define BIT_SWAP16_EN		BIT(31)
#define BIT_EXT_VSYNC		BIT(30)
#define BIT_EOF_INT_EN		BIT(29)
#define BIT_PRP_IF_EN		BIT(28)
#define BIT_CCIR_MODE		BIT(27)
#define BIT_COF_INT_EN		BIT(26)
#define BIT_SF_OR_INTEN		BIT(25)
#define BIT_RF_OR_INTEN		BIT(24)
#define BIT_SFF_DMA_DONE_INTEN  BIT(22)
#define BIT_STATFF_INTEN	BIT(21)
#define BIT_FB2_DMA_DONE_INTEN  BIT(20)
#define BIT_FB1_DMA_DONE_INTEN  BIT(19)
#define BIT_RXFF_INTEN		BIT(18)
#define BIT_SOF_POL		BIT(17)
#define BIT_SOF_INTEN		BIT(16)
#define BIT_MCLKDIV		(0xF << 12)
#define BIT_HSYNC_POL		BIT(11)
#define BIT_CCIR_EN		BIT(10)
#define BIT_MCLKEN		BIT(9)
#define BIT_FCC			BIT(8)
#define BIT_PACK_DIR		BIT(7)
#define BIT_CLR_STATFIFO	BIT(6)
#define BIT_CLR_RXFIFO		BIT(5)
#define BIT_GCLK_MODE		BIT(4)
#define BIT_INV_DATA		BIT(3)
#define BIT_INV_PCLK		BIT(2)
#define BIT_REDGE		BIT(1)
#define BIT_PIXEL_BIT		BIT(0)

#define SHIFT_MCLKDIV		12

/* control reg 3 */
#define BIT_FRMCNT		(0xFFFF << 16)
#define BIT_FRMCNT_RST		BIT(15)
#define BIT_DMA_REFLASH_RFF	BIT(14)
#define BIT_DMA_REFLASH_SFF	BIT(13)
#define BIT_DMA_REQ_EN_RFF	BIT(12)
#define BIT_DMA_REQ_EN_SFF	BIT(11)
#define BIT_STATFF_LEVEL	(0x7 << 8)
#define BIT_HRESP_ERR_EN	BIT(7)
#define BIT_RXFF_LEVEL		(0x7 << 4)
#define BIT_TWO_8BIT_SENSOR	BIT(3)
#define BIT_ZERO_PACK_EN	BIT(2)
#define BIT_ECC_INT_EN		BIT(1)
#define BIT_ECC_AUTO_EN		BIT(0)

#define SHIFT_FRMCNT		16
#define SHIFT_RXFIFO_LEVEL	4

/* csi status reg */
#define BIT_ADDR_CH_ERR_INT	BIT(28)
#define BIT_FIELD0_INT		BIT(27)
#define BIT_FIELD1_INT		BIT(26)
#define BIT_SFF_OR_INT		BIT(25)
#define BIT_RFF_OR_INT		BIT(24)
#define BIT_DMA_TSF_DONE_SFF	BIT(22)
#define BIT_STATFF_INT		BIT(21)
#define BIT_DMA_TSF_DONE_FB2	BIT(20)
#define BIT_DMA_TSF_DONE_FB1	BIT(19)
#define BIT_RXFF_INT		BIT(18)
#define BIT_EOF_INT		BIT(17)
#define BIT_SOF_INT		BIT(16)
#define BIT_F2_INT		BIT(15)
#define BIT_F1_INT		BIT(14)
#define BIT_COF_INT		BIT(13)
#define BIT_HRESP_ERR_INT	BIT(7)
#define BIT_ECC_INT		BIT(1)
#define BIT_DRDY		BIT(0)

/* csi control reg 18 */
#define BIT_CSI_HW_ENABLE		BIT(31)
#define BIT_MIPI_DATA_FORMAT_RAW8	(0x2a << 25)
#define BIT_MIPI_DATA_FORMAT_RAW10	(0x2b << 25)
#define BIT_MIPI_DATA_FORMAT_RAW12	(0x2c << 25)
#define BIT_MIPI_DATA_FORMAT_RAW14	(0x2d << 25)
#define BIT_MIPI_DATA_FORMAT_YUV422_8B	(0x1e << 25)
#define BIT_MIPI_DATA_FORMAT_MASK	(0x3F << 25)
#define BIT_MIPI_DATA_FORMAT_OFFSET	25
#define BIT_DATA_FROM_MIPI		BIT(22)
#define BIT_MIPI_YU_SWAP		BIT(21)
#define BIT_MIPI_DOUBLE_CMPNT		BIT(20)
#define BIT_BASEADDR_CHG_ERR_EN		BIT(9)
#define BIT_BASEADDR_SWITCH_SEL		BIT(5)
#define BIT_BASEADDR_SWITCH_EN		BIT(4)
#define BIT_PARALLEL24_EN		BIT(3)
#define BIT_DEINTERLACE_EN		BIT(2)
#define BIT_TVDECODER_IN_EN		BIT(1)
#define BIT_NTSC_EN			BIT(0)

#define CSI_MCLK_VF		1
#define CSI_MCLK_ENC		2
#define CSI_MCLK_RAW		4
#define CSI_MCLK_I2C		8

#define CSI_CSICR1		0x0
#define CSI_CSICR2		0x4
#define CSI_CSICR3		0x8
#define CSI_STATFIFO		0xC
#define CSI_CSIRXFIFO		0x10
#define CSI_CSIRXCNT		0x14
#define CSI_CSISR		0x18

#define CSI_CSIDBG		0x1C
#define CSI_CSIDMASA_STATFIFO	0x20
#define CSI_CSIDMATS_STATFIFO	0x24
#define CSI_CSIDMASA_FB1	0x28
#define CSI_CSIDMASA_FB2	0x2C
#define CSI_CSIFBUF_PARA	0x30
#define CSI_CSIIMAG_PARA	0x34

#define CSI_CSICR18		0x48
#define CSI_CSICR19		0x4c

struct imx7_csi {
	struct device *dev;
	struct v4l2_subdev sd;
	struct v4l2_async_notifier notifier;
	struct imx_media_video_dev *vdev;
	struct imx_media_dev *imxmd;
	struct media_pad pad[IMX7_CSI_PADS_NUM];

	/* lock to protect members below */
	struct mutex lock;
	/* lock to protect irq handler when stop streaming */
	spinlock_t irqlock;

	struct v4l2_subdev *src_sd;

	struct media_entity *sink;

	struct v4l2_mbus_framefmt format_mbus[IMX7_CSI_PADS_NUM];
	const struct imx_media_pixfmt *cc[IMX7_CSI_PADS_NUM];
	struct v4l2_fract frame_interval[IMX7_CSI_PADS_NUM];

	struct v4l2_ctrl_handler ctrl_hdlr;

	void __iomem *regbase;
	int irq;
	struct clk *mclk;

	/* active vb2 buffers to send to video dev sink */
	struct imx_media_buffer *active_vb2_buf[2];
	struct imx_media_dma_buf underrun_buf;

	int buf_num;
	u32 frame_sequence;

	bool last_eof;
	bool is_init;
	bool is_streaming;
	bool is_csi2;

	struct completion last_eof_completion;
};

static struct imx7_csi *
imx7_csi_notifier_to_dev(struct v4l2_async_notifier *n)
{
	return container_of(n, struct imx7_csi, notifier);
}

static u32 imx7_csi_reg_read(struct imx7_csi *csi, unsigned int offset)
{
	return readl(csi->regbase + offset);
}

static void imx7_csi_reg_write(struct imx7_csi *csi, unsigned int value,
			       unsigned int offset)
{
	writel(value, csi->regbase + offset);
}

static void imx7_csi_hw_reset(struct imx7_csi *csi)
{
	imx7_csi_reg_write(csi,
			   imx7_csi_reg_read(csi, CSI_CSICR3) | BIT_FRMCNT_RST,
			   CSI_CSICR3);

	imx7_csi_reg_write(csi, CSICR1_RESET_VAL, CSI_CSICR1);
	imx7_csi_reg_write(csi, CSICR2_RESET_VAL, CSI_CSICR2);
	imx7_csi_reg_write(csi, CSICR3_RESET_VAL, CSI_CSICR3);
}

static u32 imx7_csi_irq_clear(struct imx7_csi *csi)
{
	u32 isr;

	isr = imx7_csi_reg_read(csi, CSI_CSISR);
	imx7_csi_reg_write(csi, isr, CSI_CSISR);

	return isr;
}

static void imx7_csi_init_interface(struct imx7_csi *csi)
{
	unsigned int val = 0;
	unsigned int imag_para;

	val = BIT_SOF_POL | BIT_REDGE | BIT_GCLK_MODE | BIT_HSYNC_POL |
		BIT_FCC | 1 << SHIFT_MCLKDIV | BIT_MCLKEN;
	imx7_csi_reg_write(csi, val, CSI_CSICR1);

	imag_para = (800 << 16) | 600;
	imx7_csi_reg_write(csi, imag_para, CSI_CSIIMAG_PARA);

	val = BIT_DMA_REFLASH_RFF;
	imx7_csi_reg_write(csi, val, CSI_CSICR3);
}

static void imx7_csi_hw_enable_irq(struct imx7_csi *csi)
{
	u32 cr1 = imx7_csi_reg_read(csi, CSI_CSICR1);

	cr1 |= BIT_SOF_INTEN;
	cr1 |= BIT_RFF_OR_INT;

	/* still capture needs DMA interrupt */
	cr1 |= BIT_FB1_DMA_DONE_INTEN;
	cr1 |= BIT_FB2_DMA_DONE_INTEN;

	cr1 |= BIT_EOF_INT_EN;

	imx7_csi_reg_write(csi, cr1, CSI_CSICR1);
}

static void imx7_csi_hw_disable_irq(struct imx7_csi *csi)
{
	u32 cr1 = imx7_csi_reg_read(csi, CSI_CSICR1);

	cr1 &= ~BIT_SOF_INTEN;
	cr1 &= ~BIT_RFF_OR_INT;
	cr1 &= ~BIT_FB1_DMA_DONE_INTEN;
	cr1 &= ~BIT_FB2_DMA_DONE_INTEN;
	cr1 &= ~BIT_EOF_INT_EN;

	imx7_csi_reg_write(csi, cr1, CSI_CSICR1);
}

static void imx7_csi_hw_enable(struct imx7_csi *csi)
{
	u32 cr = imx7_csi_reg_read(csi, CSI_CSICR18);

	cr |= BIT_CSI_HW_ENABLE;

	imx7_csi_reg_write(csi, cr, CSI_CSICR18);
}

static void imx7_csi_hw_disable(struct imx7_csi *csi)
{
	u32 cr = imx7_csi_reg_read(csi, CSI_CSICR18);

	cr &= ~BIT_CSI_HW_ENABLE;

	imx7_csi_reg_write(csi, cr, CSI_CSICR18);
}

static void imx7_csi_dma_reflash(struct imx7_csi *csi)
{
	u32 cr3;

	cr3 = imx7_csi_reg_read(csi, CSI_CSICR3);
	cr3 |= BIT_DMA_REFLASH_RFF;
	imx7_csi_reg_write(csi, cr3, CSI_CSICR3);
}

static void imx7_csi_rx_fifo_clear(struct imx7_csi *csi)
{
	u32 cr1;

	cr1 = imx7_csi_reg_read(csi, CSI_CSICR1);
	imx7_csi_reg_write(csi, cr1 & ~BIT_FCC, CSI_CSICR1);
	cr1 = imx7_csi_reg_read(csi, CSI_CSICR1);
	imx7_csi_reg_write(csi, cr1 | BIT_CLR_RXFIFO, CSI_CSICR1);

	cr1 = imx7_csi_reg_read(csi, CSI_CSICR1);
	imx7_csi_reg_write(csi, cr1 | BIT_FCC, CSI_CSICR1);
}

static void imx7_csi_buf_stride_set(struct imx7_csi *csi, u32 stride)
{
	imx7_csi_reg_write(csi, stride, CSI_CSIFBUF_PARA);
}

static void imx7_csi_deinterlace_enable(struct imx7_csi *csi, bool enable)
{
	u32 cr18 = imx7_csi_reg_read(csi, CSI_CSICR18);

	if (enable)
		cr18 |= BIT_DEINTERLACE_EN;
	else
		cr18 &= ~BIT_DEINTERLACE_EN;

	imx7_csi_reg_write(csi, cr18, CSI_CSICR18);
}

static void imx7_csi_dmareq_rff_enable(struct imx7_csi *csi)
{
	u32 cr3 = imx7_csi_reg_read(csi, CSI_CSICR3);
	u32 cr2 = imx7_csi_reg_read(csi, CSI_CSICR2);

	/* Burst Type of DMA Transfer from RxFIFO. INCR16 */
	cr2 |= 0xC0000000;

	cr3 |= BIT_DMA_REQ_EN_RFF;
	cr3 |= BIT_HRESP_ERR_EN;
	cr3 &= ~BIT_RXFF_LEVEL;
	cr3 |= 0x2 << 4;

	imx7_csi_reg_write(csi, cr3, CSI_CSICR3);
	imx7_csi_reg_write(csi, cr2, CSI_CSICR2);
}

static void imx7_csi_dmareq_rff_disable(struct imx7_csi *csi)
{
	u32 cr3 = imx7_csi_reg_read(csi, CSI_CSICR3);

	cr3 &= ~BIT_DMA_REQ_EN_RFF;
	cr3 &= ~BIT_HRESP_ERR_EN;
	imx7_csi_reg_write(csi, cr3, CSI_CSICR3);
}

static void imx7_csi_set_imagpara(struct imx7_csi *csi, int width, int height)
{
	int imag_para;
	int rx_count;

	rx_count = (width * height) >> 2;
	imx7_csi_reg_write(csi, rx_count, CSI_CSIRXCNT);

	imag_para = (width << 16) | height;
	imx7_csi_reg_write(csi, imag_para, CSI_CSIIMAG_PARA);

	/* reflash the embedded DMA controller */
	imx7_csi_dma_reflash(csi);
}

static void imx7_csi_sw_reset(struct imx7_csi *csi)
{
	imx7_csi_hw_disable(csi);

	imx7_csi_rx_fifo_clear(csi);

	imx7_csi_dma_reflash(csi);

	usleep_range(2000, 3000);

	imx7_csi_irq_clear(csi);

	imx7_csi_hw_enable(csi);
}

static void imx7_csi_error_recovery(struct imx7_csi *csi)
{
	imx7_csi_hw_disable(csi);

	imx7_csi_rx_fifo_clear(csi);

	imx7_csi_dma_reflash(csi);

	imx7_csi_hw_enable(csi);
}

static int imx7_csi_init(struct imx7_csi *csi)
{
	int ret;

	if (csi->is_init)
		return 0;

	ret = clk_prepare_enable(csi->mclk);
	if (ret < 0)
		return ret;
	imx7_csi_hw_reset(csi);
	imx7_csi_init_interface(csi);
	imx7_csi_dmareq_rff_enable(csi);

	csi->is_init = true;

	return 0;
}

static void imx7_csi_deinit(struct imx7_csi *csi)
{
	if (!csi->is_init)
		return;

	imx7_csi_hw_reset(csi);
	imx7_csi_init_interface(csi);
	imx7_csi_dmareq_rff_disable(csi);
	clk_disable_unprepare(csi->mclk);

	csi->is_init = false;
}

static int imx7_csi_link_setup(struct media_entity *entity,
			       const struct media_pad *local,
			       const struct media_pad *remote, u32 flags)
{
	struct v4l2_subdev *sd = media_entity_to_v4l2_subdev(entity);
	struct imx7_csi *csi = v4l2_get_subdevdata(sd);
	struct v4l2_subdev *remote_sd;
	int ret = 0;

	dev_dbg(csi->dev, "link setup %s -> %s\n", remote->entity->name,
		local->entity->name);

	mutex_lock(&csi->lock);

	if (local->flags & MEDIA_PAD_FL_SINK) {
		if (!is_media_entity_v4l2_subdev(remote->entity)) {
			ret = -EINVAL;
			goto unlock;
		}

		remote_sd = media_entity_to_v4l2_subdev(remote->entity);

		if (flags & MEDIA_LNK_FL_ENABLED) {
			if (csi->src_sd) {
				ret = -EBUSY;
				goto unlock;
			}
			csi->src_sd = remote_sd;
		} else {
			csi->src_sd = NULL;
		}

		goto init;
	}

	/* source pad */
	if (flags & MEDIA_LNK_FL_ENABLED) {
		if (csi->sink) {
			ret = -EBUSY;
			goto unlock;
		}
		csi->sink = remote->entity;
	} else {
		v4l2_ctrl_handler_free(&csi->ctrl_hdlr);
		v4l2_ctrl_handler_init(&csi->ctrl_hdlr, 0);
		csi->sink = NULL;
	}

init:
	if (csi->sink || csi->src_sd)
		ret = imx7_csi_init(csi);
	else
		imx7_csi_deinit(csi);

unlock:
	mutex_unlock(&csi->lock);

	return ret;
}

static int imx7_csi_pad_link_validate(struct v4l2_subdev *sd,
				      struct media_link *link,
				      struct v4l2_subdev_format *source_fmt,
				      struct v4l2_subdev_format *sink_fmt)
{
	struct imx7_csi *csi = v4l2_get_subdevdata(sd);
	struct media_entity *src;
	struct media_pad *pad;
	int ret;

	ret = v4l2_subdev_link_validate_default(sd, link, source_fmt, sink_fmt);
	if (ret)
		return ret;

	if (!csi->src_sd)
		return -EPIPE;

	src = &csi->src_sd->entity;

<<<<<<< HEAD
	/*
	 * if the source is neither a CSI MUX or CSI-2 get the one directly
	 * upstream from this CSI
	 */
	if (src->function != MEDIA_ENT_F_VID_IF_BRIDGE &&
	    src->function != MEDIA_ENT_F_VID_MUX)
		src = &csi->sd.entity;

	/*
=======
	/*
	 * if the source is neither a CSI MUX or CSI-2 get the one directly
	 * upstream from this CSI
	 */
	if (src->function != MEDIA_ENT_F_VID_IF_BRIDGE &&
	    src->function != MEDIA_ENT_F_VID_MUX)
		src = &csi->sd.entity;

	/*
>>>>>>> 4bcf3b75
	 * find the entity that is selected by the source. This is needed
	 * to distinguish between a parallel or CSI-2 pipeline.
	 */
	pad = imx_media_pipeline_pad(src, 0, 0, true);
	if (!pad)
		return -ENODEV;

	mutex_lock(&csi->lock);

	csi->is_csi2 = (pad->entity->function == MEDIA_ENT_F_VID_IF_BRIDGE);

	mutex_unlock(&csi->lock);

	return 0;
}

static void imx7_csi_update_buf(struct imx7_csi *csi, dma_addr_t phys,
				int buf_num)
{
	if (buf_num == 1)
		imx7_csi_reg_write(csi, phys, CSI_CSIDMASA_FB2);
	else
		imx7_csi_reg_write(csi, phys, CSI_CSIDMASA_FB1);
}

static void imx7_csi_setup_vb2_buf(struct imx7_csi *csi)
{
	struct imx_media_video_dev *vdev = csi->vdev;
	struct imx_media_buffer *buf;
	struct vb2_buffer *vb2_buf;
	dma_addr_t phys[2];
	int i;

	for (i = 0; i < 2; i++) {
		buf = imx_media_capture_device_next_buf(vdev);
		if (buf) {
			csi->active_vb2_buf[i] = buf;
			vb2_buf = &buf->vbuf.vb2_buf;
			phys[i] = vb2_dma_contig_plane_dma_addr(vb2_buf, 0);
		} else {
			csi->active_vb2_buf[i] = NULL;
			phys[i] = csi->underrun_buf.phys;
		}

		imx7_csi_update_buf(csi, phys[i], i);
	}
}

static void imx7_csi_dma_unsetup_vb2_buf(struct imx7_csi *csi,
					 enum vb2_buffer_state return_status)
{
	struct imx_media_buffer *buf;
	int i;

	/* return any remaining active frames with return_status */
	for (i = 0; i < 2; i++) {
		buf = csi->active_vb2_buf[i];
		if (buf) {
			struct vb2_buffer *vb = &buf->vbuf.vb2_buf;

			vb->timestamp = ktime_get_ns();
			vb2_buffer_done(vb, return_status);
		}
	}
}

static void imx7_csi_vb2_buf_done(struct imx7_csi *csi)
{
	struct imx_media_video_dev *vdev = csi->vdev;
	struct imx_media_buffer *done, *next;
	struct vb2_buffer *vb;
	dma_addr_t phys;

	done = csi->active_vb2_buf[csi->buf_num];
	if (done) {
		done->vbuf.field = vdev->fmt.fmt.pix.field;
		done->vbuf.sequence = csi->frame_sequence;
		vb = &done->vbuf.vb2_buf;
		vb->timestamp = ktime_get_ns();
		vb2_buffer_done(vb, VB2_BUF_STATE_DONE);
	}
	csi->frame_sequence++;

	/* get next queued buffer */
	next = imx_media_capture_device_next_buf(vdev);
	if (next) {
		phys = vb2_dma_contig_plane_dma_addr(&next->vbuf.vb2_buf, 0);
		csi->active_vb2_buf[csi->buf_num] = next;
	} else {
		phys = csi->underrun_buf.phys;
		csi->active_vb2_buf[csi->buf_num] = NULL;
	}

	imx7_csi_update_buf(csi, phys, csi->buf_num);
}

static irqreturn_t imx7_csi_irq_handler(int irq, void *data)
{
	struct imx7_csi *csi =  data;
	u32 status;

	spin_lock(&csi->irqlock);

	status = imx7_csi_irq_clear(csi);

	if (status & BIT_RFF_OR_INT) {
		dev_warn(csi->dev, "Rx fifo overflow\n");
		imx7_csi_error_recovery(csi);
	}

	if (status & BIT_HRESP_ERR_INT) {
		dev_warn(csi->dev, "Hresponse error detected\n");
		imx7_csi_error_recovery(csi);
	}

	if (status & BIT_ADDR_CH_ERR_INT) {
		imx7_csi_hw_disable(csi);

		imx7_csi_dma_reflash(csi);

		imx7_csi_hw_enable(csi);
	}

	if ((status & BIT_DMA_TSF_DONE_FB1) &&
	    (status & BIT_DMA_TSF_DONE_FB2)) {
		/*
		 * For both FB1 and FB2 interrupter bits set case,
		 * CSI DMA is work in one of FB1 and FB2 buffer,
		 * but software can not know the state.
		 * Skip it to avoid base address updated
		 * when csi work in field0 and field1 will write to
		 * new base address.
		 */
	} else if (status & BIT_DMA_TSF_DONE_FB1) {
		csi->buf_num = 0;
	} else if (status & BIT_DMA_TSF_DONE_FB2) {
		csi->buf_num = 1;
	}

	if ((status & BIT_DMA_TSF_DONE_FB1) ||
	    (status & BIT_DMA_TSF_DONE_FB2)) {
		imx7_csi_vb2_buf_done(csi);

		if (csi->last_eof) {
			complete(&csi->last_eof_completion);
			csi->last_eof = false;
		}
	}

	spin_unlock(&csi->irqlock);

	return IRQ_HANDLED;
}

static int imx7_csi_dma_start(struct imx7_csi *csi)
{
	struct imx_media_video_dev *vdev = csi->vdev;
	struct v4l2_pix_format *out_pix = &vdev->fmt.fmt.pix;
	int ret;

	ret = imx_media_alloc_dma_buf(csi->dev, &csi->underrun_buf,
				      out_pix->sizeimage);
	if (ret < 0) {
		v4l2_warn(&csi->sd, "consider increasing the CMA area\n");
		return ret;
	}

	csi->frame_sequence = 0;
	csi->last_eof = false;
	init_completion(&csi->last_eof_completion);

	imx7_csi_setup_vb2_buf(csi);

	return 0;
}

static void imx7_csi_dma_stop(struct imx7_csi *csi)
{
	unsigned long timeout_jiffies;
	unsigned long flags;
	int ret;

	/* mark next EOF interrupt as the last before stream off */
	spin_lock_irqsave(&csi->irqlock, flags);
	csi->last_eof = true;
	spin_unlock_irqrestore(&csi->irqlock, flags);

	/*
	 * and then wait for interrupt handler to mark completion.
	 */
	timeout_jiffies = msecs_to_jiffies(IMX_MEDIA_EOF_TIMEOUT);
	ret = wait_for_completion_timeout(&csi->last_eof_completion,
					  timeout_jiffies);
	if (ret == 0)
		v4l2_warn(&csi->sd, "wait last EOF timeout\n");

	imx7_csi_hw_disable_irq(csi);

	imx7_csi_dma_unsetup_vb2_buf(csi, VB2_BUF_STATE_ERROR);

	imx_media_free_dma_buf(csi->dev, &csi->underrun_buf);
}

static int imx7_csi_configure(struct imx7_csi *csi)
{
	struct imx_media_video_dev *vdev = csi->vdev;
	struct v4l2_pix_format *out_pix = &vdev->fmt.fmt.pix;
	__u32 in_code = csi->format_mbus[IMX7_CSI_PAD_SINK].code;
	u32 cr1, cr18;
	int width = out_pix->width;

	if (out_pix->field == V4L2_FIELD_INTERLACED) {
		imx7_csi_deinterlace_enable(csi, true);
		imx7_csi_buf_stride_set(csi, out_pix->width);
	} else {
		imx7_csi_deinterlace_enable(csi, false);
		imx7_csi_buf_stride_set(csi, 0);
	}

	cr18 = imx7_csi_reg_read(csi, CSI_CSICR18);

	if (!csi->is_csi2) {
		if (out_pix->pixelformat == V4L2_PIX_FMT_UYVY ||
		    out_pix->pixelformat == V4L2_PIX_FMT_YUYV)
			width *= 2;

		imx7_csi_set_imagpara(csi, width, out_pix->height);

		cr18 |= (BIT_BASEADDR_SWITCH_EN | BIT_BASEADDR_SWITCH_SEL |
			BIT_BASEADDR_CHG_ERR_EN);
		imx7_csi_reg_write(csi, cr18, CSI_CSICR18);

		return 0;
	}

	imx7_csi_set_imagpara(csi, width, out_pix->height);

	cr1 = imx7_csi_reg_read(csi, CSI_CSICR1);
	cr1 &= ~BIT_GCLK_MODE;

	cr18 &= BIT_MIPI_DATA_FORMAT_MASK;
	cr18 |= BIT_DATA_FROM_MIPI;

	switch (out_pix->pixelformat) {
	case V4L2_PIX_FMT_UYVY:
	case V4L2_PIX_FMT_YUYV:
		cr18 |= BIT_MIPI_DATA_FORMAT_YUV422_8B;
		break;
	case V4L2_PIX_FMT_GREY:
		if (in_code == MEDIA_BUS_FMT_Y8_1X8)
			cr18 |= BIT_MIPI_DATA_FORMAT_RAW8;
		else if (in_code == MEDIA_BUS_FMT_Y10_1X10)
			cr18 |= BIT_MIPI_DATA_FORMAT_RAW10;
		else
			cr18 |= BIT_MIPI_DATA_FORMAT_RAW12;
		break;
	case V4L2_PIX_FMT_Y10:
		cr18 |= BIT_MIPI_DATA_FORMAT_RAW10;
		cr1 |= BIT_PIXEL_BIT;
		break;
	case V4L2_PIX_FMT_Y12:
		cr18 |= BIT_MIPI_DATA_FORMAT_RAW12;
		cr1 |= BIT_PIXEL_BIT;
		break;
	case V4L2_PIX_FMT_SBGGR8:
		cr18 |= BIT_MIPI_DATA_FORMAT_RAW8;
		break;
	case V4L2_PIX_FMT_SBGGR16:
		if (in_code == MEDIA_BUS_FMT_SBGGR10_1X10)
			cr18 |= BIT_MIPI_DATA_FORMAT_RAW10;
		else if (in_code == MEDIA_BUS_FMT_SBGGR12_1X12)
			cr18 |= BIT_MIPI_DATA_FORMAT_RAW12;
		else if (in_code == MEDIA_BUS_FMT_SBGGR14_1X14)
			cr18 |= BIT_MIPI_DATA_FORMAT_RAW14;
		cr1 |= BIT_PIXEL_BIT;
		break;
	default:
		return -EINVAL;
	}

	imx7_csi_reg_write(csi, cr1, CSI_CSICR1);
	imx7_csi_reg_write(csi, cr18, CSI_CSICR18);

	return 0;
}

static void imx7_csi_enable(struct imx7_csi *csi)
{
	imx7_csi_sw_reset(csi);

	imx7_csi_dmareq_rff_enable(csi);
	imx7_csi_hw_enable_irq(csi);
	imx7_csi_hw_enable(csi);
}

static void imx7_csi_disable(struct imx7_csi *csi)
{
	imx7_csi_dmareq_rff_disable(csi);

	imx7_csi_hw_disable_irq(csi);

	imx7_csi_buf_stride_set(csi, 0);

	imx7_csi_hw_disable(csi);
}

static int imx7_csi_streaming_start(struct imx7_csi *csi)
{
	int ret;

	ret = imx7_csi_dma_start(csi);
	if (ret < 0)
		return ret;

	ret = imx7_csi_configure(csi);
	if (ret < 0)
		goto dma_stop;

	imx7_csi_enable(csi);

	return 0;

dma_stop:
	imx7_csi_dma_stop(csi);

	return ret;
}

static int imx7_csi_streaming_stop(struct imx7_csi *csi)
{
	imx7_csi_dma_stop(csi);

	imx7_csi_disable(csi);

	return 0;
}

static int imx7_csi_s_stream(struct v4l2_subdev *sd, int enable)
{
	struct imx7_csi *csi = v4l2_get_subdevdata(sd);
	int ret = 0;

	mutex_lock(&csi->lock);

	if (!csi->src_sd || !csi->sink) {
		ret = -EPIPE;
		goto out_unlock;
	}

	if (csi->is_streaming == !!enable)
		goto out_unlock;

	if (enable) {
		ret = v4l2_subdev_call(csi->src_sd, video, s_stream, 1);
		if (ret < 0)
			goto out_unlock;

		ret = imx7_csi_streaming_start(csi);
		if (ret < 0) {
			v4l2_subdev_call(csi->src_sd, video, s_stream, 0);
			goto out_unlock;
		}
	} else {
		imx7_csi_streaming_stop(csi);

		v4l2_subdev_call(csi->src_sd, video, s_stream, 0);
	}

	csi->is_streaming = !!enable;

out_unlock:
	mutex_unlock(&csi->lock);

	return ret;
}

static struct v4l2_mbus_framefmt *
imx7_csi_get_format(struct imx7_csi *csi,
		    struct v4l2_subdev_pad_config *cfg,
		    unsigned int pad,
		    enum v4l2_subdev_format_whence which)
{
	if (which == V4L2_SUBDEV_FORMAT_TRY)
		return v4l2_subdev_get_try_format(&csi->sd, cfg, pad);

	return &csi->format_mbus[pad];
}

static int imx7_csi_enum_mbus_code(struct v4l2_subdev *sd,
				   struct v4l2_subdev_pad_config *cfg,
				   struct v4l2_subdev_mbus_code_enum *code)
{
	struct imx7_csi *csi = v4l2_get_subdevdata(sd);
	struct v4l2_mbus_framefmt *in_fmt;
	int ret = 0;

	mutex_lock(&csi->lock);

	in_fmt = imx7_csi_get_format(csi, cfg, IMX7_CSI_PAD_SINK, code->which);

	switch (code->pad) {
	case IMX7_CSI_PAD_SINK:
		ret = imx_media_enum_mbus_formats(&code->code, code->index,
						  PIXFMT_SEL_ANY);
		break;
	case IMX7_CSI_PAD_SRC:
		if (code->index != 0) {
			ret = -EINVAL;
			goto out_unlock;
		}

		code->code = in_fmt->code;
		break;
	default:
		ret = -EINVAL;
	}

out_unlock:
	mutex_unlock(&csi->lock);

	return ret;
}

static int imx7_csi_get_fmt(struct v4l2_subdev *sd,
			    struct v4l2_subdev_pad_config *cfg,
			    struct v4l2_subdev_format *sdformat)
{
	struct imx7_csi *csi = v4l2_get_subdevdata(sd);
	struct v4l2_mbus_framefmt *fmt;
	int ret = 0;

	mutex_lock(&csi->lock);

	fmt = imx7_csi_get_format(csi, cfg, sdformat->pad, sdformat->which);
	if (!fmt) {
		ret = -EINVAL;
		goto out_unlock;
	}

	sdformat->format = *fmt;

out_unlock:
	mutex_unlock(&csi->lock);

	return ret;
}

static int imx7_csi_try_fmt(struct imx7_csi *csi,
			    struct v4l2_subdev_pad_config *cfg,
			    struct v4l2_subdev_format *sdformat,
			    const struct imx_media_pixfmt **cc)
{
	const struct imx_media_pixfmt *in_cc;
	struct v4l2_mbus_framefmt *in_fmt;
	u32 code;

	in_fmt = imx7_csi_get_format(csi, cfg, IMX7_CSI_PAD_SINK,
				     sdformat->which);
	if (!in_fmt)
		return -EINVAL;

	switch (sdformat->pad) {
	case IMX7_CSI_PAD_SRC:
		in_cc = imx_media_find_mbus_format(in_fmt->code,
						   PIXFMT_SEL_ANY);

		sdformat->format.width = in_fmt->width;
		sdformat->format.height = in_fmt->height;
		sdformat->format.code = in_fmt->code;
		sdformat->format.field = in_fmt->field;
		*cc = in_cc;

		sdformat->format.colorspace = in_fmt->colorspace;
		sdformat->format.xfer_func = in_fmt->xfer_func;
		sdformat->format.quantization = in_fmt->quantization;
		sdformat->format.ycbcr_enc = in_fmt->ycbcr_enc;
		break;
	case IMX7_CSI_PAD_SINK:
		*cc = imx_media_find_mbus_format(sdformat->format.code,
						 PIXFMT_SEL_ANY);
		if (!*cc) {
			imx_media_enum_mbus_formats(&code, 0,
						    PIXFMT_SEL_YUV_RGB);
			*cc = imx_media_find_mbus_format(code,
							 PIXFMT_SEL_YUV_RGB);
			sdformat->format.code = (*cc)->codes[0];
		}

		if (sdformat->format.field != V4L2_FIELD_INTERLACED)
			sdformat->format.field = V4L2_FIELD_NONE;
		break;
	default:
		return -EINVAL;
	}

	imx_media_try_colorimetry(&sdformat->format, false);

	return 0;
}

static int imx7_csi_set_fmt(struct v4l2_subdev *sd,
			    struct v4l2_subdev_pad_config *cfg,
			    struct v4l2_subdev_format *sdformat)
{
	struct imx7_csi *csi = v4l2_get_subdevdata(sd);
	const struct imx_media_pixfmt *outcc;
	struct v4l2_mbus_framefmt *outfmt;
	const struct imx_media_pixfmt *cc;
	struct v4l2_mbus_framefmt *fmt;
	struct v4l2_subdev_format format;
	int ret = 0;

	if (sdformat->pad >= IMX7_CSI_PADS_NUM)
		return -EINVAL;

	mutex_lock(&csi->lock);

	if (csi->is_streaming) {
		ret = -EBUSY;
		goto out_unlock;
	}

	ret = imx7_csi_try_fmt(csi, cfg, sdformat, &cc);
	if (ret < 0)
		goto out_unlock;

	fmt = imx7_csi_get_format(csi, cfg, sdformat->pad, sdformat->which);
	if (!fmt) {
		ret = -EINVAL;
		goto out_unlock;
	}

	*fmt = sdformat->format;

	if (sdformat->pad == IMX7_CSI_PAD_SINK) {
		/* propagate format to source pads */
		format.pad = IMX7_CSI_PAD_SRC;
		format.which = sdformat->which;
		format.format = sdformat->format;
		if (imx7_csi_try_fmt(csi, cfg, &format, &outcc)) {
			ret = -EINVAL;
			goto out_unlock;
		}
		outfmt = imx7_csi_get_format(csi, cfg, IMX7_CSI_PAD_SRC,
					     sdformat->which);
		*outfmt = format.format;

		if (sdformat->which == V4L2_SUBDEV_FORMAT_ACTIVE)
			csi->cc[IMX7_CSI_PAD_SRC] = outcc;
	}

	if (sdformat->which == V4L2_SUBDEV_FORMAT_ACTIVE)
		csi->cc[sdformat->pad] = cc;

out_unlock:
	mutex_unlock(&csi->lock);

	return ret;
}

static int imx7_csi_registered(struct v4l2_subdev *sd)
{
	struct imx7_csi *csi = v4l2_get_subdevdata(sd);
	int ret;
	int i;

	for (i = 0; i < IMX7_CSI_PADS_NUM; i++) {
		/* set a default mbus format  */
		ret = imx_media_init_mbus_fmt(&csi->format_mbus[i],
					      800, 600, 0, V4L2_FIELD_NONE,
					      &csi->cc[i]);
		if (ret < 0)
			return ret;

		/* init default frame interval */
		csi->frame_interval[i].numerator = 1;
		csi->frame_interval[i].denominator = 30;
	}

	csi->vdev = imx_media_capture_device_init(csi->sd.dev, &csi->sd,
						  IMX7_CSI_PAD_SRC);
	if (IS_ERR(csi->vdev))
		return PTR_ERR(csi->vdev);

	ret = imx_media_capture_device_register(csi->vdev);
	if (ret)
		imx_media_capture_device_remove(csi->vdev);

	return ret;
}

static void imx7_csi_unregistered(struct v4l2_subdev *sd)
{
	struct imx7_csi *csi = v4l2_get_subdevdata(sd);

	imx_media_capture_device_unregister(csi->vdev);
	imx_media_capture_device_remove(csi->vdev);
}

static int imx7_csi_init_cfg(struct v4l2_subdev *sd,
			     struct v4l2_subdev_pad_config *cfg)
{
	struct imx7_csi *csi = v4l2_get_subdevdata(sd);
	struct v4l2_mbus_framefmt *mf;
	int ret;
	int i;

	for (i = 0; i < IMX7_CSI_PADS_NUM; i++) {
		mf = v4l2_subdev_get_try_format(sd, cfg, i);

		ret = imx_media_init_mbus_fmt(mf, 800, 600, 0, V4L2_FIELD_NONE,
					      &csi->cc[i]);
		if (ret < 0)
			return ret;
	}

	return 0;
}

static const struct media_entity_operations imx7_csi_entity_ops = {
	.link_setup	= imx7_csi_link_setup,
	.link_validate	= v4l2_subdev_link_validate,
	.get_fwnode_pad = v4l2_subdev_get_fwnode_pad_1_to_1,
};

static const struct v4l2_subdev_video_ops imx7_csi_video_ops = {
	.s_stream		= imx7_csi_s_stream,
};

static const struct v4l2_subdev_pad_ops imx7_csi_pad_ops = {
	.init_cfg =		imx7_csi_init_cfg,
	.enum_mbus_code =	imx7_csi_enum_mbus_code,
	.get_fmt =		imx7_csi_get_fmt,
	.set_fmt =		imx7_csi_set_fmt,
	.link_validate =	imx7_csi_pad_link_validate,
};

static const struct v4l2_subdev_ops imx7_csi_subdev_ops = {
	.video =	&imx7_csi_video_ops,
	.pad =		&imx7_csi_pad_ops,
};

static const struct v4l2_subdev_internal_ops imx7_csi_internal_ops = {
	.registered	= imx7_csi_registered,
	.unregistered	= imx7_csi_unregistered,
};

static int imx7_csi_notify_bound(struct v4l2_async_notifier *notifier,
				 struct v4l2_subdev *sd,
				 struct v4l2_async_subdev *asd)
{
	struct imx7_csi *csi = imx7_csi_notifier_to_dev(notifier);
	struct media_pad *sink = &csi->sd.entity.pads[IMX7_CSI_PAD_SINK];

	/*
	 * If the subdev is a video mux, it must be one of the CSI
	 * muxes. Mark it as such via its group id.
	 */
	if (sd->entity.function == MEDIA_ENT_F_VID_MUX)
		sd->grp_id = IMX_MEDIA_GRP_ID_CSI_MUX;

	return v4l2_create_fwnode_links_to_pad(sd, sink);
}

static const struct v4l2_async_notifier_operations imx7_csi_notify_ops = {
	.bound = imx7_csi_notify_bound,
};

static int imx7_csi_async_register(struct imx7_csi *csi)
{
	struct v4l2_async_subdev *asd;
	struct fwnode_handle *ep;
	int ret;

	v4l2_async_notifier_init(&csi->notifier);

	ep = fwnode_graph_get_endpoint_by_id(dev_fwnode(csi->dev), 0, 0,
					     FWNODE_GRAPH_ENDPOINT_NEXT);
	if (ep) {
		asd = v4l2_async_notifier_add_fwnode_remote_subdev(
			&csi->notifier, ep, struct v4l2_async_subdev);

		fwnode_handle_put(ep);

		if (IS_ERR(asd)) {
			ret = PTR_ERR(asd);
			/* OK if asd already exists */
			if (ret != -EEXIST)
				return ret;
		}
	}

	csi->notifier.ops = &imx7_csi_notify_ops;

	ret = v4l2_async_subdev_notifier_register(&csi->sd, &csi->notifier);
	if (ret)
		return ret;

	return v4l2_async_register_subdev(&csi->sd);
}

static int imx7_csi_probe(struct platform_device *pdev)
{
	struct device *dev = &pdev->dev;
	struct device_node *node = dev->of_node;
	struct imx_media_dev *imxmd;
	struct imx7_csi *csi;
	int i, ret;

	csi = devm_kzalloc(&pdev->dev, sizeof(*csi), GFP_KERNEL);
	if (!csi)
		return -ENOMEM;

	csi->dev = dev;

	csi->mclk = devm_clk_get(&pdev->dev, "mclk");
	if (IS_ERR(csi->mclk)) {
		ret = PTR_ERR(csi->mclk);
		dev_err(dev, "Failed to get mclk: %d", ret);
		return ret;
	}

	csi->irq = platform_get_irq(pdev, 0);
	if (csi->irq < 0)
		return csi->irq;

	csi->regbase = devm_platform_ioremap_resource(pdev, 0);
	if (IS_ERR(csi->regbase))
		return PTR_ERR(csi->regbase);

	spin_lock_init(&csi->irqlock);
	mutex_init(&csi->lock);

	/* install interrupt handler */
	ret = devm_request_irq(dev, csi->irq, imx7_csi_irq_handler, 0, "csi",
			       (void *)csi);
	if (ret < 0) {
		dev_err(dev, "Request CSI IRQ failed.\n");
		goto destroy_mutex;
	}

	/* add media device */
	imxmd = imx_media_dev_init(dev, NULL);
	if (IS_ERR(imxmd)) {
		ret = PTR_ERR(imxmd);
		goto destroy_mutex;
	}
	platform_set_drvdata(pdev, &csi->sd);

	ret = imx_media_of_add_csi(imxmd, node);
	if (ret < 0 && ret != -ENODEV && ret != -EEXIST)
		goto cleanup;

	ret = imx_media_dev_notifier_register(imxmd, NULL);
	if (ret < 0)
		goto cleanup;

	csi->imxmd = imxmd;
	v4l2_subdev_init(&csi->sd, &imx7_csi_subdev_ops);
	v4l2_set_subdevdata(&csi->sd, csi);
	csi->sd.internal_ops = &imx7_csi_internal_ops;
	csi->sd.entity.ops = &imx7_csi_entity_ops;
	csi->sd.entity.function = MEDIA_ENT_F_VID_IF_BRIDGE;
	csi->sd.dev = &pdev->dev;
	csi->sd.owner = THIS_MODULE;
	csi->sd.flags = V4L2_SUBDEV_FL_HAS_DEVNODE;
	csi->sd.grp_id = IMX_MEDIA_GRP_ID_CSI;
	snprintf(csi->sd.name, sizeof(csi->sd.name), "csi");

	v4l2_ctrl_handler_init(&csi->ctrl_hdlr, 0);
	csi->sd.ctrl_handler = &csi->ctrl_hdlr;

	for (i = 0; i < IMX7_CSI_PADS_NUM; i++)
		csi->pad[i].flags = (i == IMX7_CSI_PAD_SINK) ?
			MEDIA_PAD_FL_SINK : MEDIA_PAD_FL_SOURCE;

	ret = media_entity_pads_init(&csi->sd.entity, IMX7_CSI_PADS_NUM,
				     csi->pad);
	if (ret < 0)
		goto free;

	ret = imx7_csi_async_register(csi);
	if (ret)
		goto subdev_notifier_cleanup;

	return 0;

subdev_notifier_cleanup:
	v4l2_async_notifier_unregister(&csi->notifier);
	v4l2_async_notifier_cleanup(&csi->notifier);

free:
	v4l2_ctrl_handler_free(&csi->ctrl_hdlr);

cleanup:
	v4l2_async_notifier_unregister(&imxmd->notifier);
	v4l2_async_notifier_cleanup(&imxmd->notifier);
	v4l2_device_unregister(&imxmd->v4l2_dev);
	media_device_unregister(&imxmd->md);
	media_device_cleanup(&imxmd->md);

destroy_mutex:
	mutex_destroy(&csi->lock);

	return ret;
}

static int imx7_csi_remove(struct platform_device *pdev)
{
	struct v4l2_subdev *sd = platform_get_drvdata(pdev);
	struct imx7_csi *csi = v4l2_get_subdevdata(sd);
	struct imx_media_dev *imxmd = csi->imxmd;

	v4l2_async_notifier_unregister(&imxmd->notifier);
	v4l2_async_notifier_cleanup(&imxmd->notifier);

	media_device_unregister(&imxmd->md);
	v4l2_device_unregister(&imxmd->v4l2_dev);
	media_device_cleanup(&imxmd->md);

	v4l2_async_notifier_unregister(&csi->notifier);
	v4l2_async_notifier_cleanup(&csi->notifier);
	v4l2_async_unregister_subdev(sd);
	v4l2_ctrl_handler_free(&csi->ctrl_hdlr);

	mutex_destroy(&csi->lock);

	return 0;
}

static const struct of_device_id imx7_csi_of_match[] = {
	{ .compatible = "fsl,imx7-csi" },
	{ .compatible = "fsl,imx6ul-csi" },
	{ },
};
MODULE_DEVICE_TABLE(of, imx7_csi_of_match);

static struct platform_driver imx7_csi_driver = {
	.probe = imx7_csi_probe,
	.remove = imx7_csi_remove,
	.driver = {
		.of_match_table = imx7_csi_of_match,
		.name = "imx7-csi",
	},
};
module_platform_driver(imx7_csi_driver);

MODULE_DESCRIPTION("i.MX7 CSI subdev driver");
MODULE_AUTHOR("Rui Miguel Silva <rui.silva@linaro.org>");
MODULE_LICENSE("GPL v2");
MODULE_ALIAS("platform:imx7-csi");<|MERGE_RESOLUTION|>--- conflicted
+++ resolved
@@ -512,7 +512,6 @@
 
 	src = &csi->src_sd->entity;
 
-<<<<<<< HEAD
 	/*
 	 * if the source is neither a CSI MUX or CSI-2 get the one directly
 	 * upstream from this CSI
@@ -522,17 +521,6 @@
 		src = &csi->sd.entity;
 
 	/*
-=======
-	/*
-	 * if the source is neither a CSI MUX or CSI-2 get the one directly
-	 * upstream from this CSI
-	 */
-	if (src->function != MEDIA_ENT_F_VID_IF_BRIDGE &&
-	    src->function != MEDIA_ENT_F_VID_MUX)
-		src = &csi->sd.entity;
-
-	/*
->>>>>>> 4bcf3b75
 	 * find the entity that is selected by the source. This is needed
 	 * to distinguish between a parallel or CSI-2 pipeline.
 	 */
