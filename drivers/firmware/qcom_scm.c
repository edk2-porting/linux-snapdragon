// SPDX-License-Identifier: GPL-2.0-only
/* Copyright (c) 2010,2015,2019 The Linux Foundation. All rights reserved.
 * Copyright (C) 2015 Linaro Ltd.
 */
#include <linux/platform_device.h>
#include <linux/init.h>
#include <linux/cpumask.h>
#include <linux/export.h>
#include <linux/dma-mapping.h>
#include <linux/module.h>
#include <linux/types.h>
#include <linux/qcom_scm.h>
#include <linux/of.h>
#include <linux/of_address.h>
#include <linux/of_platform.h>
#include <linux/clk.h>
#include <linux/reset-controller.h>
#include <linux/arm-smccc.h>

#include "qcom_scm.h"

static bool download_mode = IS_ENABLED(CONFIG_QCOM_SCM_DOWNLOAD_MODE_DEFAULT);
module_param(download_mode, bool, 0);

#define SCM_HAS_CORE_CLK	BIT(0)
#define SCM_HAS_IFACE_CLK	BIT(1)
#define SCM_HAS_BUS_CLK		BIT(2)

struct qcom_scm {
	struct device *dev;
	struct clk *core_clk;
	struct clk *iface_clk;
	struct clk *bus_clk;
	struct reset_controller_dev reset;

	u64 dload_mode_addr;
};

struct qcom_scm_current_perm_info {
	__le32 vmid;
	__le32 perm;
	__le64 ctx;
	__le32 ctx_size;
	__le32 unused;
};

struct qcom_scm_mem_map_info {
	__le64 mem_addr;
	__le64 mem_size;
};

#define QCOM_SCM_FLAG_COLDBOOT_CPU0	0x00
#define QCOM_SCM_FLAG_COLDBOOT_CPU1	0x01
#define QCOM_SCM_FLAG_COLDBOOT_CPU2	0x08
#define QCOM_SCM_FLAG_COLDBOOT_CPU3	0x20

#define QCOM_SCM_FLAG_WARMBOOT_CPU0	0x04
#define QCOM_SCM_FLAG_WARMBOOT_CPU1	0x02
#define QCOM_SCM_FLAG_WARMBOOT_CPU2	0x10
#define QCOM_SCM_FLAG_WARMBOOT_CPU3	0x40

struct qcom_scm_wb_entry {
	int flag;
	void *entry;
};

static struct qcom_scm_wb_entry qcom_scm_wb[] = {
	{ .flag = QCOM_SCM_FLAG_WARMBOOT_CPU0 },
	{ .flag = QCOM_SCM_FLAG_WARMBOOT_CPU1 },
	{ .flag = QCOM_SCM_FLAG_WARMBOOT_CPU2 },
	{ .flag = QCOM_SCM_FLAG_WARMBOOT_CPU3 },
};

static const char * const qcom_scm_convention_names[] = {
	[SMC_CONVENTION_UNKNOWN] = "unknown",
	[SMC_CONVENTION_ARM_32] = "smc arm 32",
	[SMC_CONVENTION_ARM_64] = "smc arm 64",
	[SMC_CONVENTION_LEGACY] = "smc legacy",
};

static struct qcom_scm *__scm;

static int qcom_scm_clk_enable(void)
{
	int ret;

	ret = clk_prepare_enable(__scm->core_clk);
	if (ret)
		goto bail;

	ret = clk_prepare_enable(__scm->iface_clk);
	if (ret)
		goto disable_core;

	ret = clk_prepare_enable(__scm->bus_clk);
	if (ret)
		goto disable_iface;

	return 0;

disable_iface:
	clk_disable_unprepare(__scm->iface_clk);
disable_core:
	clk_disable_unprepare(__scm->core_clk);
bail:
	return ret;
}

static void qcom_scm_clk_disable(void)
{
	clk_disable_unprepare(__scm->core_clk);
	clk_disable_unprepare(__scm->iface_clk);
	clk_disable_unprepare(__scm->bus_clk);
}

enum qcom_scm_convention qcom_scm_convention = SMC_CONVENTION_UNKNOWN;
static DEFINE_SPINLOCK(scm_query_lock);

static enum qcom_scm_convention __get_convention(void)
{
	unsigned long flags;
	struct qcom_scm_desc desc = {
		.svc = QCOM_SCM_SVC_INFO,
		.cmd = QCOM_SCM_INFO_IS_CALL_AVAIL,
		.args[0] = SCM_SMC_FNID(QCOM_SCM_SVC_INFO,
					   QCOM_SCM_INFO_IS_CALL_AVAIL) |
			   (ARM_SMCCC_OWNER_SIP << ARM_SMCCC_OWNER_SHIFT),
		.arginfo = QCOM_SCM_ARGS(1),
		.owner = ARM_SMCCC_OWNER_SIP,
	};
	struct qcom_scm_res res;
	enum qcom_scm_convention probed_convention;
	int ret;
	bool forced = false;

	if (likely(qcom_scm_convention != SMC_CONVENTION_UNKNOWN))
		return qcom_scm_convention;

	/*
	 * Device isn't required as there is only one argument - no device
	 * needed to dma_map_single to secure world
	 */
	probed_convention = SMC_CONVENTION_ARM_64;
	ret = __scm_smc_call(NULL, &desc, probed_convention, &res, true);
	if (!ret && res.result[0] == 1)
		goto found;

	/*
	 * Some SC7180 firmwares didn't implement the
	 * QCOM_SCM_INFO_IS_CALL_AVAIL call, so we fallback to forcing ARM_64
	 * calling conventions on these firmwares. Luckily we don't make any
	 * early calls into the firmware on these SoCs so the device pointer
	 * will be valid here to check if the compatible matches.
	 */
	if (of_device_is_compatible(__scm ? __scm->dev->of_node : NULL, "qcom,scm-sc7180")) {
		forced = true;
		goto found;
	}

	probed_convention = SMC_CONVENTION_ARM_32;
	ret = __scm_smc_call(NULL, &desc, probed_convention, &res, true);
	if (!ret && res.result[0] == 1)
		goto found;

	probed_convention = SMC_CONVENTION_LEGACY;
found:
	spin_lock_irqsave(&scm_query_lock, flags);
	if (probed_convention != qcom_scm_convention) {
		qcom_scm_convention = probed_convention;
		pr_info("qcom_scm: convention: %s%s\n",
			qcom_scm_convention_names[qcom_scm_convention],
			forced ? " (forced)" : "");
	}
	spin_unlock_irqrestore(&scm_query_lock, flags);

	return qcom_scm_convention;
}

/**
 * qcom_scm_call() - Invoke a syscall in the secure world
 * @dev:	device
 * @svc_id:	service identifier
 * @cmd_id:	command identifier
 * @desc:	Descriptor structure containing arguments and return values
 *
 * Sends a command to the SCM and waits for the command to finish processing.
 * This should *only* be called in pre-emptible context.
 */
static int qcom_scm_call(struct device *dev, const struct qcom_scm_desc *desc,
			 struct qcom_scm_res *res)
{
	might_sleep();
	switch (__get_convention()) {
	case SMC_CONVENTION_ARM_32:
	case SMC_CONVENTION_ARM_64:
		return scm_smc_call(dev, desc, res, false);
	case SMC_CONVENTION_LEGACY:
		return scm_legacy_call(dev, desc, res);
	default:
		pr_err("Unknown current SCM calling convention.\n");
		return -EINVAL;
	}
}

/**
 * qcom_scm_call_atomic() - atomic variation of qcom_scm_call()
 * @dev:	device
 * @svc_id:	service identifier
 * @cmd_id:	command identifier
 * @desc:	Descriptor structure containing arguments and return values
 * @res:	Structure containing results from SMC/HVC call
 *
 * Sends a command to the SCM and waits for the command to finish processing.
 * This can be called in atomic context.
 */
static int qcom_scm_call_atomic(struct device *dev,
				const struct qcom_scm_desc *desc,
				struct qcom_scm_res *res)
{
	switch (__get_convention()) {
	case SMC_CONVENTION_ARM_32:
	case SMC_CONVENTION_ARM_64:
		return scm_smc_call(dev, desc, res, true);
	case SMC_CONVENTION_LEGACY:
		return scm_legacy_call_atomic(dev, desc, res);
	default:
		pr_err("Unknown current SCM calling convention.\n");
		return -EINVAL;
	}
}

static bool __qcom_scm_is_call_available(struct device *dev, u32 svc_id,
					 u32 cmd_id)
{
	int ret;
	struct qcom_scm_desc desc = {
		.svc = QCOM_SCM_SVC_INFO,
		.cmd = QCOM_SCM_INFO_IS_CALL_AVAIL,
		.owner = ARM_SMCCC_OWNER_SIP,
	};
	struct qcom_scm_res res;

	desc.arginfo = QCOM_SCM_ARGS(1);
	switch (__get_convention()) {
	case SMC_CONVENTION_ARM_32:
	case SMC_CONVENTION_ARM_64:
		desc.args[0] = SCM_SMC_FNID(svc_id, cmd_id) |
				(ARM_SMCCC_OWNER_SIP << ARM_SMCCC_OWNER_SHIFT);
		break;
	case SMC_CONVENTION_LEGACY:
		desc.args[0] = SCM_LEGACY_FNID(svc_id, cmd_id);
		break;
	default:
		pr_err("Unknown SMC convention being used\n");
		return false;
	}

	ret = qcom_scm_call(dev, &desc, &res);

	return ret ? false : !!res.result[0];
}

/**
 * qcom_scm_set_warm_boot_addr() - Set the warm boot address for cpus
 * @entry: Entry point function for the cpus
 * @cpus: The cpumask of cpus that will use the entry point
 *
 * Set the Linux entry point for the SCM to transfer control to when coming
 * out of a power down. CPU power down may be executed on cpuidle or hotplug.
 */
int qcom_scm_set_warm_boot_addr(void *entry, const cpumask_t *cpus)
{
	int ret;
	int flags = 0;
	int cpu;
	struct qcom_scm_desc desc = {
		.svc = QCOM_SCM_SVC_BOOT,
		.cmd = QCOM_SCM_BOOT_SET_ADDR,
		.arginfo = QCOM_SCM_ARGS(2),
	};

	/*
	 * Reassign only if we are switching from hotplug entry point
	 * to cpuidle entry point or vice versa.
	 */
	for_each_cpu(cpu, cpus) {
		if (entry == qcom_scm_wb[cpu].entry)
			continue;
		flags |= qcom_scm_wb[cpu].flag;
	}

	/* No change in entry function */
	if (!flags)
		return 0;

	desc.args[0] = flags;
	desc.args[1] = virt_to_phys(entry);

	ret = qcom_scm_call(__scm->dev, &desc, NULL);
	if (!ret) {
		for_each_cpu(cpu, cpus)
			qcom_scm_wb[cpu].entry = entry;
	}

	return ret;
}
EXPORT_SYMBOL(qcom_scm_set_warm_boot_addr);

/**
 * qcom_scm_set_cold_boot_addr() - Set the cold boot address for cpus
 * @entry: Entry point function for the cpus
 * @cpus: The cpumask of cpus that will use the entry point
 *
 * Set the cold boot address of the cpus. Any cpu outside the supported
 * range would be removed from the cpu present mask.
 */
int qcom_scm_set_cold_boot_addr(void *entry, const cpumask_t *cpus)
{
	int flags = 0;
	int cpu;
	int scm_cb_flags[] = {
		QCOM_SCM_FLAG_COLDBOOT_CPU0,
		QCOM_SCM_FLAG_COLDBOOT_CPU1,
		QCOM_SCM_FLAG_COLDBOOT_CPU2,
		QCOM_SCM_FLAG_COLDBOOT_CPU3,
	};
	struct qcom_scm_desc desc = {
		.svc = QCOM_SCM_SVC_BOOT,
		.cmd = QCOM_SCM_BOOT_SET_ADDR,
		.arginfo = QCOM_SCM_ARGS(2),
		.owner = ARM_SMCCC_OWNER_SIP,
	};

	if (!cpus || cpumask_empty(cpus))
		return -EINVAL;

	for_each_cpu(cpu, cpus) {
		if (cpu < ARRAY_SIZE(scm_cb_flags))
			flags |= scm_cb_flags[cpu];
		else
			set_cpu_present(cpu, false);
	}

	desc.args[0] = flags;
	desc.args[1] = virt_to_phys(entry);

	return qcom_scm_call_atomic(__scm ? __scm->dev : NULL, &desc, NULL);
}
EXPORT_SYMBOL(qcom_scm_set_cold_boot_addr);

/**
 * qcom_scm_cpu_power_down() - Power down the cpu
 * @flags - Flags to flush cache
 *
 * This is an end point to power down cpu. If there was a pending interrupt,
 * the control would return from this function, otherwise, the cpu jumps to the
 * warm boot entry point set for this cpu upon reset.
 */
void qcom_scm_cpu_power_down(u32 flags)
{
	struct qcom_scm_desc desc = {
		.svc = QCOM_SCM_SVC_BOOT,
		.cmd = QCOM_SCM_BOOT_TERMINATE_PC,
		.args[0] = flags & QCOM_SCM_FLUSH_FLAG_MASK,
		.arginfo = QCOM_SCM_ARGS(1),
		.owner = ARM_SMCCC_OWNER_SIP,
	};

	qcom_scm_call_atomic(__scm ? __scm->dev : NULL, &desc, NULL);
}
EXPORT_SYMBOL(qcom_scm_cpu_power_down);

int qcom_scm_set_remote_state(u32 state, u32 id)
{
	struct qcom_scm_desc desc = {
		.svc = QCOM_SCM_SVC_BOOT,
		.cmd = QCOM_SCM_BOOT_SET_REMOTE_STATE,
		.arginfo = QCOM_SCM_ARGS(2),
		.args[0] = state,
		.args[1] = id,
		.owner = ARM_SMCCC_OWNER_SIP,
	};
	struct qcom_scm_res res;
	int ret;

	ret = qcom_scm_call(__scm->dev, &desc, &res);

	return ret ? : res.result[0];
}
EXPORT_SYMBOL(qcom_scm_set_remote_state);

static int __qcom_scm_set_dload_mode(struct device *dev, bool enable)
{
	struct qcom_scm_desc desc = {
		.svc = QCOM_SCM_SVC_BOOT,
		.cmd = QCOM_SCM_BOOT_SET_DLOAD_MODE,
		.arginfo = QCOM_SCM_ARGS(2),
		.args[0] = QCOM_SCM_BOOT_SET_DLOAD_MODE,
		.owner = ARM_SMCCC_OWNER_SIP,
	};

	desc.args[1] = enable ? QCOM_SCM_BOOT_SET_DLOAD_MODE : 0;

	return qcom_scm_call_atomic(__scm->dev, &desc, NULL);
}

static void qcom_scm_set_download_mode(bool enable)
{
	bool avail;
	int ret = 0;

	avail = __qcom_scm_is_call_available(__scm->dev,
					     QCOM_SCM_SVC_BOOT,
					     QCOM_SCM_BOOT_SET_DLOAD_MODE);
	if (avail) {
		ret = __qcom_scm_set_dload_mode(__scm->dev, enable);
	} else if (__scm->dload_mode_addr) {
		ret = qcom_scm_io_writel(__scm->dload_mode_addr,
				enable ? QCOM_SCM_BOOT_SET_DLOAD_MODE : 0);
	} else {
		dev_err(__scm->dev,
			"No available mechanism for setting download mode\n");
	}

	if (ret)
		dev_err(__scm->dev, "failed to set download mode: %d\n", ret);
}

/**
 * qcom_scm_pas_init_image() - Initialize peripheral authentication service
 *			       state machine for a given peripheral, using the
 *			       metadata
 * @peripheral: peripheral id
 * @metadata:	pointer to memory containing ELF header, program header table
 *		and optional blob of data used for authenticating the metadata
 *		and the rest of the firmware
 * @size:	size of the metadata
 *
 * Returns 0 on success.
 */
int qcom_scm_pas_init_image(u32 peripheral, const void *metadata, size_t size)
{
	dma_addr_t mdata_phys;
	void *mdata_buf;
	int ret;
	struct qcom_scm_desc desc = {
		.svc = QCOM_SCM_SVC_PIL,
		.cmd = QCOM_SCM_PIL_PAS_INIT_IMAGE,
		.arginfo = QCOM_SCM_ARGS(2, QCOM_SCM_VAL, QCOM_SCM_RW),
		.args[0] = peripheral,
		.owner = ARM_SMCCC_OWNER_SIP,
	};
	struct qcom_scm_res res;

	/*
	 * During the scm call memory protection will be enabled for the meta
	 * data blob, so make sure it's physically contiguous, 4K aligned and
	 * non-cachable to avoid XPU violations.
	 */
	mdata_buf = dma_alloc_coherent(__scm->dev, size, &mdata_phys,
				       GFP_KERNEL);
	if (!mdata_buf) {
		dev_err(__scm->dev, "Allocation of metadata buffer failed.\n");
		return -ENOMEM;
	}
	memcpy(mdata_buf, metadata, size);

	ret = qcom_scm_clk_enable();
	if (ret)
		goto free_metadata;

	desc.args[1] = mdata_phys;

	ret = qcom_scm_call(__scm->dev, &desc, &res);

	qcom_scm_clk_disable();

free_metadata:
	dma_free_coherent(__scm->dev, size, mdata_buf, mdata_phys);

	return ret ? : res.result[0];
}
EXPORT_SYMBOL(qcom_scm_pas_init_image);

/**
 * qcom_scm_pas_mem_setup() - Prepare the memory related to a given peripheral
 *			      for firmware loading
 * @peripheral:	peripheral id
 * @addr:	start address of memory area to prepare
 * @size:	size of the memory area to prepare
 *
 * Returns 0 on success.
 */
int qcom_scm_pas_mem_setup(u32 peripheral, phys_addr_t addr, phys_addr_t size)
{
	int ret;
	struct qcom_scm_desc desc = {
		.svc = QCOM_SCM_SVC_PIL,
		.cmd = QCOM_SCM_PIL_PAS_MEM_SETUP,
		.arginfo = QCOM_SCM_ARGS(3),
		.args[0] = peripheral,
		.args[1] = addr,
		.args[2] = size,
		.owner = ARM_SMCCC_OWNER_SIP,
	};
	struct qcom_scm_res res;

	ret = qcom_scm_clk_enable();
	if (ret)
		return ret;

	ret = qcom_scm_call(__scm->dev, &desc, &res);
	qcom_scm_clk_disable();

	return ret ? : res.result[0];
}
EXPORT_SYMBOL(qcom_scm_pas_mem_setup);

/**
 * qcom_scm_pas_auth_and_reset() - Authenticate the given peripheral firmware
 *				   and reset the remote processor
 * @peripheral:	peripheral id
 *
 * Return 0 on success.
 */
int qcom_scm_pas_auth_and_reset(u32 peripheral)
{
	int ret;
	struct qcom_scm_desc desc = {
		.svc = QCOM_SCM_SVC_PIL,
		.cmd = QCOM_SCM_PIL_PAS_AUTH_AND_RESET,
		.arginfo = QCOM_SCM_ARGS(1),
		.args[0] = peripheral,
		.owner = ARM_SMCCC_OWNER_SIP,
	};
	struct qcom_scm_res res;

	ret = qcom_scm_clk_enable();
	if (ret)
		return ret;

	ret = qcom_scm_call(__scm->dev, &desc, &res);
	qcom_scm_clk_disable();

	return ret ? : res.result[0];
}
EXPORT_SYMBOL(qcom_scm_pas_auth_and_reset);

/**
 * qcom_scm_pas_shutdown() - Shut down the remote processor
 * @peripheral: peripheral id
 *
 * Returns 0 on success.
 */
int qcom_scm_pas_shutdown(u32 peripheral)
{
	int ret;
	struct qcom_scm_desc desc = {
		.svc = QCOM_SCM_SVC_PIL,
		.cmd = QCOM_SCM_PIL_PAS_SHUTDOWN,
		.arginfo = QCOM_SCM_ARGS(1),
		.args[0] = peripheral,
		.owner = ARM_SMCCC_OWNER_SIP,
	};
	struct qcom_scm_res res;

	ret = qcom_scm_clk_enable();
	if (ret)
		return ret;

	ret = qcom_scm_call(__scm->dev, &desc, &res);

	qcom_scm_clk_disable();

	return ret ? : res.result[0];
}
EXPORT_SYMBOL(qcom_scm_pas_shutdown);

/**
 * qcom_scm_pas_supported() - Check if the peripheral authentication service is
 *			      available for the given peripherial
 * @peripheral:	peripheral id
 *
 * Returns true if PAS is supported for this peripheral, otherwise false.
 */
bool qcom_scm_pas_supported(u32 peripheral)
{
	int ret;
	struct qcom_scm_desc desc = {
		.svc = QCOM_SCM_SVC_PIL,
		.cmd = QCOM_SCM_PIL_PAS_IS_SUPPORTED,
		.arginfo = QCOM_SCM_ARGS(1),
		.args[0] = peripheral,
		.owner = ARM_SMCCC_OWNER_SIP,
	};
	struct qcom_scm_res res;

	if (!__qcom_scm_is_call_available(__scm->dev, QCOM_SCM_SVC_PIL,
					  QCOM_SCM_PIL_PAS_IS_SUPPORTED))
		return false;

	ret = qcom_scm_call(__scm->dev, &desc, &res);

	return ret ? false : !!res.result[0];
}
EXPORT_SYMBOL(qcom_scm_pas_supported);

static int __qcom_scm_pas_mss_reset(struct device *dev, bool reset)
{
	struct qcom_scm_desc desc = {
		.svc = QCOM_SCM_SVC_PIL,
		.cmd = QCOM_SCM_PIL_PAS_MSS_RESET,
		.arginfo = QCOM_SCM_ARGS(2),
		.args[0] = reset,
		.args[1] = 0,
		.owner = ARM_SMCCC_OWNER_SIP,
	};
	struct qcom_scm_res res;
	int ret;

	ret = qcom_scm_call(__scm->dev, &desc, &res);

	return ret ? : res.result[0];
}

static int qcom_scm_pas_reset_assert(struct reset_controller_dev *rcdev,
				     unsigned long idx)
{
	if (idx != 0)
		return -EINVAL;

	return __qcom_scm_pas_mss_reset(__scm->dev, 1);
}

static int qcom_scm_pas_reset_deassert(struct reset_controller_dev *rcdev,
				       unsigned long idx)
{
	if (idx != 0)
		return -EINVAL;

	return __qcom_scm_pas_mss_reset(__scm->dev, 0);
}

static const struct reset_control_ops qcom_scm_pas_reset_ops = {
	.assert = qcom_scm_pas_reset_assert,
	.deassert = qcom_scm_pas_reset_deassert,
};

int qcom_scm_io_readl(phys_addr_t addr, unsigned int *val)
{
	struct qcom_scm_desc desc = {
		.svc = QCOM_SCM_SVC_IO,
		.cmd = QCOM_SCM_IO_READ,
		.arginfo = QCOM_SCM_ARGS(1),
		.args[0] = addr,
		.owner = ARM_SMCCC_OWNER_SIP,
	};
	struct qcom_scm_res res;
	int ret;


	ret = qcom_scm_call_atomic(__scm->dev, &desc, &res);
	if (ret >= 0)
		*val = res.result[0];

	return ret < 0 ? ret : 0;
}
EXPORT_SYMBOL(qcom_scm_io_readl);

int qcom_scm_io_writel(phys_addr_t addr, unsigned int val)
{
	struct qcom_scm_desc desc = {
		.svc = QCOM_SCM_SVC_IO,
		.cmd = QCOM_SCM_IO_WRITE,
		.arginfo = QCOM_SCM_ARGS(2),
		.args[0] = addr,
		.args[1] = val,
		.owner = ARM_SMCCC_OWNER_SIP,
	};

	return qcom_scm_call_atomic(__scm->dev, &desc, NULL);
}
EXPORT_SYMBOL(qcom_scm_io_writel);

/**
 * qcom_scm_restore_sec_cfg_available() - Check if secure environment
 * supports restore security config interface.
 *
 * Return true if restore-cfg interface is supported, false if not.
 */
bool qcom_scm_restore_sec_cfg_available(void)
{
	return __qcom_scm_is_call_available(__scm->dev, QCOM_SCM_SVC_MP,
					    QCOM_SCM_MP_RESTORE_SEC_CFG);
}
EXPORT_SYMBOL(qcom_scm_restore_sec_cfg_available);

int qcom_scm_restore_sec_cfg(u32 device_id, u32 spare)
{
	struct qcom_scm_desc desc = {
		.svc = QCOM_SCM_SVC_MP,
		.cmd = QCOM_SCM_MP_RESTORE_SEC_CFG,
		.arginfo = QCOM_SCM_ARGS(2),
		.args[0] = device_id,
		.args[1] = spare,
		.owner = ARM_SMCCC_OWNER_SIP,
	};
	struct qcom_scm_res res;
	int ret;

	ret = qcom_scm_call(__scm->dev, &desc, &res);

	return ret ? : res.result[0];
}
EXPORT_SYMBOL(qcom_scm_restore_sec_cfg);

int qcom_scm_iommu_secure_ptbl_size(u32 spare, size_t *size)
{
	struct qcom_scm_desc desc = {
		.svc = QCOM_SCM_SVC_MP,
		.cmd = QCOM_SCM_MP_IOMMU_SECURE_PTBL_SIZE,
		.arginfo = QCOM_SCM_ARGS(1),
		.args[0] = spare,
		.owner = ARM_SMCCC_OWNER_SIP,
	};
	struct qcom_scm_res res;
	int ret;

	ret = qcom_scm_call(__scm->dev, &desc, &res);

	if (size)
		*size = res.result[0];

	return ret ? : res.result[1];
}
EXPORT_SYMBOL(qcom_scm_iommu_secure_ptbl_size);

int qcom_scm_iommu_secure_ptbl_init(u64 addr, u32 size, u32 spare)
{
	struct qcom_scm_desc desc = {
		.svc = QCOM_SCM_SVC_MP,
		.cmd = QCOM_SCM_MP_IOMMU_SECURE_PTBL_INIT,
		.arginfo = QCOM_SCM_ARGS(3, QCOM_SCM_RW, QCOM_SCM_VAL,
					 QCOM_SCM_VAL),
		.args[0] = addr,
		.args[1] = size,
		.args[2] = spare,
		.owner = ARM_SMCCC_OWNER_SIP,
	};
	int ret;

	ret = qcom_scm_call(__scm->dev, &desc, NULL);

	/* the pg table has been initialized already, ignore the error */
	if (ret == -EPERM)
		ret = 0;

	return ret;
}
EXPORT_SYMBOL(qcom_scm_iommu_secure_ptbl_init);

int qcom_scm_mem_protect_video_var(u32 cp_start, u32 cp_size,
				   u32 cp_nonpixel_start,
				   u32 cp_nonpixel_size)
{
	int ret;
	struct qcom_scm_desc desc = {
		.svc = QCOM_SCM_SVC_MP,
		.cmd = QCOM_SCM_MP_VIDEO_VAR,
		.arginfo = QCOM_SCM_ARGS(4, QCOM_SCM_VAL, QCOM_SCM_VAL,
					 QCOM_SCM_VAL, QCOM_SCM_VAL),
		.args[0] = cp_start,
		.args[1] = cp_size,
		.args[2] = cp_nonpixel_start,
		.args[3] = cp_nonpixel_size,
		.owner = ARM_SMCCC_OWNER_SIP,
	};
	struct qcom_scm_res res;

	ret = qcom_scm_call(__scm->dev, &desc, &res);

	return ret ? : res.result[0];
}
EXPORT_SYMBOL(qcom_scm_mem_protect_video_var);

static int __qcom_scm_assign_mem(struct device *dev, phys_addr_t mem_region,
				 size_t mem_sz, phys_addr_t src, size_t src_sz,
				 phys_addr_t dest, size_t dest_sz)
{
	int ret;
	struct qcom_scm_desc desc = {
		.svc = QCOM_SCM_SVC_MP,
		.cmd = QCOM_SCM_MP_ASSIGN,
		.arginfo = QCOM_SCM_ARGS(7, QCOM_SCM_RO, QCOM_SCM_VAL,
					 QCOM_SCM_RO, QCOM_SCM_VAL, QCOM_SCM_RO,
					 QCOM_SCM_VAL, QCOM_SCM_VAL),
		.args[0] = mem_region,
		.args[1] = mem_sz,
		.args[2] = src,
		.args[3] = src_sz,
		.args[4] = dest,
		.args[5] = dest_sz,
		.args[6] = 0,
		.owner = ARM_SMCCC_OWNER_SIP,
	};
	struct qcom_scm_res res;

	ret = qcom_scm_call(dev, &desc, &res);

	return ret ? : res.result[0];
}

/**
 * qcom_scm_assign_mem() - Make a secure call to reassign memory ownership
 * @mem_addr: mem region whose ownership need to be reassigned
 * @mem_sz:   size of the region.
 * @srcvm:    vmid for current set of owners, each set bit in
 *            flag indicate a unique owner
 * @newvm:    array having new owners and corresponding permission
 *            flags
 * @dest_cnt: number of owners in next set.
 *
 * Return negative errno on failure or 0 on success with @srcvm updated.
 */
int qcom_scm_assign_mem(phys_addr_t mem_addr, size_t mem_sz,
			unsigned int *srcvm,
			const struct qcom_scm_vmperm *newvm,
			unsigned int dest_cnt)
{
	struct qcom_scm_current_perm_info *destvm;
	struct qcom_scm_mem_map_info *mem_to_map;
	phys_addr_t mem_to_map_phys;
	phys_addr_t dest_phys;
	dma_addr_t ptr_phys;
	size_t mem_to_map_sz;
	size_t dest_sz;
	size_t src_sz;
	size_t ptr_sz;
	int next_vm;
	__le32 *src;
	void *ptr;
	int ret, i, b;
	unsigned long srcvm_bits = *srcvm;

	src_sz = hweight_long(srcvm_bits) * sizeof(*src);
	mem_to_map_sz = sizeof(*mem_to_map);
	dest_sz = dest_cnt * sizeof(*destvm);
	ptr_sz = ALIGN(src_sz, SZ_64) + ALIGN(mem_to_map_sz, SZ_64) +
			ALIGN(dest_sz, SZ_64);

	ptr = dma_alloc_coherent(__scm->dev, ptr_sz, &ptr_phys, GFP_KERNEL);
	if (!ptr)
		return -ENOMEM;

	/* Fill source vmid detail */
	src = ptr;
	i = 0;
	for_each_set_bit(b, &srcvm_bits, BITS_PER_LONG)
		src[i++] = cpu_to_le32(b);

	/* Fill details of mem buff to map */
	mem_to_map = ptr + ALIGN(src_sz, SZ_64);
	mem_to_map_phys = ptr_phys + ALIGN(src_sz, SZ_64);
	mem_to_map->mem_addr = cpu_to_le64(mem_addr);
	mem_to_map->mem_size = cpu_to_le64(mem_sz);

	next_vm = 0;
	/* Fill details of next vmid detail */
	destvm = ptr + ALIGN(mem_to_map_sz, SZ_64) + ALIGN(src_sz, SZ_64);
	dest_phys = ptr_phys + ALIGN(mem_to_map_sz, SZ_64) + ALIGN(src_sz, SZ_64);
	for (i = 0; i < dest_cnt; i++, destvm++, newvm++) {
		destvm->vmid = cpu_to_le32(newvm->vmid);
		destvm->perm = cpu_to_le32(newvm->perm);
		destvm->ctx = 0;
		destvm->ctx_size = 0;
		next_vm |= BIT(newvm->vmid);
	}

	ret = __qcom_scm_assign_mem(__scm->dev, mem_to_map_phys, mem_to_map_sz,
				    ptr_phys, src_sz, dest_phys, dest_sz);
	dma_free_coherent(__scm->dev, ptr_sz, ptr, ptr_phys);
	if (ret) {
		dev_err(__scm->dev,
			"Assign memory protection call failed %d\n", ret);
		return -EINVAL;
	}

	*srcvm = next_vm;
	return 0;
}
EXPORT_SYMBOL(qcom_scm_assign_mem);

/**
 * qcom_scm_ocmem_lock_available() - is OCMEM lock/unlock interface available
 */
bool qcom_scm_ocmem_lock_available(void)
{
	return __qcom_scm_is_call_available(__scm->dev, QCOM_SCM_SVC_OCMEM,
					    QCOM_SCM_OCMEM_LOCK_CMD);
}
EXPORT_SYMBOL(qcom_scm_ocmem_lock_available);

/**
 * qcom_scm_ocmem_lock() - call OCMEM lock interface to assign an OCMEM
 * region to the specified initiator
 *
 * @id:     tz initiator id
 * @offset: OCMEM offset
 * @size:   OCMEM size
 * @mode:   access mode (WIDE/NARROW)
 */
int qcom_scm_ocmem_lock(enum qcom_scm_ocmem_client id, u32 offset, u32 size,
			u32 mode)
{
	struct qcom_scm_desc desc = {
		.svc = QCOM_SCM_SVC_OCMEM,
		.cmd = QCOM_SCM_OCMEM_LOCK_CMD,
		.args[0] = id,
		.args[1] = offset,
		.args[2] = size,
		.args[3] = mode,
		.arginfo = QCOM_SCM_ARGS(4),
	};

	return qcom_scm_call(__scm->dev, &desc, NULL);
}
EXPORT_SYMBOL(qcom_scm_ocmem_lock);

/**
 * qcom_scm_ocmem_unlock() - call OCMEM unlock interface to release an OCMEM
 * region from the specified initiator
 *
 * @id:     tz initiator id
 * @offset: OCMEM offset
 * @size:   OCMEM size
 */
int qcom_scm_ocmem_unlock(enum qcom_scm_ocmem_client id, u32 offset, u32 size)
{
	struct qcom_scm_desc desc = {
		.svc = QCOM_SCM_SVC_OCMEM,
		.cmd = QCOM_SCM_OCMEM_UNLOCK_CMD,
		.args[0] = id,
		.args[1] = offset,
		.args[2] = size,
		.arginfo = QCOM_SCM_ARGS(3),
	};

	return qcom_scm_call(__scm->dev, &desc, NULL);
}
EXPORT_SYMBOL(qcom_scm_ocmem_unlock);

/**
 * qcom_scm_ice_available() - Is the ICE key programming interface available?
 *
 * Return: true iff the SCM calls wrapped by qcom_scm_ice_invalidate_key() and
 *	   qcom_scm_ice_set_key() are available.
 */
bool qcom_scm_ice_available(void)
{
	return __qcom_scm_is_call_available(__scm->dev, QCOM_SCM_SVC_ES,
					    QCOM_SCM_ES_INVALIDATE_ICE_KEY) &&
		__qcom_scm_is_call_available(__scm->dev, QCOM_SCM_SVC_ES,
					     QCOM_SCM_ES_CONFIG_SET_ICE_KEY);
}
EXPORT_SYMBOL(qcom_scm_ice_available);

/**
 * qcom_scm_ice_invalidate_key() - Invalidate an inline encryption key
 * @index: the keyslot to invalidate
 *
 * The UFSHCI and eMMC standards define a standard way to do this, but it
 * doesn't work on these SoCs; only this SCM call does.
 *
 * It is assumed that the SoC has only one ICE instance being used, as this SCM
 * call doesn't specify which ICE instance the keyslot belongs to.
 *
 * Return: 0 on success; -errno on failure.
 */
int qcom_scm_ice_invalidate_key(u32 index)
{
	struct qcom_scm_desc desc = {
		.svc = QCOM_SCM_SVC_ES,
		.cmd = QCOM_SCM_ES_INVALIDATE_ICE_KEY,
		.arginfo = QCOM_SCM_ARGS(1),
		.args[0] = index,
		.owner = ARM_SMCCC_OWNER_SIP,
	};

	return qcom_scm_call(__scm->dev, &desc, NULL);
}
EXPORT_SYMBOL(qcom_scm_ice_invalidate_key);

/**
 * qcom_scm_ice_set_key() - Set an inline encryption key
 * @index: the keyslot into which to set the key
 * @key: the key to program
 * @key_size: the size of the key in bytes
 * @cipher: the encryption algorithm the key is for
 * @data_unit_size: the encryption data unit size, i.e. the size of each
 *		    individual plaintext and ciphertext.  Given in 512-byte
 *		    units, e.g. 1 = 512 bytes, 8 = 4096 bytes, etc.
 *
 * Program a key into a keyslot of Qualcomm ICE (Inline Crypto Engine), where it
 * can then be used to encrypt/decrypt UFS or eMMC I/O requests inline.
 *
 * The UFSHCI and eMMC standards define a standard way to do this, but it
 * doesn't work on these SoCs; only this SCM call does.
 *
 * It is assumed that the SoC has only one ICE instance being used, as this SCM
 * call doesn't specify which ICE instance the keyslot belongs to.
 *
 * Return: 0 on success; -errno on failure.
 */
int qcom_scm_ice_set_key(u32 index, const u8 *key, u32 key_size,
			 enum qcom_scm_ice_cipher cipher, u32 data_unit_size)
{
	struct qcom_scm_desc desc = {
		.svc = QCOM_SCM_SVC_ES,
		.cmd = QCOM_SCM_ES_CONFIG_SET_ICE_KEY,
		.arginfo = QCOM_SCM_ARGS(5, QCOM_SCM_VAL, QCOM_SCM_RW,
					 QCOM_SCM_VAL, QCOM_SCM_VAL,
					 QCOM_SCM_VAL),
		.args[0] = index,
		.args[2] = key_size,
		.args[3] = cipher,
		.args[4] = data_unit_size,
		.owner = ARM_SMCCC_OWNER_SIP,
	};
	void *keybuf;
	dma_addr_t key_phys;
	int ret;

	/*
	 * 'key' may point to vmalloc()'ed memory, but we need to pass a
	 * physical address that's been properly flushed.  The sanctioned way to
	 * do this is by using the DMA API.  But as is best practice for crypto
	 * keys, we also must wipe the key after use.  This makes kmemdup() +
	 * dma_map_single() not clearly correct, since the DMA API can use
	 * bounce buffers.  Instead, just use dma_alloc_coherent().  Programming
	 * keys is normally rare and thus not performance-critical.
	 */

	keybuf = dma_alloc_coherent(__scm->dev, key_size, &key_phys,
				    GFP_KERNEL);
	if (!keybuf)
		return -ENOMEM;
	memcpy(keybuf, key, key_size);
	desc.args[1] = key_phys;

	ret = qcom_scm_call(__scm->dev, &desc, NULL);

	memzero_explicit(keybuf, key_size);

	dma_free_coherent(__scm->dev, key_size, keybuf, key_phys);
	return ret;
}
EXPORT_SYMBOL(qcom_scm_ice_set_key);

/**
 * qcom_scm_hdcp_available() - Check if secure environment supports HDCP.
 *
 * Return true if HDCP is supported, false if not.
 */
bool qcom_scm_hdcp_available(void)
{
	bool avail;
	int ret = qcom_scm_clk_enable();

	if (ret)
		return ret;

	avail = __qcom_scm_is_call_available(__scm->dev, QCOM_SCM_SVC_HDCP,
						QCOM_SCM_HDCP_INVOKE);

	qcom_scm_clk_disable();

	return avail;
}
EXPORT_SYMBOL(qcom_scm_hdcp_available);

/**
 * qcom_scm_hdcp_req() - Send HDCP request.
 * @req: HDCP request array
 * @req_cnt: HDCP request array count
 * @resp: response buffer passed to SCM
 *
 * Write HDCP register(s) through SCM.
 */
int qcom_scm_hdcp_req(struct qcom_scm_hdcp_req *req, u32 req_cnt, u32 *resp)
{
	int ret;
	struct qcom_scm_desc desc = {
		.svc = QCOM_SCM_SVC_HDCP,
		.cmd = QCOM_SCM_HDCP_INVOKE,
		.arginfo = QCOM_SCM_ARGS(10),
		.args = {
			req[0].addr,
			req[0].val,
			req[1].addr,
			req[1].val,
			req[2].addr,
			req[2].val,
			req[3].addr,
			req[3].val,
			req[4].addr,
			req[4].val
		},
		.owner = ARM_SMCCC_OWNER_SIP,
	};
	struct qcom_scm_res res;

	if (req_cnt > QCOM_SCM_HDCP_MAX_REQ_CNT)
		return -ERANGE;

	ret = qcom_scm_clk_enable();
	if (ret)
		return ret;

	ret = qcom_scm_call(__scm->dev, &desc, &res);
	*resp = res.result[0];

	qcom_scm_clk_disable();

	return ret;
}
EXPORT_SYMBOL(qcom_scm_hdcp_req);

int qcom_scm_qsmmu500_wait_safe_toggle(bool en)
{
	struct qcom_scm_desc desc = {
		.svc = QCOM_SCM_SVC_SMMU_PROGRAM,
		.cmd = QCOM_SCM_SMMU_CONFIG_ERRATA1,
		.arginfo = QCOM_SCM_ARGS(2),
		.args[0] = QCOM_SCM_SMMU_CONFIG_ERRATA1_CLIENT_ALL,
		.args[1] = en,
		.owner = ARM_SMCCC_OWNER_SIP,
	};


	return qcom_scm_call_atomic(__scm->dev, &desc, NULL);
}
EXPORT_SYMBOL(qcom_scm_qsmmu500_wait_safe_toggle);

<<<<<<< HEAD
bool qcom_scm_limit_dcvsh_available(void)
{
	return __qcom_scm_is_call_available(__scm->dev, QCOM_SCM_SVC_LMH, QCOM_SCM_LMH_LIMIT_DCVSH);
}
EXPORT_SYMBOL(qcom_scm_limit_dcvsh_available);

int qcom_scm_lmh_limit_profile_change(u32 profile_id)
=======
bool qcom_scm_lmh_dcvsh_available(void)
{
	return __qcom_scm_is_call_available(__scm->dev, QCOM_SCM_SVC_LMH, QCOM_SCM_LMH_LIMIT_DCVSH);
}
EXPORT_SYMBOL(qcom_scm_lmh_dcvsh_available);

int qcom_scm_lmh_profile_change(u32 profile_id)
>>>>>>> 948d76ce
{
	struct qcom_scm_desc desc = {
		.svc = QCOM_SCM_SVC_LMH,
		.cmd = QCOM_SCM_LMH_LIMIT_PROFILE_CHANGE,
		.arginfo = QCOM_SCM_ARGS(1, QCOM_SCM_VAL),
		.args[0] = profile_id,
		.owner = ARM_SMCCC_OWNER_SIP,
	};

	return qcom_scm_call(__scm->dev, &desc, NULL);
}
<<<<<<< HEAD
EXPORT_SYMBOL(qcom_scm_lmh_limit_profile_change);

int qcom_scm_lmh_limit_dcvsh(u32 *payload, u32 payload_size,
			       u64 limit_node, u32 node_id, u64 version)
{
	dma_addr_t payload_phys;
	void *payload_buf;
=======
EXPORT_SYMBOL(qcom_scm_lmh_profile_change);

int qcom_scm_lmh_dcvsh(u32 payload_fn, u32 payload_reg, u32 payload_val,
		       u64 limit_node, u32 node_id, u64 version)
{
	dma_addr_t payload_phys;
	u32 *payload_buf;
	int ret, payload_size = 5 * sizeof(u32);
>>>>>>> 948d76ce

	struct qcom_scm_desc desc = {
		.svc = QCOM_SCM_SVC_LMH,
		.cmd = QCOM_SCM_LMH_LIMIT_DCVSH,
		.arginfo = QCOM_SCM_ARGS(5, QCOM_SCM_RO, QCOM_SCM_VAL, QCOM_SCM_VAL,
					QCOM_SCM_VAL, QCOM_SCM_VAL),
		.args[1] = payload_size,
		.args[2] = limit_node,
		.args[3] = node_id,
		.args[4] = version,
		.owner = ARM_SMCCC_OWNER_SIP,
	};

<<<<<<< HEAD
	payload_buf = dma_alloc_coherent(__scm->dev, payload_size, &payload_phys,
				       GFP_KERNEL);
	if (!payload_buf) {
		dev_err(__scm->dev, "Allocation of payload data buffer failed.\n");
		return -ENOMEM;
	}
	memcpy(payload_buf, payload, payload_size);

	desc.args[0] = payload_phys;
	return qcom_scm_call(__scm->dev, &desc, NULL);
}
EXPORT_SYMBOL(qcom_scm_lmh_limit_dcvsh);
=======
	payload_buf = dma_alloc_coherent(__scm->dev, payload_size, &payload_phys, GFP_KERNEL);
	if (!payload_buf)
		return -ENOMEM;

	payload_buf[0] = payload_fn;
	payload_buf[1] = 0;
	payload_buf[2] = payload_reg;
	payload_buf[3] = 1;
	payload_buf[4] = payload_val;

	desc.args[0] = payload_phys;

	ret = qcom_scm_call(__scm->dev, &desc, NULL);

	dma_free_coherent(__scm->dev, payload_size, payload_buf, payload_phys);
	return ret;
}
EXPORT_SYMBOL(qcom_scm_lmh_dcvsh);
>>>>>>> 948d76ce

static int qcom_scm_find_dload_address(struct device *dev, u64 *addr)
{
	struct device_node *tcsr;
	struct device_node *np = dev->of_node;
	struct resource res;
	u32 offset;
	int ret;

	tcsr = of_parse_phandle(np, "qcom,dload-mode", 0);
	if (!tcsr)
		return 0;

	ret = of_address_to_resource(tcsr, 0, &res);
	of_node_put(tcsr);
	if (ret)
		return ret;

	ret = of_property_read_u32_index(np, "qcom,dload-mode", 1, &offset);
	if (ret < 0)
		return ret;

	*addr = res.start + offset;

	return 0;
}

/**
 * qcom_scm_is_available() - Checks if SCM is available
 */
bool qcom_scm_is_available(void)
{
	return !!__scm;
}
EXPORT_SYMBOL(qcom_scm_is_available);

static int qcom_scm_probe(struct platform_device *pdev)
{
	struct qcom_scm *scm;
	unsigned long clks;
	int ret;

	scm = devm_kzalloc(&pdev->dev, sizeof(*scm), GFP_KERNEL);
	if (!scm)
		return -ENOMEM;

	ret = qcom_scm_find_dload_address(&pdev->dev, &scm->dload_mode_addr);
	if (ret < 0)
		return ret;

	clks = (unsigned long)of_device_get_match_data(&pdev->dev);

	scm->core_clk = devm_clk_get(&pdev->dev, "core");
	if (IS_ERR(scm->core_clk)) {
		if (PTR_ERR(scm->core_clk) == -EPROBE_DEFER)
			return PTR_ERR(scm->core_clk);

		if (clks & SCM_HAS_CORE_CLK) {
			dev_err(&pdev->dev, "failed to acquire core clk\n");
			return PTR_ERR(scm->core_clk);
		}

		scm->core_clk = NULL;
	}

	scm->iface_clk = devm_clk_get(&pdev->dev, "iface");
	if (IS_ERR(scm->iface_clk)) {
		if (PTR_ERR(scm->iface_clk) == -EPROBE_DEFER)
			return PTR_ERR(scm->iface_clk);

		if (clks & SCM_HAS_IFACE_CLK) {
			dev_err(&pdev->dev, "failed to acquire iface clk\n");
			return PTR_ERR(scm->iface_clk);
		}

		scm->iface_clk = NULL;
	}

	scm->bus_clk = devm_clk_get(&pdev->dev, "bus");
	if (IS_ERR(scm->bus_clk)) {
		if (PTR_ERR(scm->bus_clk) == -EPROBE_DEFER)
			return PTR_ERR(scm->bus_clk);

		if (clks & SCM_HAS_BUS_CLK) {
			dev_err(&pdev->dev, "failed to acquire bus clk\n");
			return PTR_ERR(scm->bus_clk);
		}

		scm->bus_clk = NULL;
	}

	scm->reset.ops = &qcom_scm_pas_reset_ops;
	scm->reset.nr_resets = 1;
	scm->reset.of_node = pdev->dev.of_node;
	ret = devm_reset_controller_register(&pdev->dev, &scm->reset);
	if (ret)
		return ret;

	/* vote for max clk rate for highest performance */
	ret = clk_set_rate(scm->core_clk, INT_MAX);
	if (ret)
		return ret;

	__scm = scm;
	__scm->dev = &pdev->dev;

	__get_convention();

	/*
	 * If requested enable "download mode", from this point on warmboot
	 * will cause the the boot stages to enter download mode, unless
	 * disabled below by a clean shutdown/reboot.
	 */
	if (download_mode)
		qcom_scm_set_download_mode(true);

	return 0;
}

static void qcom_scm_shutdown(struct platform_device *pdev)
{
	/* Clean shutdown, disable download mode to allow normal restart */
	if (download_mode)
		qcom_scm_set_download_mode(false);
}

static const struct of_device_id qcom_scm_dt_match[] = {
	{ .compatible = "qcom,scm-apq8064",
	  /* FIXME: This should have .data = (void *) SCM_HAS_CORE_CLK */
	},
	{ .compatible = "qcom,scm-apq8084", .data = (void *)(SCM_HAS_CORE_CLK |
							     SCM_HAS_IFACE_CLK |
							     SCM_HAS_BUS_CLK)
	},
	{ .compatible = "qcom,scm-ipq4019" },
	{ .compatible = "qcom,scm-mdm9607", .data = (void *)(SCM_HAS_CORE_CLK |
							     SCM_HAS_IFACE_CLK |
							     SCM_HAS_BUS_CLK) },
	{ .compatible = "qcom,scm-msm8660", .data = (void *) SCM_HAS_CORE_CLK },
	{ .compatible = "qcom,scm-msm8960", .data = (void *) SCM_HAS_CORE_CLK },
	{ .compatible = "qcom,scm-msm8916", .data = (void *)(SCM_HAS_CORE_CLK |
							     SCM_HAS_IFACE_CLK |
							     SCM_HAS_BUS_CLK)
	},
	{ .compatible = "qcom,scm-msm8953", .data = (void *)(SCM_HAS_CORE_CLK |
							     SCM_HAS_IFACE_CLK |
							     SCM_HAS_BUS_CLK)
	},
	{ .compatible = "qcom,scm-msm8974", .data = (void *)(SCM_HAS_CORE_CLK |
							     SCM_HAS_IFACE_CLK |
							     SCM_HAS_BUS_CLK)
	},
	{ .compatible = "qcom,scm-msm8994" },
	{ .compatible = "qcom,scm-msm8996" },
	{ .compatible = "qcom,scm" },
	{}
};
MODULE_DEVICE_TABLE(of, qcom_scm_dt_match);

static struct platform_driver qcom_scm_driver = {
	.driver = {
		.name	= "qcom_scm",
		.of_match_table = qcom_scm_dt_match,
		.suppress_bind_attrs = true,
	},
	.probe = qcom_scm_probe,
	.shutdown = qcom_scm_shutdown,
};

static int __init qcom_scm_init(void)
{
	return platform_driver_register(&qcom_scm_driver);
}
subsys_initcall(qcom_scm_init);

MODULE_DESCRIPTION("Qualcomm Technologies, Inc. SCM driver");
MODULE_LICENSE("GPL v2");<|MERGE_RESOLUTION|>--- conflicted
+++ resolved
@@ -1141,23 +1141,13 @@
 }
 EXPORT_SYMBOL(qcom_scm_qsmmu500_wait_safe_toggle);
 
-<<<<<<< HEAD
-bool qcom_scm_limit_dcvsh_available(void)
+bool qcom_scm_lmh_dcvsh_available(void)
 {
 	return __qcom_scm_is_call_available(__scm->dev, QCOM_SCM_SVC_LMH, QCOM_SCM_LMH_LIMIT_DCVSH);
 }
-EXPORT_SYMBOL(qcom_scm_limit_dcvsh_available);
-
-int qcom_scm_lmh_limit_profile_change(u32 profile_id)
-=======
-bool qcom_scm_lmh_dcvsh_available(void)
-{
-	return __qcom_scm_is_call_available(__scm->dev, QCOM_SCM_SVC_LMH, QCOM_SCM_LMH_LIMIT_DCVSH);
-}
 EXPORT_SYMBOL(qcom_scm_lmh_dcvsh_available);
 
 int qcom_scm_lmh_profile_change(u32 profile_id)
->>>>>>> 948d76ce
 {
 	struct qcom_scm_desc desc = {
 		.svc = QCOM_SCM_SVC_LMH,
@@ -1169,15 +1159,6 @@
 
 	return qcom_scm_call(__scm->dev, &desc, NULL);
 }
-<<<<<<< HEAD
-EXPORT_SYMBOL(qcom_scm_lmh_limit_profile_change);
-
-int qcom_scm_lmh_limit_dcvsh(u32 *payload, u32 payload_size,
-			       u64 limit_node, u32 node_id, u64 version)
-{
-	dma_addr_t payload_phys;
-	void *payload_buf;
-=======
 EXPORT_SYMBOL(qcom_scm_lmh_profile_change);
 
 int qcom_scm_lmh_dcvsh(u32 payload_fn, u32 payload_reg, u32 payload_val,
@@ -1186,7 +1167,6 @@
 	dma_addr_t payload_phys;
 	u32 *payload_buf;
 	int ret, payload_size = 5 * sizeof(u32);
->>>>>>> 948d76ce
 
 	struct qcom_scm_desc desc = {
 		.svc = QCOM_SCM_SVC_LMH,
@@ -1200,20 +1180,6 @@
 		.owner = ARM_SMCCC_OWNER_SIP,
 	};
 
-<<<<<<< HEAD
-	payload_buf = dma_alloc_coherent(__scm->dev, payload_size, &payload_phys,
-				       GFP_KERNEL);
-	if (!payload_buf) {
-		dev_err(__scm->dev, "Allocation of payload data buffer failed.\n");
-		return -ENOMEM;
-	}
-	memcpy(payload_buf, payload, payload_size);
-
-	desc.args[0] = payload_phys;
-	return qcom_scm_call(__scm->dev, &desc, NULL);
-}
-EXPORT_SYMBOL(qcom_scm_lmh_limit_dcvsh);
-=======
 	payload_buf = dma_alloc_coherent(__scm->dev, payload_size, &payload_phys, GFP_KERNEL);
 	if (!payload_buf)
 		return -ENOMEM;
@@ -1232,7 +1198,6 @@
 	return ret;
 }
 EXPORT_SYMBOL(qcom_scm_lmh_dcvsh);
->>>>>>> 948d76ce
 
 static int qcom_scm_find_dload_address(struct device *dev, u64 *addr)
 {
