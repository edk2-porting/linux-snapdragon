--- conflicted
+++ resolved
@@ -2957,13 +2957,7 @@
 		dev_info(ctrl->ctrl.device,
 			"reconnect: revising io queue count from %d to %d\n",
 			prior_ioq_cnt, nr_io_queues);
-<<<<<<< HEAD
-		nvme_wait_freeze(&ctrl->ctrl);
 		blk_mq_update_nr_hw_queues(&ctrl->tag_set, nr_io_queues);
-		nvme_unfreeze(&ctrl->ctrl);
-=======
-		blk_mq_update_nr_hw_queues(&ctrl->tag_set, nr_io_queues);
->>>>>>> 3b17187f
 	}
 
 	ret = nvme_fc_create_hw_io_queues(ctrl, ctrl->ctrl.sqsize + 1);
