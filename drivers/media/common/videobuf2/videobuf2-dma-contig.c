/*
 * videobuf2-dma-contig.c - DMA contig memory allocator for videobuf2
 *
 * Copyright (C) 2010 Samsung Electronics
 *
 * Author: Pawel Osciak <pawel@osciak.com>
 *
 * This program is free software; you can redistribute it and/or modify
 * it under the terms of the GNU General Public License as published by
 * the Free Software Foundation.
 */

#include <linux/dma-buf.h>
#include <linux/module.h>
#include <linux/refcount.h>
#include <linux/scatterlist.h>
#include <linux/sched.h>
#include <linux/slab.h>
#include <linux/dma-mapping.h>
#include <linux/highmem.h>

#include <media/videobuf2-v4l2.h>
#include <media/videobuf2-dma-contig.h>
#include <media/videobuf2-memops.h>

struct vb2_dc_buf {
	struct device			*dev;
	void				*vaddr;
	unsigned long			size;
	void				*cookie;
	dma_addr_t			dma_addr;
	unsigned long			attrs;
	enum dma_data_direction		dma_dir;
	struct sg_table			*dma_sgt;
	struct frame_vector		*vec;

	/* MMAP related */
	struct vb2_vmarea_handler	handler;
	refcount_t			refcount;
	struct sg_table			*sgt_base;

	/* DMABUF related */
	struct dma_buf_attachment	*db_attach;

	struct vb2_buffer		*vb;
<<<<<<< HEAD
=======
	bool				non_coherent_mem;
>>>>>>> 92b4b594
};

/*********************************************/
/*        scatterlist table functions        */
/*********************************************/

static unsigned long vb2_dc_get_contiguous_size(struct sg_table *sgt)
{
	struct scatterlist *s;
	dma_addr_t expected = sg_dma_address(sgt->sgl);
	unsigned int i;
	unsigned long size = 0;

	for_each_sgtable_dma_sg(sgt, s, i) {
		if (sg_dma_address(s) != expected)
			break;
		expected += sg_dma_len(s);
		size += sg_dma_len(s);
	}
	return size;
}

/*********************************************/
/*         callbacks for all buffers         */
/*********************************************/

static void *vb2_dc_cookie(struct vb2_buffer *vb, void *buf_priv)
{
	struct vb2_dc_buf *buf = buf_priv;

	return &buf->dma_addr;
}

<<<<<<< HEAD
=======
/*
 * This function may fail if:
 *
 * - dma_buf_vmap() fails
 *   E.g. due to lack of virtual mapping address space, or due to
 *   dmabuf->ops misconfiguration.
 *
 * - dma_vmap_noncontiguous() fails
 *   For instance, when requested buffer size is larger than totalram_pages().
 *   Relevant for buffers that use non-coherent memory.
 *
 * - Queue DMA attrs have DMA_ATTR_NO_KERNEL_MAPPING set
 *   Relevant for buffers that use coherent memory.
 */
>>>>>>> 92b4b594
static void *vb2_dc_vaddr(struct vb2_buffer *vb, void *buf_priv)
{
	struct vb2_dc_buf *buf = buf_priv;

	if (buf->vaddr)
		return buf->vaddr;

	if (buf->db_attach) {
		struct dma_buf_map map;

		if (!dma_buf_vmap(buf->db_attach->dmabuf, &map))
			buf->vaddr = map.vaddr;

		return buf->vaddr;
	}

	if (buf->non_coherent_mem)
		buf->vaddr = dma_vmap_noncontiguous(buf->dev, buf->size,
						    buf->dma_sgt);
	return buf->vaddr;
}

static unsigned int vb2_dc_num_users(void *buf_priv)
{
	struct vb2_dc_buf *buf = buf_priv;

	return refcount_read(&buf->refcount);
}

static void vb2_dc_prepare(void *buf_priv)
{
	struct vb2_dc_buf *buf = buf_priv;
	struct sg_table *sgt = buf->dma_sgt;

	/* This takes care of DMABUF and user-enforced cache sync hint */
	if (buf->vb->skip_cache_sync_on_prepare)
		return;

	if (!buf->non_coherent_mem)
		return;

	/* For both USERPTR and non-coherent MMAP */
	dma_sync_sgtable_for_device(buf->dev, sgt, buf->dma_dir);

	/* Non-coherent MMAP only */
	if (buf->vaddr)
		flush_kernel_vmap_range(buf->vaddr, buf->size);
}

static void vb2_dc_finish(void *buf_priv)
{
	struct vb2_dc_buf *buf = buf_priv;
	struct sg_table *sgt = buf->dma_sgt;

	/* This takes care of DMABUF and user-enforced cache sync hint */
	if (buf->vb->skip_cache_sync_on_finish)
		return;

	if (!buf->non_coherent_mem)
		return;

	/* For both USERPTR and non-coherent MMAP */
	dma_sync_sgtable_for_cpu(buf->dev, sgt, buf->dma_dir);

	/* Non-coherent MMAP only */
	if (buf->vaddr)
		invalidate_kernel_vmap_range(buf->vaddr, buf->size);
}

/*********************************************/
/*        callbacks for MMAP buffers         */
/*********************************************/

static void vb2_dc_put(void *buf_priv)
{
	struct vb2_dc_buf *buf = buf_priv;

	if (!refcount_dec_and_test(&buf->refcount))
		return;

	if (buf->non_coherent_mem) {
		if (buf->vaddr)
			dma_vunmap_noncontiguous(buf->dev, buf->vaddr);
		dma_free_noncontiguous(buf->dev, buf->size,
				       buf->dma_sgt, buf->dma_dir);
	} else {
		if (buf->sgt_base) {
			sg_free_table(buf->sgt_base);
			kfree(buf->sgt_base);
		}
		dma_free_attrs(buf->dev, buf->size, buf->cookie,
			       buf->dma_addr, buf->attrs);
	}
	put_device(buf->dev);
	kfree(buf);
}

<<<<<<< HEAD
=======
static int vb2_dc_alloc_coherent(struct vb2_dc_buf *buf)
{
	struct vb2_queue *q = buf->vb->vb2_queue;

	buf->cookie = dma_alloc_attrs(buf->dev,
				      buf->size,
				      &buf->dma_addr,
				      GFP_KERNEL | q->gfp_flags,
				      buf->attrs);
	if (!buf->cookie)
		return -ENOMEM;

	if (q->dma_attrs & DMA_ATTR_NO_KERNEL_MAPPING)
		return 0;

	buf->vaddr = buf->cookie;
	return 0;
}

static int vb2_dc_alloc_non_coherent(struct vb2_dc_buf *buf)
{
	struct vb2_queue *q = buf->vb->vb2_queue;

	buf->dma_sgt = dma_alloc_noncontiguous(buf->dev,
					       buf->size,
					       buf->dma_dir,
					       GFP_KERNEL | q->gfp_flags,
					       buf->attrs);
	if (!buf->dma_sgt)
		return -ENOMEM;

	buf->dma_addr = sg_dma_address(buf->dma_sgt->sgl);

	/*
	 * For non-coherent buffers the kernel mapping is created on demand
	 * in vb2_dc_vaddr().
	 */
	return 0;
}

>>>>>>> 92b4b594
static void *vb2_dc_alloc(struct vb2_buffer *vb,
			  struct device *dev,
			  unsigned long size)
{
	struct vb2_dc_buf *buf;
	int ret;

	if (WARN_ON(!dev))
		return ERR_PTR(-EINVAL);

	buf = kzalloc(sizeof *buf, GFP_KERNEL);
	if (!buf)
		return ERR_PTR(-ENOMEM);

	buf->attrs = vb->vb2_queue->dma_attrs;
<<<<<<< HEAD
	buf->cookie = dma_alloc_attrs(dev, size, &buf->dma_addr,
				      GFP_KERNEL | vb->vb2_queue->gfp_flags,
				      buf->attrs);
	if (!buf->cookie) {
		dev_err(dev, "dma_alloc_coherent of size %lu failed\n", size);
		kfree(buf);
		return ERR_PTR(-ENOMEM);
	}

	if ((buf->attrs & DMA_ATTR_NO_KERNEL_MAPPING) == 0)
		buf->vaddr = buf->cookie;
=======
	buf->dma_dir = vb->vb2_queue->dma_dir;
	buf->vb = vb;
	buf->non_coherent_mem = vb->vb2_queue->non_coherent_mem;
>>>>>>> 92b4b594

	buf->size = size;
	/* Prevent the device from being released while the buffer is used */
	buf->dev = get_device(dev);
<<<<<<< HEAD
	buf->size = size;
	buf->dma_dir = vb->vb2_queue->dma_dir;
=======

	if (buf->non_coherent_mem)
		ret = vb2_dc_alloc_non_coherent(buf);
	else
		ret = vb2_dc_alloc_coherent(buf);

	if (ret) {
		dev_err(dev, "dma alloc of size %lu failed\n", size);
		kfree(buf);
		return ERR_PTR(-ENOMEM);
	}
>>>>>>> 92b4b594

	buf->handler.refcount = &buf->refcount;
	buf->handler.put = vb2_dc_put;
	buf->handler.arg = buf;
	buf->vb = vb;

	refcount_set(&buf->refcount, 1);

	return buf;
}

static int vb2_dc_mmap(void *buf_priv, struct vm_area_struct *vma)
{
	struct vb2_dc_buf *buf = buf_priv;
	int ret;

	if (!buf) {
		printk(KERN_ERR "No buffer to map\n");
		return -EINVAL;
	}

	if (buf->non_coherent_mem)
		ret = dma_mmap_noncontiguous(buf->dev, vma, buf->size,
					     buf->dma_sgt);
	else
		ret = dma_mmap_attrs(buf->dev, vma, buf->cookie, buf->dma_addr,
				     buf->size, buf->attrs);
	if (ret) {
		pr_err("Remapping memory failed, error: %d\n", ret);
		return ret;
	}

	vma->vm_flags		|= VM_DONTEXPAND | VM_DONTDUMP;
	vma->vm_private_data	= &buf->handler;
	vma->vm_ops		= &vb2_common_vm_ops;

	vma->vm_ops->open(vma);

	pr_debug("%s: mapped dma addr 0x%08lx at 0x%08lx, size %lu\n",
		 __func__, (unsigned long)buf->dma_addr, vma->vm_start,
		 buf->size);

	return 0;
}

/*********************************************/
/*         DMABUF ops for exporters          */
/*********************************************/

struct vb2_dc_attachment {
	struct sg_table sgt;
	enum dma_data_direction dma_dir;
};

static int vb2_dc_dmabuf_ops_attach(struct dma_buf *dbuf,
	struct dma_buf_attachment *dbuf_attach)
{
	struct vb2_dc_attachment *attach;
	unsigned int i;
	struct scatterlist *rd, *wr;
	struct sg_table *sgt;
	struct vb2_dc_buf *buf = dbuf->priv;
	int ret;

	attach = kzalloc(sizeof(*attach), GFP_KERNEL);
	if (!attach)
		return -ENOMEM;

	sgt = &attach->sgt;
	/* Copy the buf->base_sgt scatter list to the attachment, as we can't
	 * map the same scatter list to multiple attachments at the same time.
	 */
	ret = sg_alloc_table(sgt, buf->sgt_base->orig_nents, GFP_KERNEL);
	if (ret) {
		kfree(attach);
		return -ENOMEM;
	}

	rd = buf->sgt_base->sgl;
	wr = sgt->sgl;
	for (i = 0; i < sgt->orig_nents; ++i) {
		sg_set_page(wr, sg_page(rd), rd->length, rd->offset);
		rd = sg_next(rd);
		wr = sg_next(wr);
	}

	attach->dma_dir = DMA_NONE;
	dbuf_attach->priv = attach;

	return 0;
}

static void vb2_dc_dmabuf_ops_detach(struct dma_buf *dbuf,
	struct dma_buf_attachment *db_attach)
{
	struct vb2_dc_attachment *attach = db_attach->priv;
	struct sg_table *sgt;

	if (!attach)
		return;

	sgt = &attach->sgt;

	/* release the scatterlist cache */
	if (attach->dma_dir != DMA_NONE)
		/*
		 * Cache sync can be skipped here, as the vb2_dc memory is
		 * allocated from device coherent memory, which means the
		 * memory locations do not require any explicit cache
		 * maintenance prior or after being used by the device.
		 */
		dma_unmap_sgtable(db_attach->dev, sgt, attach->dma_dir,
				  DMA_ATTR_SKIP_CPU_SYNC);
	sg_free_table(sgt);
	kfree(attach);
	db_attach->priv = NULL;
}

static struct sg_table *vb2_dc_dmabuf_ops_map(
	struct dma_buf_attachment *db_attach, enum dma_data_direction dma_dir)
{
	struct vb2_dc_attachment *attach = db_attach->priv;
	/* stealing dmabuf mutex to serialize map/unmap operations */
	struct mutex *lock = &db_attach->dmabuf->lock;
	struct sg_table *sgt;

	mutex_lock(lock);

	sgt = &attach->sgt;
	/* return previously mapped sg table */
	if (attach->dma_dir == dma_dir) {
		mutex_unlock(lock);
		return sgt;
	}

	/* release any previous cache */
	if (attach->dma_dir != DMA_NONE) {
		dma_unmap_sgtable(db_attach->dev, sgt, attach->dma_dir,
				  DMA_ATTR_SKIP_CPU_SYNC);
		attach->dma_dir = DMA_NONE;
	}

	/*
	 * mapping to the client with new direction, no cache sync
	 * required see comment in vb2_dc_dmabuf_ops_detach()
	 */
	if (dma_map_sgtable(db_attach->dev, sgt, dma_dir,
			    DMA_ATTR_SKIP_CPU_SYNC)) {
		pr_err("failed to map scatterlist\n");
		mutex_unlock(lock);
		return ERR_PTR(-EIO);
	}

	attach->dma_dir = dma_dir;

	mutex_unlock(lock);

	return sgt;
}

static void vb2_dc_dmabuf_ops_unmap(struct dma_buf_attachment *db_attach,
	struct sg_table *sgt, enum dma_data_direction dma_dir)
{
	/* nothing to be done here */
}

static void vb2_dc_dmabuf_ops_release(struct dma_buf *dbuf)
{
	/* drop reference obtained in vb2_dc_get_dmabuf */
	vb2_dc_put(dbuf->priv);
}

static int
vb2_dc_dmabuf_ops_begin_cpu_access(struct dma_buf *dbuf,
				   enum dma_data_direction direction)
{
	return 0;
}

static int
vb2_dc_dmabuf_ops_end_cpu_access(struct dma_buf *dbuf,
				 enum dma_data_direction direction)
{
	return 0;
}

static int vb2_dc_dmabuf_ops_vmap(struct dma_buf *dbuf, struct dma_buf_map *map)
{
	struct vb2_dc_buf *buf;
	void *vaddr;

	buf = dbuf->priv;
	vaddr = vb2_dc_vaddr(buf->vb, buf);
	if (!vaddr)
		return -EINVAL;

	dma_buf_map_set_vaddr(map, vaddr);

	return 0;
}

static int vb2_dc_dmabuf_ops_mmap(struct dma_buf *dbuf,
	struct vm_area_struct *vma)
{
	return vb2_dc_mmap(dbuf->priv, vma);
}

static const struct dma_buf_ops vb2_dc_dmabuf_ops = {
	.attach = vb2_dc_dmabuf_ops_attach,
	.detach = vb2_dc_dmabuf_ops_detach,
	.map_dma_buf = vb2_dc_dmabuf_ops_map,
	.unmap_dma_buf = vb2_dc_dmabuf_ops_unmap,
	.begin_cpu_access = vb2_dc_dmabuf_ops_begin_cpu_access,
	.end_cpu_access = vb2_dc_dmabuf_ops_end_cpu_access,
	.vmap = vb2_dc_dmabuf_ops_vmap,
	.mmap = vb2_dc_dmabuf_ops_mmap,
	.release = vb2_dc_dmabuf_ops_release,
};

static struct sg_table *vb2_dc_get_base_sgt(struct vb2_dc_buf *buf)
{
	int ret;
	struct sg_table *sgt;

	if (buf->non_coherent_mem)
		return buf->dma_sgt;

	sgt = kmalloc(sizeof(*sgt), GFP_KERNEL);
	if (!sgt) {
		dev_err(buf->dev, "failed to alloc sg table\n");
		return NULL;
	}

	ret = dma_get_sgtable_attrs(buf->dev, sgt, buf->cookie, buf->dma_addr,
		buf->size, buf->attrs);
	if (ret < 0) {
		dev_err(buf->dev, "failed to get scatterlist from DMA API\n");
		kfree(sgt);
		return NULL;
	}

	return sgt;
}

static struct dma_buf *vb2_dc_get_dmabuf(struct vb2_buffer *vb,
					 void *buf_priv,
					 unsigned long flags)
{
	struct vb2_dc_buf *buf = buf_priv;
	struct dma_buf *dbuf;
	DEFINE_DMA_BUF_EXPORT_INFO(exp_info);

	exp_info.ops = &vb2_dc_dmabuf_ops;
	exp_info.size = buf->size;
	exp_info.flags = flags;
	exp_info.priv = buf;

	if (!buf->sgt_base)
		buf->sgt_base = vb2_dc_get_base_sgt(buf);

	if (WARN_ON(!buf->sgt_base))
		return NULL;

	dbuf = dma_buf_export(&exp_info);
	if (IS_ERR(dbuf))
		return NULL;

	/* dmabuf keeps reference to vb2 buffer */
	refcount_inc(&buf->refcount);

	return dbuf;
}

/*********************************************/
/*       callbacks for USERPTR buffers       */
/*********************************************/

static void vb2_dc_put_userptr(void *buf_priv)
{
	struct vb2_dc_buf *buf = buf_priv;
	struct sg_table *sgt = buf->dma_sgt;
	int i;
	struct page **pages;

	if (sgt) {
		/*
		 * No need to sync to CPU, it's already synced to the CPU
		 * since the finish() memop will have been called before this.
		 */
		dma_unmap_sgtable(buf->dev, sgt, buf->dma_dir,
				  DMA_ATTR_SKIP_CPU_SYNC);
		pages = frame_vector_pages(buf->vec);
		/* sgt should exist only if vector contains pages... */
		BUG_ON(IS_ERR(pages));
		if (buf->dma_dir == DMA_FROM_DEVICE ||
		    buf->dma_dir == DMA_BIDIRECTIONAL)
			for (i = 0; i < frame_vector_count(buf->vec); i++)
				set_page_dirty_lock(pages[i]);
		sg_free_table(sgt);
		kfree(sgt);
	} else {
		dma_unmap_resource(buf->dev, buf->dma_addr, buf->size,
				   buf->dma_dir, 0);
	}
	vb2_destroy_framevec(buf->vec);
	kfree(buf);
}

static void *vb2_dc_get_userptr(struct vb2_buffer *vb, struct device *dev,
				unsigned long vaddr, unsigned long size)
{
	struct vb2_dc_buf *buf;
	struct frame_vector *vec;
	unsigned int offset;
	int n_pages, i;
	int ret = 0;
	struct sg_table *sgt;
	unsigned long contig_size;
	unsigned long dma_align = dma_get_cache_alignment();

	/* Only cache aligned DMA transfers are reliable */
	if (!IS_ALIGNED(vaddr | size, dma_align)) {
		pr_debug("user data must be aligned to %lu bytes\n", dma_align);
		return ERR_PTR(-EINVAL);
	}

	if (!size) {
		pr_debug("size is zero\n");
		return ERR_PTR(-EINVAL);
	}

	if (WARN_ON(!dev))
		return ERR_PTR(-EINVAL);

	buf = kzalloc(sizeof *buf, GFP_KERNEL);
	if (!buf)
		return ERR_PTR(-ENOMEM);

	buf->dev = dev;
	buf->dma_dir = vb->vb2_queue->dma_dir;
	buf->vb = vb;

	offset = lower_32_bits(offset_in_page(vaddr));
	vec = vb2_create_framevec(vaddr, size);
	if (IS_ERR(vec)) {
		ret = PTR_ERR(vec);
		goto fail_buf;
	}
	buf->vec = vec;
	n_pages = frame_vector_count(vec);
	ret = frame_vector_to_pages(vec);
	if (ret < 0) {
		unsigned long *nums = frame_vector_pfns(vec);

		/*
		 * Failed to convert to pages... Check the memory is physically
		 * contiguous and use direct mapping
		 */
		for (i = 1; i < n_pages; i++)
			if (nums[i-1] + 1 != nums[i])
				goto fail_pfnvec;
		buf->dma_addr = dma_map_resource(buf->dev,
				__pfn_to_phys(nums[0]), size, buf->dma_dir, 0);
		if (dma_mapping_error(buf->dev, buf->dma_addr)) {
			ret = -ENOMEM;
			goto fail_pfnvec;
		}
		goto out;
	}

	sgt = kzalloc(sizeof(*sgt), GFP_KERNEL);
	if (!sgt) {
		pr_err("failed to allocate sg table\n");
		ret = -ENOMEM;
		goto fail_pfnvec;
	}

	ret = sg_alloc_table_from_pages(sgt, frame_vector_pages(vec), n_pages,
		offset, size, GFP_KERNEL);
	if (ret) {
		pr_err("failed to initialize sg table\n");
		goto fail_sgt;
	}

	/*
	 * No need to sync to the device, this will happen later when the
	 * prepare() memop is called.
	 */
	if (dma_map_sgtable(buf->dev, sgt, buf->dma_dir,
			    DMA_ATTR_SKIP_CPU_SYNC)) {
		pr_err("failed to map scatterlist\n");
		ret = -EIO;
		goto fail_sgt_init;
	}

	contig_size = vb2_dc_get_contiguous_size(sgt);
	if (contig_size < size) {
		pr_err("contiguous mapping is too small %lu/%lu\n",
			contig_size, size);
		ret = -EFAULT;
		goto fail_map_sg;
	}

	buf->dma_addr = sg_dma_address(sgt->sgl);
	buf->dma_sgt = sgt;
	buf->non_coherent_mem = 1;

out:
	buf->size = size;

	return buf;

fail_map_sg:
	dma_unmap_sgtable(buf->dev, sgt, buf->dma_dir, DMA_ATTR_SKIP_CPU_SYNC);

fail_sgt_init:
	sg_free_table(sgt);

fail_sgt:
	kfree(sgt);

fail_pfnvec:
	vb2_destroy_framevec(vec);

fail_buf:
	kfree(buf);

	return ERR_PTR(ret);
}

/*********************************************/
/*       callbacks for DMABUF buffers        */
/*********************************************/

static int vb2_dc_map_dmabuf(void *mem_priv)
{
	struct vb2_dc_buf *buf = mem_priv;
	struct sg_table *sgt;
	unsigned long contig_size;

	if (WARN_ON(!buf->db_attach)) {
		pr_err("trying to pin a non attached buffer\n");
		return -EINVAL;
	}

	if (WARN_ON(buf->dma_sgt)) {
		pr_err("dmabuf buffer is already pinned\n");
		return 0;
	}

	/* get the associated scatterlist for this buffer */
	sgt = dma_buf_map_attachment(buf->db_attach, buf->dma_dir);
	if (IS_ERR(sgt)) {
		pr_err("Error getting dmabuf scatterlist\n");
		return -EINVAL;
	}

	/* checking if dmabuf is big enough to store contiguous chunk */
	contig_size = vb2_dc_get_contiguous_size(sgt);
	if (contig_size < buf->size) {
		pr_err("contiguous chunk is too small %lu/%lu\n",
		       contig_size, buf->size);
		dma_buf_unmap_attachment(buf->db_attach, sgt, buf->dma_dir);
		return -EFAULT;
	}

	buf->dma_addr = sg_dma_address(sgt->sgl);
	buf->dma_sgt = sgt;
	buf->vaddr = NULL;

	return 0;
}

static void vb2_dc_unmap_dmabuf(void *mem_priv)
{
	struct vb2_dc_buf *buf = mem_priv;
	struct sg_table *sgt = buf->dma_sgt;
	struct dma_buf_map map = DMA_BUF_MAP_INIT_VADDR(buf->vaddr);

	if (WARN_ON(!buf->db_attach)) {
		pr_err("trying to unpin a not attached buffer\n");
		return;
	}

	if (WARN_ON(!sgt)) {
		pr_err("dmabuf buffer is already unpinned\n");
		return;
	}

	if (buf->vaddr) {
		dma_buf_vunmap(buf->db_attach->dmabuf, &map);
		buf->vaddr = NULL;
	}
	dma_buf_unmap_attachment(buf->db_attach, sgt, buf->dma_dir);

	buf->dma_addr = 0;
	buf->dma_sgt = NULL;
}

static void vb2_dc_detach_dmabuf(void *mem_priv)
{
	struct vb2_dc_buf *buf = mem_priv;

	/* if vb2 works correctly you should never detach mapped buffer */
	if (WARN_ON(buf->dma_addr))
		vb2_dc_unmap_dmabuf(buf);

	/* detach this attachment */
	dma_buf_detach(buf->db_attach->dmabuf, buf->db_attach);
	kfree(buf);
}

static void *vb2_dc_attach_dmabuf(struct vb2_buffer *vb, struct device *dev,
				  struct dma_buf *dbuf, unsigned long size)
{
	struct vb2_dc_buf *buf;
	struct dma_buf_attachment *dba;

	if (dbuf->size < size)
		return ERR_PTR(-EFAULT);

	if (WARN_ON(!dev))
		return ERR_PTR(-EINVAL);

	buf = kzalloc(sizeof(*buf), GFP_KERNEL);
	if (!buf)
		return ERR_PTR(-ENOMEM);

	buf->dev = dev;
	buf->vb = vb;

	/* create attachment for the dmabuf with the user device */
	dba = dma_buf_attach(dbuf, buf->dev);
	if (IS_ERR(dba)) {
		pr_err("failed to attach dmabuf\n");
		kfree(buf);
		return dba;
	}

	buf->dma_dir = vb->vb2_queue->dma_dir;
	buf->size = size;
	buf->db_attach = dba;

	return buf;
}

/*********************************************/
/*       DMA CONTIG exported functions       */
/*********************************************/

const struct vb2_mem_ops vb2_dma_contig_memops = {
	.alloc		= vb2_dc_alloc,
	.put		= vb2_dc_put,
	.get_dmabuf	= vb2_dc_get_dmabuf,
	.cookie		= vb2_dc_cookie,
	.vaddr		= vb2_dc_vaddr,
	.mmap		= vb2_dc_mmap,
	.get_userptr	= vb2_dc_get_userptr,
	.put_userptr	= vb2_dc_put_userptr,
	.prepare	= vb2_dc_prepare,
	.finish		= vb2_dc_finish,
	.map_dmabuf	= vb2_dc_map_dmabuf,
	.unmap_dmabuf	= vb2_dc_unmap_dmabuf,
	.attach_dmabuf	= vb2_dc_attach_dmabuf,
	.detach_dmabuf	= vb2_dc_detach_dmabuf,
	.num_users	= vb2_dc_num_users,
};
EXPORT_SYMBOL_GPL(vb2_dma_contig_memops);

/**
 * vb2_dma_contig_set_max_seg_size() - configure DMA max segment size
 * @dev:	device for configuring DMA parameters
 * @size:	size of DMA max segment size to set
 *
 * To allow mapping the scatter-list into a single chunk in the DMA
 * address space, the device is required to have the DMA max segment
 * size parameter set to a value larger than the buffer size. Otherwise,
 * the DMA-mapping subsystem will split the mapping into max segment
 * size chunks. This function sets the DMA max segment size
 * parameter to let DMA-mapping map a buffer as a single chunk in DMA
 * address space.
 * This code assumes that the DMA-mapping subsystem will merge all
 * scatterlist segments if this is really possible (for example when
 * an IOMMU is available and enabled).
 * Ideally, this parameter should be set by the generic bus code, but it
 * is left with the default 64KiB value due to historical litmiations in
 * other subsystems (like limited USB host drivers) and there no good
 * place to set it to the proper value.
 * This function should be called from the drivers, which are known to
 * operate on platforms with IOMMU and provide access to shared buffers
 * (either USERPTR or DMABUF). This should be done before initializing
 * videobuf2 queue.
 */
int vb2_dma_contig_set_max_seg_size(struct device *dev, unsigned int size)
{
	if (!dev->dma_parms) {
		dev_err(dev, "Failed to set max_seg_size: dma_parms is NULL\n");
		return -ENODEV;
	}
	if (dma_get_max_seg_size(dev) < size)
		return dma_set_max_seg_size(dev, size);

	return 0;
}
EXPORT_SYMBOL_GPL(vb2_dma_contig_set_max_seg_size);

MODULE_DESCRIPTION("DMA-contig memory handling routines for videobuf2");
MODULE_AUTHOR("Pawel Osciak <pawel@osciak.com>");
MODULE_LICENSE("GPL");
MODULE_IMPORT_NS(DMA_BUF);<|MERGE_RESOLUTION|>--- conflicted
+++ resolved
@@ -43,10 +43,7 @@
 	struct dma_buf_attachment	*db_attach;
 
 	struct vb2_buffer		*vb;
-<<<<<<< HEAD
-=======
 	bool				non_coherent_mem;
->>>>>>> 92b4b594
 };
 
 /*********************************************/
@@ -80,8 +77,6 @@
 	return &buf->dma_addr;
 }
 
-<<<<<<< HEAD
-=======
 /*
  * This function may fail if:
  *
@@ -96,7 +91,6 @@
  * - Queue DMA attrs have DMA_ATTR_NO_KERNEL_MAPPING set
  *   Relevant for buffers that use coherent memory.
  */
->>>>>>> 92b4b594
 static void *vb2_dc_vaddr(struct vb2_buffer *vb, void *buf_priv)
 {
 	struct vb2_dc_buf *buf = buf_priv;
@@ -194,8 +188,6 @@
 	kfree(buf);
 }
 
-<<<<<<< HEAD
-=======
 static int vb2_dc_alloc_coherent(struct vb2_dc_buf *buf)
 {
 	struct vb2_queue *q = buf->vb->vb2_queue;
@@ -236,7 +228,6 @@
 	return 0;
 }
 
->>>>>>> 92b4b594
 static void *vb2_dc_alloc(struct vb2_buffer *vb,
 			  struct device *dev,
 			  unsigned long size)
@@ -252,31 +243,13 @@
 		return ERR_PTR(-ENOMEM);
 
 	buf->attrs = vb->vb2_queue->dma_attrs;
-<<<<<<< HEAD
-	buf->cookie = dma_alloc_attrs(dev, size, &buf->dma_addr,
-				      GFP_KERNEL | vb->vb2_queue->gfp_flags,
-				      buf->attrs);
-	if (!buf->cookie) {
-		dev_err(dev, "dma_alloc_coherent of size %lu failed\n", size);
-		kfree(buf);
-		return ERR_PTR(-ENOMEM);
-	}
-
-	if ((buf->attrs & DMA_ATTR_NO_KERNEL_MAPPING) == 0)
-		buf->vaddr = buf->cookie;
-=======
 	buf->dma_dir = vb->vb2_queue->dma_dir;
 	buf->vb = vb;
 	buf->non_coherent_mem = vb->vb2_queue->non_coherent_mem;
->>>>>>> 92b4b594
 
 	buf->size = size;
 	/* Prevent the device from being released while the buffer is used */
 	buf->dev = get_device(dev);
-<<<<<<< HEAD
-	buf->size = size;
-	buf->dma_dir = vb->vb2_queue->dma_dir;
-=======
 
 	if (buf->non_coherent_mem)
 		ret = vb2_dc_alloc_non_coherent(buf);
@@ -288,12 +261,10 @@
 		kfree(buf);
 		return ERR_PTR(-ENOMEM);
 	}
->>>>>>> 92b4b594
 
 	buf->handler.refcount = &buf->refcount;
 	buf->handler.put = vb2_dc_put;
 	buf->handler.arg = buf;
-	buf->vb = vb;
 
 	refcount_set(&buf->refcount, 1);
 
