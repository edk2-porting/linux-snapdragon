// SPDX-License-Identifier: GPL-2.0-or-later
/*
 * Video capture interface for Linux version 2
 *
 * A generic framework to process V4L2 ioctl commands.
 *
 * Authors:	Alan Cox, <alan@lxorguk.ukuu.org.uk> (version 1)
 *              Mauro Carvalho Chehab <mchehab@kernel.org> (version 2)
 */

#include <linux/compat.h>
#include <linux/mm.h>
#include <linux/module.h>
#include <linux/slab.h>
#include <linux/types.h>
#include <linux/kernel.h>
#include <linux/version.h>

#include <linux/videodev2.h>

#include <media/v4l2-common.h>
#include <media/v4l2-ioctl.h>
#include <media/v4l2-ctrls.h>
#include <media/v4l2-fh.h>
#include <media/v4l2-event.h>
#include <media/v4l2-device.h>
#include <media/videobuf2-v4l2.h>
#include <media/v4l2-mc.h>
#include <media/v4l2-mem2mem.h>

#include <trace/events/v4l2.h>

/* Zero out the end of the struct pointed to by p.  Everything after, but
 * not including, the specified field is cleared. */
#define CLEAR_AFTER_FIELD(p, field) \
	memset((u8 *)(p) + offsetof(typeof(*(p)), field) + sizeof((p)->field), \
	0, sizeof(*(p)) - offsetof(typeof(*(p)), field) - sizeof((p)->field))

#define is_valid_ioctl(vfd, cmd) test_bit(_IOC_NR(cmd), (vfd)->valid_ioctls)

struct std_descr {
	v4l2_std_id std;
	const char *descr;
};

static const struct std_descr standards[] = {
	{ V4L2_STD_NTSC,	"NTSC"      },
	{ V4L2_STD_NTSC_M,	"NTSC-M"    },
	{ V4L2_STD_NTSC_M_JP,	"NTSC-M-JP" },
	{ V4L2_STD_NTSC_M_KR,	"NTSC-M-KR" },
	{ V4L2_STD_NTSC_443,	"NTSC-443"  },
	{ V4L2_STD_PAL,		"PAL"       },
	{ V4L2_STD_PAL_BG,	"PAL-BG"    },
	{ V4L2_STD_PAL_B,	"PAL-B"     },
	{ V4L2_STD_PAL_B1,	"PAL-B1"    },
	{ V4L2_STD_PAL_G,	"PAL-G"     },
	{ V4L2_STD_PAL_H,	"PAL-H"     },
	{ V4L2_STD_PAL_I,	"PAL-I"     },
	{ V4L2_STD_PAL_DK,	"PAL-DK"    },
	{ V4L2_STD_PAL_D,	"PAL-D"     },
	{ V4L2_STD_PAL_D1,	"PAL-D1"    },
	{ V4L2_STD_PAL_K,	"PAL-K"     },
	{ V4L2_STD_PAL_M,	"PAL-M"     },
	{ V4L2_STD_PAL_N,	"PAL-N"     },
	{ V4L2_STD_PAL_Nc,	"PAL-Nc"    },
	{ V4L2_STD_PAL_60,	"PAL-60"    },
	{ V4L2_STD_SECAM,	"SECAM"     },
	{ V4L2_STD_SECAM_B,	"SECAM-B"   },
	{ V4L2_STD_SECAM_G,	"SECAM-G"   },
	{ V4L2_STD_SECAM_H,	"SECAM-H"   },
	{ V4L2_STD_SECAM_DK,	"SECAM-DK"  },
	{ V4L2_STD_SECAM_D,	"SECAM-D"   },
	{ V4L2_STD_SECAM_K,	"SECAM-K"   },
	{ V4L2_STD_SECAM_K1,	"SECAM-K1"  },
	{ V4L2_STD_SECAM_L,	"SECAM-L"   },
	{ V4L2_STD_SECAM_LC,	"SECAM-Lc"  },
	{ 0,			"Unknown"   }
};

/* video4linux standard ID conversion to standard name
 */
const char *v4l2_norm_to_name(v4l2_std_id id)
{
	u32 myid = id;
	int i;

	/* HACK: ppc32 architecture doesn't have __ucmpdi2 function to handle
	   64 bit comparisons. So, on that architecture, with some gcc
	   variants, compilation fails. Currently, the max value is 30bit wide.
	 */
	BUG_ON(myid != id);

	for (i = 0; standards[i].std; i++)
		if (myid == standards[i].std)
			break;
	return standards[i].descr;
}
EXPORT_SYMBOL(v4l2_norm_to_name);

/* Returns frame period for the given standard */
void v4l2_video_std_frame_period(int id, struct v4l2_fract *frameperiod)
{
	if (id & V4L2_STD_525_60) {
		frameperiod->numerator = 1001;
		frameperiod->denominator = 30000;
	} else {
		frameperiod->numerator = 1;
		frameperiod->denominator = 25;
	}
}
EXPORT_SYMBOL(v4l2_video_std_frame_period);

/* Fill in the fields of a v4l2_standard structure according to the
   'id' and 'transmission' parameters.  Returns negative on error.  */
int v4l2_video_std_construct(struct v4l2_standard *vs,
			     int id, const char *name)
{
	vs->id = id;
	v4l2_video_std_frame_period(id, &vs->frameperiod);
	vs->framelines = (id & V4L2_STD_525_60) ? 525 : 625;
	strscpy(vs->name, name, sizeof(vs->name));
	return 0;
}
EXPORT_SYMBOL(v4l2_video_std_construct);

/* Fill in the fields of a v4l2_standard structure according to the
 * 'id' and 'vs->index' parameters. Returns negative on error. */
int v4l_video_std_enumstd(struct v4l2_standard *vs, v4l2_std_id id)
{
	v4l2_std_id curr_id = 0;
	unsigned int index = vs->index, i, j = 0;
	const char *descr = "";

	/* Return -ENODATA if the id for the current input
	   or output is 0, meaning that it doesn't support this API. */
	if (id == 0)
		return -ENODATA;

	/* Return norm array in a canonical way */
	for (i = 0; i <= index && id; i++) {
		/* last std value in the standards array is 0, so this
		   while always ends there since (id & 0) == 0. */
		while ((id & standards[j].std) != standards[j].std)
			j++;
		curr_id = standards[j].std;
		descr = standards[j].descr;
		j++;
		if (curr_id == 0)
			break;
		if (curr_id != V4L2_STD_PAL &&
				curr_id != V4L2_STD_SECAM &&
				curr_id != V4L2_STD_NTSC)
			id &= ~curr_id;
	}
	if (i <= index)
		return -EINVAL;

	v4l2_video_std_construct(vs, curr_id, descr);
	return 0;
}

/* ----------------------------------------------------------------- */
/* some arrays for pretty-printing debug messages of enum types      */

const char *v4l2_field_names[] = {
	[V4L2_FIELD_ANY]        = "any",
	[V4L2_FIELD_NONE]       = "none",
	[V4L2_FIELD_TOP]        = "top",
	[V4L2_FIELD_BOTTOM]     = "bottom",
	[V4L2_FIELD_INTERLACED] = "interlaced",
	[V4L2_FIELD_SEQ_TB]     = "seq-tb",
	[V4L2_FIELD_SEQ_BT]     = "seq-bt",
	[V4L2_FIELD_ALTERNATE]  = "alternate",
	[V4L2_FIELD_INTERLACED_TB] = "interlaced-tb",
	[V4L2_FIELD_INTERLACED_BT] = "interlaced-bt",
};
EXPORT_SYMBOL(v4l2_field_names);

const char *v4l2_type_names[] = {
	[0]				   = "0",
	[V4L2_BUF_TYPE_VIDEO_CAPTURE]      = "vid-cap",
	[V4L2_BUF_TYPE_VIDEO_OVERLAY]      = "vid-overlay",
	[V4L2_BUF_TYPE_VIDEO_OUTPUT]       = "vid-out",
	[V4L2_BUF_TYPE_VBI_CAPTURE]        = "vbi-cap",
	[V4L2_BUF_TYPE_VBI_OUTPUT]         = "vbi-out",
	[V4L2_BUF_TYPE_SLICED_VBI_CAPTURE] = "sliced-vbi-cap",
	[V4L2_BUF_TYPE_SLICED_VBI_OUTPUT]  = "sliced-vbi-out",
	[V4L2_BUF_TYPE_VIDEO_OUTPUT_OVERLAY] = "vid-out-overlay",
	[V4L2_BUF_TYPE_VIDEO_CAPTURE_MPLANE] = "vid-cap-mplane",
	[V4L2_BUF_TYPE_VIDEO_OUTPUT_MPLANE] = "vid-out-mplane",
	[V4L2_BUF_TYPE_SDR_CAPTURE]        = "sdr-cap",
	[V4L2_BUF_TYPE_SDR_OUTPUT]         = "sdr-out",
	[V4L2_BUF_TYPE_META_CAPTURE]       = "meta-cap",
	[V4L2_BUF_TYPE_META_OUTPUT]	   = "meta-out",
};
EXPORT_SYMBOL(v4l2_type_names);

static const char *v4l2_memory_names[] = {
	[V4L2_MEMORY_MMAP]    = "mmap",
	[V4L2_MEMORY_USERPTR] = "userptr",
	[V4L2_MEMORY_OVERLAY] = "overlay",
	[V4L2_MEMORY_DMABUF] = "dmabuf",
};

#define prt_names(a, arr) (((unsigned)(a)) < ARRAY_SIZE(arr) ? arr[a] : "unknown")

/* ------------------------------------------------------------------ */
/* debug help functions                                               */

static void v4l_print_querycap(const void *arg, bool write_only)
{
	const struct v4l2_capability *p = arg;

	pr_cont("driver=%.*s, card=%.*s, bus=%.*s, version=0x%08x, capabilities=0x%08x, device_caps=0x%08x\n",
		(int)sizeof(p->driver), p->driver,
		(int)sizeof(p->card), p->card,
		(int)sizeof(p->bus_info), p->bus_info,
		p->version, p->capabilities, p->device_caps);
}

static void v4l_print_enuminput(const void *arg, bool write_only)
{
	const struct v4l2_input *p = arg;

	pr_cont("index=%u, name=%.*s, type=%u, audioset=0x%x, tuner=%u, std=0x%08Lx, status=0x%x, capabilities=0x%x\n",
		p->index, (int)sizeof(p->name), p->name, p->type, p->audioset,
		p->tuner, (unsigned long long)p->std, p->status,
		p->capabilities);
}

static void v4l_print_enumoutput(const void *arg, bool write_only)
{
	const struct v4l2_output *p = arg;

	pr_cont("index=%u, name=%.*s, type=%u, audioset=0x%x, modulator=%u, std=0x%08Lx, capabilities=0x%x\n",
		p->index, (int)sizeof(p->name), p->name, p->type, p->audioset,
		p->modulator, (unsigned long long)p->std, p->capabilities);
}

static void v4l_print_audio(const void *arg, bool write_only)
{
	const struct v4l2_audio *p = arg;

	if (write_only)
		pr_cont("index=%u, mode=0x%x\n", p->index, p->mode);
	else
		pr_cont("index=%u, name=%.*s, capability=0x%x, mode=0x%x\n",
			p->index, (int)sizeof(p->name), p->name,
			p->capability, p->mode);
}

static void v4l_print_audioout(const void *arg, bool write_only)
{
	const struct v4l2_audioout *p = arg;

	if (write_only)
		pr_cont("index=%u\n", p->index);
	else
		pr_cont("index=%u, name=%.*s, capability=0x%x, mode=0x%x\n",
			p->index, (int)sizeof(p->name), p->name,
			p->capability, p->mode);
}

static void v4l_print_fmtdesc(const void *arg, bool write_only)
{
	const struct v4l2_fmtdesc *p = arg;

	pr_cont("index=%u, type=%s, flags=0x%x, pixelformat=%c%c%c%c, mbus_code=0x%04x, description='%.*s'\n",
		p->index, prt_names(p->type, v4l2_type_names),
		p->flags, (p->pixelformat & 0xff),
		(p->pixelformat >>  8) & 0xff,
		(p->pixelformat >> 16) & 0xff,
		(p->pixelformat >> 24) & 0xff,
		p->mbus_code,
		(int)sizeof(p->description), p->description);
}

static void v4l_print_format(const void *arg, bool write_only)
{
	const struct v4l2_format *p = arg;
	const struct v4l2_pix_format *pix;
	const struct v4l2_pix_format_mplane *mp;
	const struct v4l2_vbi_format *vbi;
	const struct v4l2_sliced_vbi_format *sliced;
	const struct v4l2_window *win;
	const struct v4l2_sdr_format *sdr;
	const struct v4l2_meta_format *meta;
	u32 planes;
	unsigned i;

	pr_cont("type=%s", prt_names(p->type, v4l2_type_names));
	switch (p->type) {
	case V4L2_BUF_TYPE_VIDEO_CAPTURE:
	case V4L2_BUF_TYPE_VIDEO_OUTPUT:
		pix = &p->fmt.pix;
		pr_cont(", width=%u, height=%u, pixelformat=%c%c%c%c, field=%s, bytesperline=%u, sizeimage=%u, colorspace=%d, flags=0x%x, ycbcr_enc=%u, quantization=%u, xfer_func=%u\n",
			pix->width, pix->height,
			(pix->pixelformat & 0xff),
			(pix->pixelformat >>  8) & 0xff,
			(pix->pixelformat >> 16) & 0xff,
			(pix->pixelformat >> 24) & 0xff,
			prt_names(pix->field, v4l2_field_names),
			pix->bytesperline, pix->sizeimage,
			pix->colorspace, pix->flags, pix->ycbcr_enc,
			pix->quantization, pix->xfer_func);
		break;
	case V4L2_BUF_TYPE_VIDEO_CAPTURE_MPLANE:
	case V4L2_BUF_TYPE_VIDEO_OUTPUT_MPLANE:
		mp = &p->fmt.pix_mp;
		pr_cont(", width=%u, height=%u, format=%c%c%c%c, field=%s, colorspace=%d, num_planes=%u, flags=0x%x, ycbcr_enc=%u, quantization=%u, xfer_func=%u\n",
			mp->width, mp->height,
			(mp->pixelformat & 0xff),
			(mp->pixelformat >>  8) & 0xff,
			(mp->pixelformat >> 16) & 0xff,
			(mp->pixelformat >> 24) & 0xff,
			prt_names(mp->field, v4l2_field_names),
			mp->colorspace, mp->num_planes, mp->flags,
			mp->ycbcr_enc, mp->quantization, mp->xfer_func);
		planes = min_t(u32, mp->num_planes, VIDEO_MAX_PLANES);
		for (i = 0; i < planes; i++)
			printk(KERN_DEBUG "plane %u: bytesperline=%u sizeimage=%u\n", i,
					mp->plane_fmt[i].bytesperline,
					mp->plane_fmt[i].sizeimage);
		break;
	case V4L2_BUF_TYPE_VIDEO_OVERLAY:
	case V4L2_BUF_TYPE_VIDEO_OUTPUT_OVERLAY:
		win = &p->fmt.win;
		/* Note: we can't print the clip list here since the clips
		 * pointer is a userspace pointer, not a kernelspace
		 * pointer. */
		pr_cont(", wxh=%dx%d, x,y=%d,%d, field=%s, chromakey=0x%08x, clipcount=%u, clips=%p, bitmap=%p, global_alpha=0x%02x\n",
			win->w.width, win->w.height, win->w.left, win->w.top,
			prt_names(win->field, v4l2_field_names),
			win->chromakey, win->clipcount, win->clips,
			win->bitmap, win->global_alpha);
		break;
	case V4L2_BUF_TYPE_VBI_CAPTURE:
	case V4L2_BUF_TYPE_VBI_OUTPUT:
		vbi = &p->fmt.vbi;
		pr_cont(", sampling_rate=%u, offset=%u, samples_per_line=%u, sample_format=%c%c%c%c, start=%u,%u, count=%u,%u\n",
			vbi->sampling_rate, vbi->offset,
			vbi->samples_per_line,
			(vbi->sample_format & 0xff),
			(vbi->sample_format >>  8) & 0xff,
			(vbi->sample_format >> 16) & 0xff,
			(vbi->sample_format >> 24) & 0xff,
			vbi->start[0], vbi->start[1],
			vbi->count[0], vbi->count[1]);
		break;
	case V4L2_BUF_TYPE_SLICED_VBI_CAPTURE:
	case V4L2_BUF_TYPE_SLICED_VBI_OUTPUT:
		sliced = &p->fmt.sliced;
		pr_cont(", service_set=0x%08x, io_size=%d\n",
				sliced->service_set, sliced->io_size);
		for (i = 0; i < 24; i++)
			printk(KERN_DEBUG "line[%02u]=0x%04x, 0x%04x\n", i,
				sliced->service_lines[0][i],
				sliced->service_lines[1][i]);
		break;
	case V4L2_BUF_TYPE_SDR_CAPTURE:
	case V4L2_BUF_TYPE_SDR_OUTPUT:
		sdr = &p->fmt.sdr;
		pr_cont(", pixelformat=%c%c%c%c\n",
			(sdr->pixelformat >>  0) & 0xff,
			(sdr->pixelformat >>  8) & 0xff,
			(sdr->pixelformat >> 16) & 0xff,
			(sdr->pixelformat >> 24) & 0xff);
		break;
	case V4L2_BUF_TYPE_META_CAPTURE:
	case V4L2_BUF_TYPE_META_OUTPUT:
		meta = &p->fmt.meta;
		pr_cont(", dataformat=%c%c%c%c, buffersize=%u\n",
			(meta->dataformat >>  0) & 0xff,
			(meta->dataformat >>  8) & 0xff,
			(meta->dataformat >> 16) & 0xff,
			(meta->dataformat >> 24) & 0xff,
			meta->buffersize);
		break;
	}
}

static void v4l_print_framebuffer(const void *arg, bool write_only)
{
	const struct v4l2_framebuffer *p = arg;

	pr_cont("capability=0x%x, flags=0x%x, base=0x%p, width=%u, height=%u, pixelformat=%c%c%c%c, bytesperline=%u, sizeimage=%u, colorspace=%d\n",
			p->capability, p->flags, p->base,
			p->fmt.width, p->fmt.height,
			(p->fmt.pixelformat & 0xff),
			(p->fmt.pixelformat >>  8) & 0xff,
			(p->fmt.pixelformat >> 16) & 0xff,
			(p->fmt.pixelformat >> 24) & 0xff,
			p->fmt.bytesperline, p->fmt.sizeimage,
			p->fmt.colorspace);
}

static void v4l_print_buftype(const void *arg, bool write_only)
{
	pr_cont("type=%s\n", prt_names(*(u32 *)arg, v4l2_type_names));
}

static void v4l_print_modulator(const void *arg, bool write_only)
{
	const struct v4l2_modulator *p = arg;

	if (write_only)
		pr_cont("index=%u, txsubchans=0x%x\n", p->index, p->txsubchans);
	else
		pr_cont("index=%u, name=%.*s, capability=0x%x, rangelow=%u, rangehigh=%u, txsubchans=0x%x\n",
			p->index, (int)sizeof(p->name), p->name, p->capability,
			p->rangelow, p->rangehigh, p->txsubchans);
}

static void v4l_print_tuner(const void *arg, bool write_only)
{
	const struct v4l2_tuner *p = arg;

	if (write_only)
		pr_cont("index=%u, audmode=%u\n", p->index, p->audmode);
	else
		pr_cont("index=%u, name=%.*s, type=%u, capability=0x%x, rangelow=%u, rangehigh=%u, signal=%u, afc=%d, rxsubchans=0x%x, audmode=%u\n",
			p->index, (int)sizeof(p->name), p->name, p->type,
			p->capability, p->rangelow,
			p->rangehigh, p->signal, p->afc,
			p->rxsubchans, p->audmode);
}

static void v4l_print_frequency(const void *arg, bool write_only)
{
	const struct v4l2_frequency *p = arg;

	pr_cont("tuner=%u, type=%u, frequency=%u\n",
				p->tuner, p->type, p->frequency);
}

static void v4l_print_standard(const void *arg, bool write_only)
{
	const struct v4l2_standard *p = arg;

	pr_cont("index=%u, id=0x%Lx, name=%.*s, fps=%u/%u, framelines=%u\n",
		p->index,
		(unsigned long long)p->id, (int)sizeof(p->name), p->name,
		p->frameperiod.numerator,
		p->frameperiod.denominator,
		p->framelines);
}

static void v4l_print_std(const void *arg, bool write_only)
{
	pr_cont("std=0x%08Lx\n", *(const long long unsigned *)arg);
}

static void v4l_print_hw_freq_seek(const void *arg, bool write_only)
{
	const struct v4l2_hw_freq_seek *p = arg;

	pr_cont("tuner=%u, type=%u, seek_upward=%u, wrap_around=%u, spacing=%u, rangelow=%u, rangehigh=%u\n",
		p->tuner, p->type, p->seek_upward, p->wrap_around, p->spacing,
		p->rangelow, p->rangehigh);
}

static void v4l_print_requestbuffers(const void *arg, bool write_only)
{
	const struct v4l2_requestbuffers *p = arg;

	pr_cont("count=%d, type=%s, memory=%s\n",
		p->count,
		prt_names(p->type, v4l2_type_names),
		prt_names(p->memory, v4l2_memory_names));
}

static void v4l_print_buffer(const void *arg, bool write_only)
{
	const struct v4l2_buffer *p = arg;
	const struct v4l2_timecode *tc = &p->timecode;
	const struct v4l2_plane *plane;
	int i;

	pr_cont("%02d:%02d:%02d.%09ld index=%d, type=%s, request_fd=%d, flags=0x%08x, field=%s, sequence=%d, memory=%s",
			(int)p->timestamp.tv_sec / 3600,
			((int)p->timestamp.tv_sec / 60) % 60,
			((int)p->timestamp.tv_sec % 60),
			(long)p->timestamp.tv_usec,
			p->index,
			prt_names(p->type, v4l2_type_names), p->request_fd,
			p->flags, prt_names(p->field, v4l2_field_names),
			p->sequence, prt_names(p->memory, v4l2_memory_names));

	if (V4L2_TYPE_IS_MULTIPLANAR(p->type) && p->m.planes) {
		pr_cont("\n");
		for (i = 0; i < p->length; ++i) {
			plane = &p->m.planes[i];
			printk(KERN_DEBUG
				"plane %d: bytesused=%d, data_offset=0x%08x, offset/userptr=0x%lx, length=%d\n",
				i, plane->bytesused, plane->data_offset,
				plane->m.userptr, plane->length);
		}
	} else {
		pr_cont(", bytesused=%d, offset/userptr=0x%lx, length=%d\n",
			p->bytesused, p->m.userptr, p->length);
	}

	printk(KERN_DEBUG "timecode=%02d:%02d:%02d type=%d, flags=0x%08x, frames=%d, userbits=0x%08x\n",
			tc->hours, tc->minutes, tc->seconds,
			tc->type, tc->flags, tc->frames, *(__u32 *)tc->userbits);
}

static void v4l_print_exportbuffer(const void *arg, bool write_only)
{
	const struct v4l2_exportbuffer *p = arg;

	pr_cont("fd=%d, type=%s, index=%u, plane=%u, flags=0x%08x\n",
		p->fd, prt_names(p->type, v4l2_type_names),
		p->index, p->plane, p->flags);
}

static void v4l_print_create_buffers(const void *arg, bool write_only)
{
	const struct v4l2_create_buffers *p = arg;

	pr_cont("index=%d, count=%d, memory=%s, capabilities=0x%08x, ",
		p->index, p->count, prt_names(p->memory, v4l2_memory_names),
		p->capabilities);
	v4l_print_format(&p->format, write_only);
}

static void v4l_print_streamparm(const void *arg, bool write_only)
{
	const struct v4l2_streamparm *p = arg;

	pr_cont("type=%s", prt_names(p->type, v4l2_type_names));

	if (p->type == V4L2_BUF_TYPE_VIDEO_CAPTURE ||
	    p->type == V4L2_BUF_TYPE_VIDEO_CAPTURE_MPLANE) {
		const struct v4l2_captureparm *c = &p->parm.capture;

		pr_cont(", capability=0x%x, capturemode=0x%x, timeperframe=%d/%d, extendedmode=%d, readbuffers=%d\n",
			c->capability, c->capturemode,
			c->timeperframe.numerator, c->timeperframe.denominator,
			c->extendedmode, c->readbuffers);
	} else if (p->type == V4L2_BUF_TYPE_VIDEO_OUTPUT ||
		   p->type == V4L2_BUF_TYPE_VIDEO_OUTPUT_MPLANE) {
		const struct v4l2_outputparm *c = &p->parm.output;

		pr_cont(", capability=0x%x, outputmode=0x%x, timeperframe=%d/%d, extendedmode=%d, writebuffers=%d\n",
			c->capability, c->outputmode,
			c->timeperframe.numerator, c->timeperframe.denominator,
			c->extendedmode, c->writebuffers);
	} else {
		pr_cont("\n");
	}
}

static void v4l_print_queryctrl(const void *arg, bool write_only)
{
	const struct v4l2_queryctrl *p = arg;

	pr_cont("id=0x%x, type=%d, name=%.*s, min/max=%d/%d, step=%d, default=%d, flags=0x%08x\n",
			p->id, p->type, (int)sizeof(p->name), p->name,
			p->minimum, p->maximum,
			p->step, p->default_value, p->flags);
}

static void v4l_print_query_ext_ctrl(const void *arg, bool write_only)
{
	const struct v4l2_query_ext_ctrl *p = arg;

	pr_cont("id=0x%x, type=%d, name=%.*s, min/max=%lld/%lld, step=%lld, default=%lld, flags=0x%08x, elem_size=%u, elems=%u, nr_of_dims=%u, dims=%u,%u,%u,%u\n",
			p->id, p->type, (int)sizeof(p->name), p->name,
			p->minimum, p->maximum,
			p->step, p->default_value, p->flags,
			p->elem_size, p->elems, p->nr_of_dims,
			p->dims[0], p->dims[1], p->dims[2], p->dims[3]);
}

static void v4l_print_querymenu(const void *arg, bool write_only)
{
	const struct v4l2_querymenu *p = arg;

	pr_cont("id=0x%x, index=%d\n", p->id, p->index);
}

static void v4l_print_control(const void *arg, bool write_only)
{
	const struct v4l2_control *p = arg;
	const char *name = v4l2_ctrl_get_name(p->id);

	if (name)
		pr_cont("name=%s, ", name);
	pr_cont("id=0x%x, value=%d\n", p->id, p->value);
}

static void v4l_print_ext_controls(const void *arg, bool write_only)
{
	const struct v4l2_ext_controls *p = arg;
	int i;

	pr_cont("which=0x%x, count=%d, error_idx=%d, request_fd=%d",
			p->which, p->count, p->error_idx, p->request_fd);
	for (i = 0; i < p->count; i++) {
		unsigned int id = p->controls[i].id;
		const char *name = v4l2_ctrl_get_name(id);

		if (name)
			pr_cont(", name=%s", name);
		if (!p->controls[i].size)
			pr_cont(", id/val=0x%x/0x%x", id, p->controls[i].value);
		else
			pr_cont(", id/size=0x%x/%u", id, p->controls[i].size);
	}
	pr_cont("\n");
}

static void v4l_print_cropcap(const void *arg, bool write_only)
{
	const struct v4l2_cropcap *p = arg;

	pr_cont("type=%s, bounds wxh=%dx%d, x,y=%d,%d, defrect wxh=%dx%d, x,y=%d,%d, pixelaspect %d/%d\n",
		prt_names(p->type, v4l2_type_names),
		p->bounds.width, p->bounds.height,
		p->bounds.left, p->bounds.top,
		p->defrect.width, p->defrect.height,
		p->defrect.left, p->defrect.top,
		p->pixelaspect.numerator, p->pixelaspect.denominator);
}

static void v4l_print_crop(const void *arg, bool write_only)
{
	const struct v4l2_crop *p = arg;

	pr_cont("type=%s, wxh=%dx%d, x,y=%d,%d\n",
		prt_names(p->type, v4l2_type_names),
		p->c.width, p->c.height,
		p->c.left, p->c.top);
}

static void v4l_print_selection(const void *arg, bool write_only)
{
	const struct v4l2_selection *p = arg;

	pr_cont("type=%s, target=%d, flags=0x%x, wxh=%dx%d, x,y=%d,%d\n",
		prt_names(p->type, v4l2_type_names),
		p->target, p->flags,
		p->r.width, p->r.height, p->r.left, p->r.top);
}

static void v4l_print_jpegcompression(const void *arg, bool write_only)
{
	const struct v4l2_jpegcompression *p = arg;

	pr_cont("quality=%d, APPn=%d, APP_len=%d, COM_len=%d, jpeg_markers=0x%x\n",
		p->quality, p->APPn, p->APP_len,
		p->COM_len, p->jpeg_markers);
}

static void v4l_print_enc_idx(const void *arg, bool write_only)
{
	const struct v4l2_enc_idx *p = arg;

	pr_cont("entries=%d, entries_cap=%d\n",
			p->entries, p->entries_cap);
}

static void v4l_print_encoder_cmd(const void *arg, bool write_only)
{
	const struct v4l2_encoder_cmd *p = arg;

	pr_cont("cmd=%d, flags=0x%x\n",
			p->cmd, p->flags);
}

static void v4l_print_decoder_cmd(const void *arg, bool write_only)
{
	const struct v4l2_decoder_cmd *p = arg;

	pr_cont("cmd=%d, flags=0x%x\n", p->cmd, p->flags);

	if (p->cmd == V4L2_DEC_CMD_START)
		pr_info("speed=%d, format=%u\n",
				p->start.speed, p->start.format);
	else if (p->cmd == V4L2_DEC_CMD_STOP)
		pr_info("pts=%llu\n", p->stop.pts);
}

static void v4l_print_dbg_chip_info(const void *arg, bool write_only)
{
	const struct v4l2_dbg_chip_info *p = arg;

	pr_cont("type=%u, ", p->match.type);
	if (p->match.type == V4L2_CHIP_MATCH_I2C_DRIVER)
		pr_cont("name=%.*s, ",
				(int)sizeof(p->match.name), p->match.name);
	else
		pr_cont("addr=%u, ", p->match.addr);
	pr_cont("name=%.*s\n", (int)sizeof(p->name), p->name);
}

static void v4l_print_dbg_register(const void *arg, bool write_only)
{
	const struct v4l2_dbg_register *p = arg;

	pr_cont("type=%u, ", p->match.type);
	if (p->match.type == V4L2_CHIP_MATCH_I2C_DRIVER)
		pr_cont("name=%.*s, ",
				(int)sizeof(p->match.name), p->match.name);
	else
		pr_cont("addr=%u, ", p->match.addr);
	pr_cont("reg=0x%llx, val=0x%llx\n",
			p->reg, p->val);
}

static void v4l_print_dv_timings(const void *arg, bool write_only)
{
	const struct v4l2_dv_timings *p = arg;

	switch (p->type) {
	case V4L2_DV_BT_656_1120:
		pr_cont("type=bt-656/1120, interlaced=%u, pixelclock=%llu, width=%u, height=%u, polarities=0x%x, hfrontporch=%u, hsync=%u, hbackporch=%u, vfrontporch=%u, vsync=%u, vbackporch=%u, il_vfrontporch=%u, il_vsync=%u, il_vbackporch=%u, standards=0x%x, flags=0x%x\n",
				p->bt.interlaced, p->bt.pixelclock,
				p->bt.width, p->bt.height,
				p->bt.polarities, p->bt.hfrontporch,
				p->bt.hsync, p->bt.hbackporch,
				p->bt.vfrontporch, p->bt.vsync,
				p->bt.vbackporch, p->bt.il_vfrontporch,
				p->bt.il_vsync, p->bt.il_vbackporch,
				p->bt.standards, p->bt.flags);
		break;
	default:
		pr_cont("type=%d\n", p->type);
		break;
	}
}

static void v4l_print_enum_dv_timings(const void *arg, bool write_only)
{
	const struct v4l2_enum_dv_timings *p = arg;

	pr_cont("index=%u, ", p->index);
	v4l_print_dv_timings(&p->timings, write_only);
}

static void v4l_print_dv_timings_cap(const void *arg, bool write_only)
{
	const struct v4l2_dv_timings_cap *p = arg;

	switch (p->type) {
	case V4L2_DV_BT_656_1120:
		pr_cont("type=bt-656/1120, width=%u-%u, height=%u-%u, pixelclock=%llu-%llu, standards=0x%x, capabilities=0x%x\n",
			p->bt.min_width, p->bt.max_width,
			p->bt.min_height, p->bt.max_height,
			p->bt.min_pixelclock, p->bt.max_pixelclock,
			p->bt.standards, p->bt.capabilities);
		break;
	default:
		pr_cont("type=%u\n", p->type);
		break;
	}
}

static void v4l_print_frmsizeenum(const void *arg, bool write_only)
{
	const struct v4l2_frmsizeenum *p = arg;

	pr_cont("index=%u, pixelformat=%c%c%c%c, type=%u",
			p->index,
			(p->pixel_format & 0xff),
			(p->pixel_format >>  8) & 0xff,
			(p->pixel_format >> 16) & 0xff,
			(p->pixel_format >> 24) & 0xff,
			p->type);
	switch (p->type) {
	case V4L2_FRMSIZE_TYPE_DISCRETE:
		pr_cont(", wxh=%ux%u\n",
			p->discrete.width, p->discrete.height);
		break;
	case V4L2_FRMSIZE_TYPE_STEPWISE:
		pr_cont(", min=%ux%u, max=%ux%u, step=%ux%u\n",
				p->stepwise.min_width,
				p->stepwise.min_height,
				p->stepwise.max_width,
				p->stepwise.max_height,
				p->stepwise.step_width,
				p->stepwise.step_height);
		break;
	case V4L2_FRMSIZE_TYPE_CONTINUOUS:
	default:
		pr_cont("\n");
		break;
	}
}

static void v4l_print_frmivalenum(const void *arg, bool write_only)
{
	const struct v4l2_frmivalenum *p = arg;

	pr_cont("index=%u, pixelformat=%c%c%c%c, wxh=%ux%u, type=%u",
			p->index,
			(p->pixel_format & 0xff),
			(p->pixel_format >>  8) & 0xff,
			(p->pixel_format >> 16) & 0xff,
			(p->pixel_format >> 24) & 0xff,
			p->width, p->height, p->type);
	switch (p->type) {
	case V4L2_FRMIVAL_TYPE_DISCRETE:
		pr_cont(", fps=%d/%d\n",
				p->discrete.numerator,
				p->discrete.denominator);
		break;
	case V4L2_FRMIVAL_TYPE_STEPWISE:
		pr_cont(", min=%d/%d, max=%d/%d, step=%d/%d\n",
				p->stepwise.min.numerator,
				p->stepwise.min.denominator,
				p->stepwise.max.numerator,
				p->stepwise.max.denominator,
				p->stepwise.step.numerator,
				p->stepwise.step.denominator);
		break;
	case V4L2_FRMIVAL_TYPE_CONTINUOUS:
	default:
		pr_cont("\n");
		break;
	}
}

static void v4l_print_event(const void *arg, bool write_only)
{
	const struct v4l2_event *p = arg;
	const struct v4l2_event_ctrl *c;

	pr_cont("type=0x%x, pending=%u, sequence=%u, id=%u, timestamp=%llu.%9.9llu\n",
			p->type, p->pending, p->sequence, p->id,
			p->timestamp.tv_sec, p->timestamp.tv_nsec);
	switch (p->type) {
	case V4L2_EVENT_VSYNC:
		printk(KERN_DEBUG "field=%s\n",
			prt_names(p->u.vsync.field, v4l2_field_names));
		break;
	case V4L2_EVENT_CTRL:
		c = &p->u.ctrl;
		printk(KERN_DEBUG "changes=0x%x, type=%u, ",
			c->changes, c->type);
		if (c->type == V4L2_CTRL_TYPE_INTEGER64)
			pr_cont("value64=%lld, ", c->value64);
		else
			pr_cont("value=%d, ", c->value);
		pr_cont("flags=0x%x, minimum=%d, maximum=%d, step=%d, default_value=%d\n",
			c->flags, c->minimum, c->maximum,
			c->step, c->default_value);
		break;
	case V4L2_EVENT_FRAME_SYNC:
		pr_cont("frame_sequence=%u\n",
			p->u.frame_sync.frame_sequence);
		break;
	}
}

static void v4l_print_event_subscription(const void *arg, bool write_only)
{
	const struct v4l2_event_subscription *p = arg;

	pr_cont("type=0x%x, id=0x%x, flags=0x%x\n",
			p->type, p->id, p->flags);
}

static void v4l_print_sliced_vbi_cap(const void *arg, bool write_only)
{
	const struct v4l2_sliced_vbi_cap *p = arg;
	int i;

	pr_cont("type=%s, service_set=0x%08x\n",
			prt_names(p->type, v4l2_type_names), p->service_set);
	for (i = 0; i < 24; i++)
		printk(KERN_DEBUG "line[%02u]=0x%04x, 0x%04x\n", i,
				p->service_lines[0][i],
				p->service_lines[1][i]);
}

static void v4l_print_freq_band(const void *arg, bool write_only)
{
	const struct v4l2_frequency_band *p = arg;

	pr_cont("tuner=%u, type=%u, index=%u, capability=0x%x, rangelow=%u, rangehigh=%u, modulation=0x%x\n",
			p->tuner, p->type, p->index,
			p->capability, p->rangelow,
			p->rangehigh, p->modulation);
}

static void v4l_print_edid(const void *arg, bool write_only)
{
	const struct v4l2_edid *p = arg;

	pr_cont("pad=%u, start_block=%u, blocks=%u\n",
		p->pad, p->start_block, p->blocks);
}

static void v4l_print_u32(const void *arg, bool write_only)
{
	pr_cont("value=%u\n", *(const u32 *)arg);
}

static void v4l_print_newline(const void *arg, bool write_only)
{
	pr_cont("\n");
}

static void v4l_print_default(const void *arg, bool write_only)
{
	pr_cont("driver-specific ioctl\n");
}

static int check_ext_ctrls(struct v4l2_ext_controls *c, int allow_priv)
{
	__u32 i;

	/* zero the reserved fields */
	c->reserved[0] = 0;
	for (i = 0; i < c->count; i++)
		c->controls[i].reserved2[0] = 0;

	/* V4L2_CID_PRIVATE_BASE cannot be used as control class
	   when using extended controls.
	   Only when passed in through VIDIOC_G_CTRL and VIDIOC_S_CTRL
	   is it allowed for backwards compatibility.
	 */
	if (!allow_priv && c->which == V4L2_CID_PRIVATE_BASE)
		return 0;
	if (!c->which)
		return 1;
	/* Check that all controls are from the same control class. */
	for (i = 0; i < c->count; i++) {
		if (V4L2_CTRL_ID2WHICH(c->controls[i].id) != c->which) {
			c->error_idx = i;
			return 0;
		}
	}
	return 1;
}

static int check_fmt(struct file *file, enum v4l2_buf_type type)
{
	const u32 vid_caps = V4L2_CAP_VIDEO_CAPTURE |
			     V4L2_CAP_VIDEO_CAPTURE_MPLANE |
			     V4L2_CAP_VIDEO_OUTPUT |
			     V4L2_CAP_VIDEO_OUTPUT_MPLANE |
			     V4L2_CAP_VIDEO_M2M | V4L2_CAP_VIDEO_M2M_MPLANE;
	const u32 meta_caps = V4L2_CAP_META_CAPTURE |
			      V4L2_CAP_META_OUTPUT;
	struct video_device *vfd = video_devdata(file);
	const struct v4l2_ioctl_ops *ops = vfd->ioctl_ops;
	bool is_vid = vfd->vfl_type == VFL_TYPE_VIDEO &&
		      (vfd->device_caps & vid_caps);
	bool is_vbi = vfd->vfl_type == VFL_TYPE_VBI;
	bool is_sdr = vfd->vfl_type == VFL_TYPE_SDR;
	bool is_tch = vfd->vfl_type == VFL_TYPE_TOUCH;
	bool is_meta = vfd->vfl_type == VFL_TYPE_VIDEO &&
		       (vfd->device_caps & meta_caps);
	bool is_rx = vfd->vfl_dir != VFL_DIR_TX;
	bool is_tx = vfd->vfl_dir != VFL_DIR_RX;

	if (ops == NULL)
		return -EINVAL;

	switch (type) {
	case V4L2_BUF_TYPE_VIDEO_CAPTURE:
		if ((is_vid || is_tch) && is_rx &&
		    (ops->vidioc_g_fmt_vid_cap || ops->vidioc_g_fmt_vid_cap_mplane))
			return 0;
		break;
	case V4L2_BUF_TYPE_VIDEO_CAPTURE_MPLANE:
		if ((is_vid || is_tch) && is_rx && ops->vidioc_g_fmt_vid_cap_mplane)
			return 0;
		break;
	case V4L2_BUF_TYPE_VIDEO_OVERLAY:
		if (is_vid && is_rx && ops->vidioc_g_fmt_vid_overlay)
			return 0;
		break;
	case V4L2_BUF_TYPE_VIDEO_OUTPUT:
		if (is_vid && is_tx &&
		    (ops->vidioc_g_fmt_vid_out || ops->vidioc_g_fmt_vid_out_mplane))
			return 0;
		break;
	case V4L2_BUF_TYPE_VIDEO_OUTPUT_MPLANE:
		if (is_vid && is_tx && ops->vidioc_g_fmt_vid_out_mplane)
			return 0;
		break;
	case V4L2_BUF_TYPE_VIDEO_OUTPUT_OVERLAY:
		if (is_vid && is_tx && ops->vidioc_g_fmt_vid_out_overlay)
			return 0;
		break;
	case V4L2_BUF_TYPE_VBI_CAPTURE:
		if (is_vbi && is_rx && ops->vidioc_g_fmt_vbi_cap)
			return 0;
		break;
	case V4L2_BUF_TYPE_VBI_OUTPUT:
		if (is_vbi && is_tx && ops->vidioc_g_fmt_vbi_out)
			return 0;
		break;
	case V4L2_BUF_TYPE_SLICED_VBI_CAPTURE:
		if (is_vbi && is_rx && ops->vidioc_g_fmt_sliced_vbi_cap)
			return 0;
		break;
	case V4L2_BUF_TYPE_SLICED_VBI_OUTPUT:
		if (is_vbi && is_tx && ops->vidioc_g_fmt_sliced_vbi_out)
			return 0;
		break;
	case V4L2_BUF_TYPE_SDR_CAPTURE:
		if (is_sdr && is_rx && ops->vidioc_g_fmt_sdr_cap)
			return 0;
		break;
	case V4L2_BUF_TYPE_SDR_OUTPUT:
		if (is_sdr && is_tx && ops->vidioc_g_fmt_sdr_out)
			return 0;
		break;
	case V4L2_BUF_TYPE_META_CAPTURE:
		if (is_meta && is_rx && ops->vidioc_g_fmt_meta_cap)
			return 0;
		break;
	case V4L2_BUF_TYPE_META_OUTPUT:
		if (is_meta && is_tx && ops->vidioc_g_fmt_meta_out)
			return 0;
		break;
	default:
		break;
	}
	return -EINVAL;
}

static void v4l_sanitize_format(struct v4l2_format *fmt)
{
	unsigned int offset;

	/* Make sure num_planes is not bogus */
	if (fmt->type == V4L2_BUF_TYPE_VIDEO_CAPTURE_MPLANE ||
	    fmt->type == V4L2_BUF_TYPE_VIDEO_OUTPUT_MPLANE)
		fmt->fmt.pix_mp.num_planes = min_t(u32, fmt->fmt.pix_mp.num_planes,
					       VIDEO_MAX_PLANES);

	/*
	 * The v4l2_pix_format structure has been extended with fields that were
	 * not previously required to be set to zero by applications. The priv
	 * field, when set to a magic value, indicates the the extended fields
	 * are valid. Otherwise they will contain undefined values. To simplify
	 * the API towards drivers zero the extended fields and set the priv
	 * field to the magic value when the extended pixel format structure
	 * isn't used by applications.
	 */

	if (fmt->type != V4L2_BUF_TYPE_VIDEO_CAPTURE &&
	    fmt->type != V4L2_BUF_TYPE_VIDEO_OUTPUT)
		return;

	if (fmt->fmt.pix.priv == V4L2_PIX_FMT_PRIV_MAGIC)
		return;

	fmt->fmt.pix.priv = V4L2_PIX_FMT_PRIV_MAGIC;

	offset = offsetof(struct v4l2_pix_format, priv)
	       + sizeof(fmt->fmt.pix.priv);
	memset(((void *)&fmt->fmt.pix) + offset, 0,
	       sizeof(fmt->fmt.pix) - offset);
}

static int v4l_querycap(const struct v4l2_ioctl_ops *ops,
				struct file *file, void *fh, void *arg)
{
	struct v4l2_capability *cap = (struct v4l2_capability *)arg;
	struct video_device *vfd = video_devdata(file);
	int ret;

	cap->version = LINUX_VERSION_CODE;
	cap->device_caps = vfd->device_caps;
	cap->capabilities = vfd->device_caps | V4L2_CAP_DEVICE_CAPS;

	ret = ops->vidioc_querycap(file, fh, cap);

	/*
	 * Drivers must not change device_caps, so check for this and
	 * warn if this happened.
	 */
	WARN_ON(cap->device_caps != vfd->device_caps);
	/*
	 * Check that capabilities is a superset of
	 * vfd->device_caps | V4L2_CAP_DEVICE_CAPS
	 */
	WARN_ON((cap->capabilities &
		 (vfd->device_caps | V4L2_CAP_DEVICE_CAPS)) !=
		(vfd->device_caps | V4L2_CAP_DEVICE_CAPS));
	cap->capabilities |= V4L2_CAP_EXT_PIX_FORMAT;
	cap->device_caps |= V4L2_CAP_EXT_PIX_FORMAT;

	return ret;
}

static int v4l_g_input(const struct v4l2_ioctl_ops *ops,
		       struct file *file, void *fh, void *arg)
{
	struct video_device *vfd = video_devdata(file);

	if (vfd->device_caps & V4L2_CAP_IO_MC) {
		*(int *)arg = 0;
		return 0;
	}

	return ops->vidioc_g_input(file, fh, arg);
}

static int v4l_g_output(const struct v4l2_ioctl_ops *ops,
			struct file *file, void *fh, void *arg)
{
	struct video_device *vfd = video_devdata(file);

	if (vfd->device_caps & V4L2_CAP_IO_MC) {
		*(int *)arg = 0;
		return 0;
	}

	return ops->vidioc_g_output(file, fh, arg);
}

static int v4l_s_input(const struct v4l2_ioctl_ops *ops,
				struct file *file, void *fh, void *arg)
{
	struct video_device *vfd = video_devdata(file);
	int ret;

	ret = v4l_enable_media_source(vfd);
	if (ret)
		return ret;

	if (vfd->device_caps & V4L2_CAP_IO_MC)
		return  *(int *)arg ? -EINVAL : 0;

	return ops->vidioc_s_input(file, fh, *(unsigned int *)arg);
}

static int v4l_s_output(const struct v4l2_ioctl_ops *ops,
				struct file *file, void *fh, void *arg)
{
	struct video_device *vfd = video_devdata(file);

	if (vfd->device_caps & V4L2_CAP_IO_MC)
		return  *(int *)arg ? -EINVAL : 0;

	return ops->vidioc_s_output(file, fh, *(unsigned int *)arg);
}

static int v4l_g_priority(const struct v4l2_ioctl_ops *ops,
				struct file *file, void *fh, void *arg)
{
	struct video_device *vfd;
	u32 *p = arg;

	vfd = video_devdata(file);
	*p = v4l2_prio_max(vfd->prio);
	return 0;
}

static int v4l_s_priority(const struct v4l2_ioctl_ops *ops,
				struct file *file, void *fh, void *arg)
{
	struct video_device *vfd;
	struct v4l2_fh *vfh;
	u32 *p = arg;

	vfd = video_devdata(file);
	if (!test_bit(V4L2_FL_USES_V4L2_FH, &vfd->flags))
		return -ENOTTY;
	vfh = file->private_data;
	return v4l2_prio_change(vfd->prio, &vfh->prio, *p);
}

static int v4l_enuminput(const struct v4l2_ioctl_ops *ops,
				struct file *file, void *fh, void *arg)
{
	struct video_device *vfd = video_devdata(file);
	struct v4l2_input *p = arg;

	/*
	 * We set the flags for CAP_DV_TIMINGS &
	 * CAP_STD here based on ioctl handler provided by the
	 * driver. If the driver doesn't support these
	 * for a specific input, it must override these flags.
	 */
	if (is_valid_ioctl(vfd, VIDIOC_S_STD))
		p->capabilities |= V4L2_IN_CAP_STD;

	if (vfd->device_caps & V4L2_CAP_IO_MC) {
		if (p->index)
			return -EINVAL;
		strscpy(p->name, vfd->name, sizeof(p->name));
		p->type = V4L2_INPUT_TYPE_CAMERA;
		return 0;
	}

	return ops->vidioc_enum_input(file, fh, p);
}

static int v4l_enumoutput(const struct v4l2_ioctl_ops *ops,
				struct file *file, void *fh, void *arg)
{
	struct video_device *vfd = video_devdata(file);
	struct v4l2_output *p = arg;

	/*
	 * We set the flags for CAP_DV_TIMINGS &
	 * CAP_STD here based on ioctl handler provided by the
	 * driver. If the driver doesn't support these
	 * for a specific output, it must override these flags.
	 */
	if (is_valid_ioctl(vfd, VIDIOC_S_STD))
		p->capabilities |= V4L2_OUT_CAP_STD;

	if (vfd->device_caps & V4L2_CAP_IO_MC) {
		if (p->index)
			return -EINVAL;
		strscpy(p->name, vfd->name, sizeof(p->name));
		p->type = V4L2_OUTPUT_TYPE_ANALOG;
		return 0;
	}

	return ops->vidioc_enum_output(file, fh, p);
}

static void v4l_fill_fmtdesc(struct v4l2_fmtdesc *fmt)
{
	const unsigned sz = sizeof(fmt->description);
	const char *descr = NULL;
	u32 flags = 0;

	/*
	 * We depart from the normal coding style here since the descriptions
	 * should be aligned so it is easy to see which descriptions will be
	 * longer than 31 characters (the max length for a description).
	 * And frankly, this is easier to read anyway.
	 *
	 * Note that gcc will use O(log N) comparisons to find the right case.
	 */
	switch (fmt->pixelformat) {
	/* Max description length mask:	descr = "0123456789012345678901234567890" */
	case V4L2_PIX_FMT_RGB332:	descr = "8-bit RGB 3-3-2"; break;
	case V4L2_PIX_FMT_RGB444:	descr = "16-bit A/XRGB 4-4-4-4"; break;
	case V4L2_PIX_FMT_ARGB444:	descr = "16-bit ARGB 4-4-4-4"; break;
	case V4L2_PIX_FMT_XRGB444:	descr = "16-bit XRGB 4-4-4-4"; break;
	case V4L2_PIX_FMT_RGBA444:	descr = "16-bit RGBA 4-4-4-4"; break;
	case V4L2_PIX_FMT_RGBX444:	descr = "16-bit RGBX 4-4-4-4"; break;
	case V4L2_PIX_FMT_ABGR444:	descr = "16-bit ABGR 4-4-4-4"; break;
	case V4L2_PIX_FMT_XBGR444:	descr = "16-bit XBGR 4-4-4-4"; break;
	case V4L2_PIX_FMT_BGRA444:	descr = "16-bit BGRA 4-4-4-4"; break;
	case V4L2_PIX_FMT_BGRX444:	descr = "16-bit BGRX 4-4-4-4"; break;
	case V4L2_PIX_FMT_RGB555:	descr = "16-bit A/XRGB 1-5-5-5"; break;
	case V4L2_PIX_FMT_ARGB555:	descr = "16-bit ARGB 1-5-5-5"; break;
	case V4L2_PIX_FMT_XRGB555:	descr = "16-bit XRGB 1-5-5-5"; break;
	case V4L2_PIX_FMT_ABGR555:	descr = "16-bit ABGR 1-5-5-5"; break;
	case V4L2_PIX_FMT_XBGR555:	descr = "16-bit XBGR 1-5-5-5"; break;
	case V4L2_PIX_FMT_RGBA555:	descr = "16-bit RGBA 5-5-5-1"; break;
	case V4L2_PIX_FMT_RGBX555:	descr = "16-bit RGBX 5-5-5-1"; break;
	case V4L2_PIX_FMT_BGRA555:	descr = "16-bit BGRA 5-5-5-1"; break;
	case V4L2_PIX_FMT_BGRX555:	descr = "16-bit BGRX 5-5-5-1"; break;
	case V4L2_PIX_FMT_RGB565:	descr = "16-bit RGB 5-6-5"; break;
	case V4L2_PIX_FMT_RGB555X:	descr = "16-bit A/XRGB 1-5-5-5 BE"; break;
	case V4L2_PIX_FMT_ARGB555X:	descr = "16-bit ARGB 1-5-5-5 BE"; break;
	case V4L2_PIX_FMT_XRGB555X:	descr = "16-bit XRGB 1-5-5-5 BE"; break;
	case V4L2_PIX_FMT_RGB565X:	descr = "16-bit RGB 5-6-5 BE"; break;
	case V4L2_PIX_FMT_BGR666:	descr = "18-bit BGRX 6-6-6-14"; break;
	case V4L2_PIX_FMT_BGR24:	descr = "24-bit BGR 8-8-8"; break;
	case V4L2_PIX_FMT_RGB24:	descr = "24-bit RGB 8-8-8"; break;
	case V4L2_PIX_FMT_BGR32:	descr = "32-bit BGRA/X 8-8-8-8"; break;
	case V4L2_PIX_FMT_ABGR32:	descr = "32-bit BGRA 8-8-8-8"; break;
	case V4L2_PIX_FMT_XBGR32:	descr = "32-bit BGRX 8-8-8-8"; break;
	case V4L2_PIX_FMT_RGB32:	descr = "32-bit A/XRGB 8-8-8-8"; break;
	case V4L2_PIX_FMT_ARGB32:	descr = "32-bit ARGB 8-8-8-8"; break;
	case V4L2_PIX_FMT_XRGB32:	descr = "32-bit XRGB 8-8-8-8"; break;
	case V4L2_PIX_FMT_BGRA32:	descr = "32-bit ABGR 8-8-8-8"; break;
	case V4L2_PIX_FMT_BGRX32:	descr = "32-bit XBGR 8-8-8-8"; break;
	case V4L2_PIX_FMT_RGBA32:	descr = "32-bit RGBA 8-8-8-8"; break;
	case V4L2_PIX_FMT_RGBX32:	descr = "32-bit RGBX 8-8-8-8"; break;
	case V4L2_PIX_FMT_GREY:		descr = "8-bit Greyscale"; break;
	case V4L2_PIX_FMT_Y4:		descr = "4-bit Greyscale"; break;
	case V4L2_PIX_FMT_Y6:		descr = "6-bit Greyscale"; break;
	case V4L2_PIX_FMT_Y10:		descr = "10-bit Greyscale"; break;
	case V4L2_PIX_FMT_Y12:		descr = "12-bit Greyscale"; break;
	case V4L2_PIX_FMT_Y14:		descr = "14-bit Greyscale"; break;
	case V4L2_PIX_FMT_Y16:		descr = "16-bit Greyscale"; break;
	case V4L2_PIX_FMT_Y16_BE:	descr = "16-bit Greyscale BE"; break;
	case V4L2_PIX_FMT_Y10BPACK:	descr = "10-bit Greyscale (Packed)"; break;
	case V4L2_PIX_FMT_Y10P:		descr = "10-bit Greyscale (MIPI Packed)"; break;
	case V4L2_PIX_FMT_Y8I:		descr = "Interleaved 8-bit Greyscale"; break;
	case V4L2_PIX_FMT_Y12I:		descr = "Interleaved 12-bit Greyscale"; break;
	case V4L2_PIX_FMT_Z16:		descr = "16-bit Depth"; break;
	case V4L2_PIX_FMT_INZI:		descr = "Planar 10:16 Greyscale Depth"; break;
	case V4L2_PIX_FMT_CNF4:		descr = "4-bit Depth Confidence (Packed)"; break;
	case V4L2_PIX_FMT_PAL8:		descr = "8-bit Palette"; break;
	case V4L2_PIX_FMT_UV8:		descr = "8-bit Chrominance UV 4-4"; break;
	case V4L2_PIX_FMT_YVU410:	descr = "Planar YVU 4:1:0"; break;
	case V4L2_PIX_FMT_YVU420:	descr = "Planar YVU 4:2:0"; break;
	case V4L2_PIX_FMT_YUYV:		descr = "YUYV 4:2:2"; break;
	case V4L2_PIX_FMT_YYUV:		descr = "YYUV 4:2:2"; break;
	case V4L2_PIX_FMT_YVYU:		descr = "YVYU 4:2:2"; break;
	case V4L2_PIX_FMT_UYVY:		descr = "UYVY 4:2:2"; break;
	case V4L2_PIX_FMT_VYUY:		descr = "VYUY 4:2:2"; break;
	case V4L2_PIX_FMT_YUV422P:	descr = "Planar YUV 4:2:2"; break;
	case V4L2_PIX_FMT_YUV411P:	descr = "Planar YUV 4:1:1"; break;
	case V4L2_PIX_FMT_Y41P:		descr = "YUV 4:1:1 (Packed)"; break;
	case V4L2_PIX_FMT_YUV444:	descr = "16-bit A/XYUV 4-4-4-4"; break;
	case V4L2_PIX_FMT_YUV555:	descr = "16-bit A/XYUV 1-5-5-5"; break;
	case V4L2_PIX_FMT_YUV565:	descr = "16-bit YUV 5-6-5"; break;
	case V4L2_PIX_FMT_YUV32:	descr = "32-bit A/XYUV 8-8-8-8"; break;
	case V4L2_PIX_FMT_AYUV32:	descr = "32-bit AYUV 8-8-8-8"; break;
	case V4L2_PIX_FMT_XYUV32:	descr = "32-bit XYUV 8-8-8-8"; break;
	case V4L2_PIX_FMT_VUYA32:	descr = "32-bit VUYA 8-8-8-8"; break;
	case V4L2_PIX_FMT_VUYX32:	descr = "32-bit VUYX 8-8-8-8"; break;
	case V4L2_PIX_FMT_YUV410:	descr = "Planar YUV 4:1:0"; break;
	case V4L2_PIX_FMT_YUV420:	descr = "Planar YUV 4:2:0"; break;
	case V4L2_PIX_FMT_HI240:	descr = "8-bit Dithered RGB (BTTV)"; break;
	case V4L2_PIX_FMT_HM12:		descr = "YUV 4:2:0 (16x16 Macroblocks)"; break;
	case V4L2_PIX_FMT_M420:		descr = "YUV 4:2:0 (M420)"; break;
	case V4L2_PIX_FMT_NV12:		descr = "Y/CbCr 4:2:0"; break;
	case V4L2_PIX_FMT_NV21:		descr = "Y/CrCb 4:2:0"; break;
	case V4L2_PIX_FMT_NV16:		descr = "Y/CbCr 4:2:2"; break;
	case V4L2_PIX_FMT_NV61:		descr = "Y/CrCb 4:2:2"; break;
	case V4L2_PIX_FMT_NV24:		descr = "Y/CbCr 4:4:4"; break;
	case V4L2_PIX_FMT_NV42:		descr = "Y/CrCb 4:4:4"; break;
	case V4L2_PIX_FMT_NV12M:	descr = "Y/CbCr 4:2:0 (N-C)"; break;
	case V4L2_PIX_FMT_NV21M:	descr = "Y/CrCb 4:2:0 (N-C)"; break;
	case V4L2_PIX_FMT_NV16M:	descr = "Y/CbCr 4:2:2 (N-C)"; break;
	case V4L2_PIX_FMT_NV61M:	descr = "Y/CrCb 4:2:2 (N-C)"; break;
	case V4L2_PIX_FMT_NV12MT:	descr = "Y/CbCr 4:2:0 (64x32 MB, N-C)"; break;
	case V4L2_PIX_FMT_NV12MT_16X16:	descr = "Y/CbCr 4:2:0 (16x16 MB, N-C)"; break;
	case V4L2_PIX_FMT_YUV420M:	descr = "Planar YUV 4:2:0 (N-C)"; break;
	case V4L2_PIX_FMT_YVU420M:	descr = "Planar YVU 4:2:0 (N-C)"; break;
	case V4L2_PIX_FMT_YUV422M:	descr = "Planar YUV 4:2:2 (N-C)"; break;
	case V4L2_PIX_FMT_YVU422M:	descr = "Planar YVU 4:2:2 (N-C)"; break;
	case V4L2_PIX_FMT_YUV444M:	descr = "Planar YUV 4:4:4 (N-C)"; break;
	case V4L2_PIX_FMT_YVU444M:	descr = "Planar YVU 4:4:4 (N-C)"; break;
	case V4L2_PIX_FMT_SBGGR8:	descr = "8-bit Bayer BGBG/GRGR"; break;
	case V4L2_PIX_FMT_SGBRG8:	descr = "8-bit Bayer GBGB/RGRG"; break;
	case V4L2_PIX_FMT_SGRBG8:	descr = "8-bit Bayer GRGR/BGBG"; break;
	case V4L2_PIX_FMT_SRGGB8:	descr = "8-bit Bayer RGRG/GBGB"; break;
	case V4L2_PIX_FMT_SBGGR10:	descr = "10-bit Bayer BGBG/GRGR"; break;
	case V4L2_PIX_FMT_SGBRG10:	descr = "10-bit Bayer GBGB/RGRG"; break;
	case V4L2_PIX_FMT_SGRBG10:	descr = "10-bit Bayer GRGR/BGBG"; break;
	case V4L2_PIX_FMT_SRGGB10:	descr = "10-bit Bayer RGRG/GBGB"; break;
	case V4L2_PIX_FMT_SBGGR10P:	descr = "10-bit Bayer BGBG/GRGR Packed"; break;
	case V4L2_PIX_FMT_SGBRG10P:	descr = "10-bit Bayer GBGB/RGRG Packed"; break;
	case V4L2_PIX_FMT_SGRBG10P:	descr = "10-bit Bayer GRGR/BGBG Packed"; break;
	case V4L2_PIX_FMT_SRGGB10P:	descr = "10-bit Bayer RGRG/GBGB Packed"; break;
	case V4L2_PIX_FMT_IPU3_SBGGR10: descr = "10-bit bayer BGGR IPU3 Packed"; break;
	case V4L2_PIX_FMT_IPU3_SGBRG10: descr = "10-bit bayer GBRG IPU3 Packed"; break;
	case V4L2_PIX_FMT_IPU3_SGRBG10: descr = "10-bit bayer GRBG IPU3 Packed"; break;
	case V4L2_PIX_FMT_IPU3_SRGGB10: descr = "10-bit bayer RGGB IPU3 Packed"; break;
	case V4L2_PIX_FMT_SBGGR10ALAW8:	descr = "8-bit Bayer BGBG/GRGR (A-law)"; break;
	case V4L2_PIX_FMT_SGBRG10ALAW8:	descr = "8-bit Bayer GBGB/RGRG (A-law)"; break;
	case V4L2_PIX_FMT_SGRBG10ALAW8:	descr = "8-bit Bayer GRGR/BGBG (A-law)"; break;
	case V4L2_PIX_FMT_SRGGB10ALAW8:	descr = "8-bit Bayer RGRG/GBGB (A-law)"; break;
	case V4L2_PIX_FMT_SBGGR10DPCM8:	descr = "8-bit Bayer BGBG/GRGR (DPCM)"; break;
	case V4L2_PIX_FMT_SGBRG10DPCM8:	descr = "8-bit Bayer GBGB/RGRG (DPCM)"; break;
	case V4L2_PIX_FMT_SGRBG10DPCM8:	descr = "8-bit Bayer GRGR/BGBG (DPCM)"; break;
	case V4L2_PIX_FMT_SRGGB10DPCM8:	descr = "8-bit Bayer RGRG/GBGB (DPCM)"; break;
	case V4L2_PIX_FMT_SBGGR12:	descr = "12-bit Bayer BGBG/GRGR"; break;
	case V4L2_PIX_FMT_SGBRG12:	descr = "12-bit Bayer GBGB/RGRG"; break;
	case V4L2_PIX_FMT_SGRBG12:	descr = "12-bit Bayer GRGR/BGBG"; break;
	case V4L2_PIX_FMT_SRGGB12:	descr = "12-bit Bayer RGRG/GBGB"; break;
	case V4L2_PIX_FMT_SBGGR12P:	descr = "12-bit Bayer BGBG/GRGR Packed"; break;
	case V4L2_PIX_FMT_SGBRG12P:	descr = "12-bit Bayer GBGB/RGRG Packed"; break;
	case V4L2_PIX_FMT_SGRBG12P:	descr = "12-bit Bayer GRGR/BGBG Packed"; break;
	case V4L2_PIX_FMT_SRGGB12P:	descr = "12-bit Bayer RGRG/GBGB Packed"; break;
	case V4L2_PIX_FMT_SBGGR14:	descr = "14-bit Bayer BGBG/GRGR"; break;
	case V4L2_PIX_FMT_SGBRG14:	descr = "14-bit Bayer GBGB/RGRG"; break;
	case V4L2_PIX_FMT_SGRBG14:	descr = "14-bit Bayer GRGR/BGBG"; break;
	case V4L2_PIX_FMT_SRGGB14:	descr = "14-bit Bayer RGRG/GBGB"; break;
	case V4L2_PIX_FMT_SBGGR14P:	descr = "14-bit Bayer BGBG/GRGR Packed"; break;
	case V4L2_PIX_FMT_SGBRG14P:	descr = "14-bit Bayer GBGB/RGRG Packed"; break;
	case V4L2_PIX_FMT_SGRBG14P:	descr = "14-bit Bayer GRGR/BGBG Packed"; break;
	case V4L2_PIX_FMT_SRGGB14P:	descr = "14-bit Bayer RGRG/GBGB Packed"; break;
	case V4L2_PIX_FMT_SBGGR16:	descr = "16-bit Bayer BGBG/GRGR"; break;
	case V4L2_PIX_FMT_SGBRG16:	descr = "16-bit Bayer GBGB/RGRG"; break;
	case V4L2_PIX_FMT_SGRBG16:	descr = "16-bit Bayer GRGR/BGBG"; break;
	case V4L2_PIX_FMT_SRGGB16:	descr = "16-bit Bayer RGRG/GBGB"; break;
	case V4L2_PIX_FMT_SN9C20X_I420:	descr = "GSPCA SN9C20X I420"; break;
	case V4L2_PIX_FMT_SPCA501:	descr = "GSPCA SPCA501"; break;
	case V4L2_PIX_FMT_SPCA505:	descr = "GSPCA SPCA505"; break;
	case V4L2_PIX_FMT_SPCA508:	descr = "GSPCA SPCA508"; break;
	case V4L2_PIX_FMT_STV0680:	descr = "GSPCA STV0680"; break;
	case V4L2_PIX_FMT_TM6000:	descr = "A/V + VBI Mux Packet"; break;
	case V4L2_PIX_FMT_CIT_YYVYUY:	descr = "GSPCA CIT YYVYUY"; break;
	case V4L2_PIX_FMT_KONICA420:	descr = "GSPCA KONICA420"; break;
	case V4L2_PIX_FMT_HSV24:	descr = "24-bit HSV 8-8-8"; break;
	case V4L2_PIX_FMT_HSV32:	descr = "32-bit XHSV 8-8-8-8"; break;
	case V4L2_SDR_FMT_CU8:		descr = "Complex U8"; break;
	case V4L2_SDR_FMT_CU16LE:	descr = "Complex U16LE"; break;
	case V4L2_SDR_FMT_CS8:		descr = "Complex S8"; break;
	case V4L2_SDR_FMT_CS14LE:	descr = "Complex S14LE"; break;
	case V4L2_SDR_FMT_RU12LE:	descr = "Real U12LE"; break;
	case V4L2_SDR_FMT_PCU16BE:	descr = "Planar Complex U16BE"; break;
	case V4L2_SDR_FMT_PCU18BE:	descr = "Planar Complex U18BE"; break;
	case V4L2_SDR_FMT_PCU20BE:	descr = "Planar Complex U20BE"; break;
	case V4L2_TCH_FMT_DELTA_TD16:	descr = "16-bit Signed Deltas"; break;
	case V4L2_TCH_FMT_DELTA_TD08:	descr = "8-bit Signed Deltas"; break;
	case V4L2_TCH_FMT_TU16:		descr = "16-bit Unsigned Touch Data"; break;
	case V4L2_TCH_FMT_TU08:		descr = "8-bit Unsigned Touch Data"; break;
	case V4L2_META_FMT_VSP1_HGO:	descr = "R-Car VSP1 1-D Histogram"; break;
	case V4L2_META_FMT_VSP1_HGT:	descr = "R-Car VSP1 2-D Histogram"; break;
	case V4L2_META_FMT_UVC:		descr = "UVC Payload Header Metadata"; break;
	case V4L2_META_FMT_D4XX:	descr = "Intel D4xx UVC Metadata"; break;
	case V4L2_META_FMT_VIVID:       descr = "Vivid Metadata"; break;
	case V4L2_META_FMT_RK_ISP1_PARAMS:	descr = "Rockchip ISP1 3A Parameters"; break;
	case V4L2_META_FMT_RK_ISP1_STAT_3A:	descr = "Rockchip ISP1 3A Statistics"; break;

	default:
		/* Compressed formats */
		flags = V4L2_FMT_FLAG_COMPRESSED;
		switch (fmt->pixelformat) {
		/* Max description length mask:	descr = "0123456789012345678901234567890" */
		case V4L2_PIX_FMT_MJPEG:	descr = "Motion-JPEG"; break;
		case V4L2_PIX_FMT_JPEG:		descr = "JFIF JPEG"; break;
		case V4L2_PIX_FMT_DV:		descr = "1394"; break;
		case V4L2_PIX_FMT_MPEG:		descr = "MPEG-1/2/4"; break;
		case V4L2_PIX_FMT_H264:		descr = "H.264"; break;
		case V4L2_PIX_FMT_H264_NO_SC:	descr = "H.264 (No Start Codes)"; break;
		case V4L2_PIX_FMT_H264_MVC:	descr = "H.264 MVC"; break;
		case V4L2_PIX_FMT_H264_SLICE:	descr = "H.264 Parsed Slice Data"; break;
		case V4L2_PIX_FMT_H263:		descr = "H.263"; break;
		case V4L2_PIX_FMT_MPEG1:	descr = "MPEG-1 ES"; break;
		case V4L2_PIX_FMT_MPEG2:	descr = "MPEG-2 ES"; break;
		case V4L2_PIX_FMT_MPEG2_SLICE:	descr = "MPEG-2 Parsed Slice Data"; break;
		case V4L2_PIX_FMT_MPEG4:	descr = "MPEG-4 Part 2 ES"; break;
		case V4L2_PIX_FMT_XVID:		descr = "Xvid"; break;
		case V4L2_PIX_FMT_VC1_ANNEX_G:	descr = "VC-1 (SMPTE 412M Annex G)"; break;
		case V4L2_PIX_FMT_VC1_ANNEX_L:	descr = "VC-1 (SMPTE 412M Annex L)"; break;
		case V4L2_PIX_FMT_VP8:		descr = "VP8"; break;
		case V4L2_PIX_FMT_VP8_FRAME:    descr = "VP8 Frame"; break;
		case V4L2_PIX_FMT_VP9:		descr = "VP9"; break;
		case V4L2_PIX_FMT_HEVC:		descr = "HEVC"; break; /* aka H.265 */
		case V4L2_PIX_FMT_HEVC_SLICE:	descr = "HEVC Parsed Slice Data"; break;
		case V4L2_PIX_FMT_FWHT:		descr = "FWHT"; break; /* used in vicodec */
		case V4L2_PIX_FMT_FWHT_STATELESS:	descr = "FWHT Stateless"; break; /* used in vicodec */
		case V4L2_PIX_FMT_CPIA1:	descr = "GSPCA CPiA YUV"; break;
		case V4L2_PIX_FMT_WNVA:		descr = "WNVA"; break;
		case V4L2_PIX_FMT_SN9C10X:	descr = "GSPCA SN9C10X"; break;
		case V4L2_PIX_FMT_PWC1:		descr = "Raw Philips Webcam Type (Old)"; break;
		case V4L2_PIX_FMT_PWC2:		descr = "Raw Philips Webcam Type (New)"; break;
		case V4L2_PIX_FMT_ET61X251:	descr = "GSPCA ET61X251"; break;
		case V4L2_PIX_FMT_SPCA561:	descr = "GSPCA SPCA561"; break;
		case V4L2_PIX_FMT_PAC207:	descr = "GSPCA PAC207"; break;
		case V4L2_PIX_FMT_MR97310A:	descr = "GSPCA MR97310A"; break;
		case V4L2_PIX_FMT_JL2005BCD:	descr = "GSPCA JL2005BCD"; break;
		case V4L2_PIX_FMT_SN9C2028:	descr = "GSPCA SN9C2028"; break;
		case V4L2_PIX_FMT_SQ905C:	descr = "GSPCA SQ905C"; break;
		case V4L2_PIX_FMT_PJPG:		descr = "GSPCA PJPG"; break;
		case V4L2_PIX_FMT_OV511:	descr = "GSPCA OV511"; break;
		case V4L2_PIX_FMT_OV518:	descr = "GSPCA OV518"; break;
		case V4L2_PIX_FMT_JPGL:		descr = "JPEG Lite"; break;
		case V4L2_PIX_FMT_SE401:	descr = "GSPCA SE401"; break;
		case V4L2_PIX_FMT_S5C_UYVY_JPG:	descr = "S5C73MX interleaved UYVY/JPEG"; break;
		case V4L2_PIX_FMT_MT21C:	descr = "Mediatek Compressed Format"; break;
		case V4L2_PIX_FMT_SUNXI_TILED_NV12: descr = "Sunxi Tiled NV12 Format"; break;
		default:
			if (fmt->description[0])
				return;
			WARN(1, "Unknown pixelformat 0x%08x\n", fmt->pixelformat);
			flags = 0;
			snprintf(fmt->description, sz, "%c%c%c%c%s",
					(char)(fmt->pixelformat & 0x7f),
					(char)((fmt->pixelformat >> 8) & 0x7f),
					(char)((fmt->pixelformat >> 16) & 0x7f),
					(char)((fmt->pixelformat >> 24) & 0x7f),
					(fmt->pixelformat & (1UL << 31)) ? "-BE" : "");
			break;
		}
	}

	if (descr)
		WARN_ON(strscpy(fmt->description, descr, sz) < 0);
	fmt->flags |= flags;
}

static int v4l_enum_fmt(const struct v4l2_ioctl_ops *ops,
				struct file *file, void *fh, void *arg)
{
	struct video_device *vdev = video_devdata(file);
	struct v4l2_fmtdesc *p = arg;
	int ret = check_fmt(file, p->type);
	u32 mbus_code;
	u32 cap_mask;

	if (ret)
		return ret;
	ret = -EINVAL;

	if (!(vdev->device_caps & V4L2_CAP_IO_MC))
		p->mbus_code = 0;

	mbus_code = p->mbus_code;
	CLEAR_AFTER_FIELD(p, type);
	p->mbus_code = mbus_code;

	switch (p->type) {
	case V4L2_BUF_TYPE_VIDEO_CAPTURE:
	case V4L2_BUF_TYPE_VIDEO_CAPTURE_MPLANE:
		cap_mask = V4L2_CAP_VIDEO_CAPTURE_MPLANE |
			   V4L2_CAP_VIDEO_M2M_MPLANE;
		if (!!(vdev->device_caps & cap_mask) !=
		    (p->type == V4L2_BUF_TYPE_VIDEO_CAPTURE_MPLANE))
			break;

		if (unlikely(!ops->vidioc_enum_fmt_vid_cap))
			break;
		ret = ops->vidioc_enum_fmt_vid_cap(file, fh, arg);
		break;
	case V4L2_BUF_TYPE_VIDEO_OVERLAY:
		if (unlikely(!ops->vidioc_enum_fmt_vid_overlay))
			break;
		ret = ops->vidioc_enum_fmt_vid_overlay(file, fh, arg);
		break;
	case V4L2_BUF_TYPE_VIDEO_OUTPUT:
	case V4L2_BUF_TYPE_VIDEO_OUTPUT_MPLANE:
		cap_mask = V4L2_CAP_VIDEO_OUTPUT_MPLANE |
			   V4L2_CAP_VIDEO_M2M_MPLANE;
		if (!!(vdev->device_caps & cap_mask) !=
		    (p->type == V4L2_BUF_TYPE_VIDEO_OUTPUT_MPLANE))
			break;

		if (unlikely(!ops->vidioc_enum_fmt_vid_out))
			break;
		ret = ops->vidioc_enum_fmt_vid_out(file, fh, arg);
		break;
	case V4L2_BUF_TYPE_SDR_CAPTURE:
		if (unlikely(!ops->vidioc_enum_fmt_sdr_cap))
			break;
		ret = ops->vidioc_enum_fmt_sdr_cap(file, fh, arg);
		break;
	case V4L2_BUF_TYPE_SDR_OUTPUT:
		if (unlikely(!ops->vidioc_enum_fmt_sdr_out))
			break;
		ret = ops->vidioc_enum_fmt_sdr_out(file, fh, arg);
		break;
	case V4L2_BUF_TYPE_META_CAPTURE:
		if (unlikely(!ops->vidioc_enum_fmt_meta_cap))
			break;
		ret = ops->vidioc_enum_fmt_meta_cap(file, fh, arg);
		break;
	case V4L2_BUF_TYPE_META_OUTPUT:
		if (unlikely(!ops->vidioc_enum_fmt_meta_out))
			break;
		ret = ops->vidioc_enum_fmt_meta_out(file, fh, arg);
		break;
	}
	if (ret == 0)
		v4l_fill_fmtdesc(p);
	return ret;
}

static void v4l_pix_format_touch(struct v4l2_pix_format *p)
{
	/*
	 * The v4l2_pix_format structure contains fields that make no sense for
	 * touch. Set them to default values in this case.
	 */

	p->field = V4L2_FIELD_NONE;
	p->colorspace = V4L2_COLORSPACE_RAW;
	p->flags = 0;
	p->ycbcr_enc = 0;
	p->quantization = 0;
	p->xfer_func = 0;
}

static int v4l_g_fmt(const struct v4l2_ioctl_ops *ops,
				struct file *file, void *fh, void *arg)
{
	struct v4l2_format *p = arg;
	struct video_device *vfd = video_devdata(file);
	int ret = check_fmt(file, p->type);

	if (ret)
		return ret;

	/*
	 * fmt can't be cleared for these overlay types due to the 'clips'
	 * 'clipcount' and 'bitmap' pointers in struct v4l2_window.
	 * Those are provided by the user. So handle these two overlay types
	 * first, and then just do a simple memset for the other types.
	 */
	switch (p->type) {
	case V4L2_BUF_TYPE_VIDEO_OVERLAY:
	case V4L2_BUF_TYPE_VIDEO_OUTPUT_OVERLAY: {
		struct v4l2_clip *clips = p->fmt.win.clips;
		u32 clipcount = p->fmt.win.clipcount;
		void __user *bitmap = p->fmt.win.bitmap;

		memset(&p->fmt, 0, sizeof(p->fmt));
		p->fmt.win.clips = clips;
		p->fmt.win.clipcount = clipcount;
		p->fmt.win.bitmap = bitmap;
		break;
	}
	default:
		memset(&p->fmt, 0, sizeof(p->fmt));
		break;
	}

	switch (p->type) {
	case V4L2_BUF_TYPE_VIDEO_CAPTURE:
		if (unlikely(!ops->vidioc_g_fmt_vid_cap))
			break;
		p->fmt.pix.priv = V4L2_PIX_FMT_PRIV_MAGIC;
		ret = ops->vidioc_g_fmt_vid_cap(file, fh, arg);
		/* just in case the driver zeroed it again */
		p->fmt.pix.priv = V4L2_PIX_FMT_PRIV_MAGIC;
		if (vfd->vfl_type == VFL_TYPE_TOUCH)
			v4l_pix_format_touch(&p->fmt.pix);
		return ret;
	case V4L2_BUF_TYPE_VIDEO_CAPTURE_MPLANE:
		return ops->vidioc_g_fmt_vid_cap_mplane(file, fh, arg);
	case V4L2_BUF_TYPE_VIDEO_OVERLAY:
		return ops->vidioc_g_fmt_vid_overlay(file, fh, arg);
	case V4L2_BUF_TYPE_VBI_CAPTURE:
		return ops->vidioc_g_fmt_vbi_cap(file, fh, arg);
	case V4L2_BUF_TYPE_SLICED_VBI_CAPTURE:
		return ops->vidioc_g_fmt_sliced_vbi_cap(file, fh, arg);
	case V4L2_BUF_TYPE_VIDEO_OUTPUT:
		if (unlikely(!ops->vidioc_g_fmt_vid_out))
			break;
		p->fmt.pix.priv = V4L2_PIX_FMT_PRIV_MAGIC;
		ret = ops->vidioc_g_fmt_vid_out(file, fh, arg);
		/* just in case the driver zeroed it again */
		p->fmt.pix.priv = V4L2_PIX_FMT_PRIV_MAGIC;
		return ret;
	case V4L2_BUF_TYPE_VIDEO_OUTPUT_MPLANE:
		return ops->vidioc_g_fmt_vid_out_mplane(file, fh, arg);
	case V4L2_BUF_TYPE_VIDEO_OUTPUT_OVERLAY:
		return ops->vidioc_g_fmt_vid_out_overlay(file, fh, arg);
	case V4L2_BUF_TYPE_VBI_OUTPUT:
		return ops->vidioc_g_fmt_vbi_out(file, fh, arg);
	case V4L2_BUF_TYPE_SLICED_VBI_OUTPUT:
		return ops->vidioc_g_fmt_sliced_vbi_out(file, fh, arg);
	case V4L2_BUF_TYPE_SDR_CAPTURE:
		return ops->vidioc_g_fmt_sdr_cap(file, fh, arg);
	case V4L2_BUF_TYPE_SDR_OUTPUT:
		return ops->vidioc_g_fmt_sdr_out(file, fh, arg);
	case V4L2_BUF_TYPE_META_CAPTURE:
		return ops->vidioc_g_fmt_meta_cap(file, fh, arg);
	case V4L2_BUF_TYPE_META_OUTPUT:
		return ops->vidioc_g_fmt_meta_out(file, fh, arg);
	}
	return -EINVAL;
}

static int v4l_s_fmt(const struct v4l2_ioctl_ops *ops,
				struct file *file, void *fh, void *arg)
{
	struct v4l2_format *p = arg;
	struct video_device *vfd = video_devdata(file);
	int ret = check_fmt(file, p->type);
	unsigned int i;

	if (ret)
		return ret;

	ret = v4l_enable_media_source(vfd);
	if (ret)
		return ret;
	v4l_sanitize_format(p);

	switch (p->type) {
	case V4L2_BUF_TYPE_VIDEO_CAPTURE:
		if (unlikely(!ops->vidioc_s_fmt_vid_cap))
			break;
		CLEAR_AFTER_FIELD(p, fmt.pix);
		ret = ops->vidioc_s_fmt_vid_cap(file, fh, arg);
		/* just in case the driver zeroed it again */
		p->fmt.pix.priv = V4L2_PIX_FMT_PRIV_MAGIC;
		if (vfd->vfl_type == VFL_TYPE_TOUCH)
			v4l_pix_format_touch(&p->fmt.pix);
		return ret;
	case V4L2_BUF_TYPE_VIDEO_CAPTURE_MPLANE:
		if (unlikely(!ops->vidioc_s_fmt_vid_cap_mplane))
			break;
		CLEAR_AFTER_FIELD(p, fmt.pix_mp.xfer_func);
		for (i = 0; i < p->fmt.pix_mp.num_planes; i++)
			CLEAR_AFTER_FIELD(&p->fmt.pix_mp.plane_fmt[i],
					  bytesperline);
		return ops->vidioc_s_fmt_vid_cap_mplane(file, fh, arg);
	case V4L2_BUF_TYPE_VIDEO_OVERLAY:
		if (unlikely(!ops->vidioc_s_fmt_vid_overlay))
			break;
		CLEAR_AFTER_FIELD(p, fmt.win);
		return ops->vidioc_s_fmt_vid_overlay(file, fh, arg);
	case V4L2_BUF_TYPE_VBI_CAPTURE:
		if (unlikely(!ops->vidioc_s_fmt_vbi_cap))
			break;
		CLEAR_AFTER_FIELD(p, fmt.vbi.flags);
		return ops->vidioc_s_fmt_vbi_cap(file, fh, arg);
	case V4L2_BUF_TYPE_SLICED_VBI_CAPTURE:
		if (unlikely(!ops->vidioc_s_fmt_sliced_vbi_cap))
			break;
		CLEAR_AFTER_FIELD(p, fmt.sliced.io_size);
		return ops->vidioc_s_fmt_sliced_vbi_cap(file, fh, arg);
	case V4L2_BUF_TYPE_VIDEO_OUTPUT:
		if (unlikely(!ops->vidioc_s_fmt_vid_out))
			break;
		CLEAR_AFTER_FIELD(p, fmt.pix);
		ret = ops->vidioc_s_fmt_vid_out(file, fh, arg);
		/* just in case the driver zeroed it again */
		p->fmt.pix.priv = V4L2_PIX_FMT_PRIV_MAGIC;
		return ret;
	case V4L2_BUF_TYPE_VIDEO_OUTPUT_MPLANE:
		if (unlikely(!ops->vidioc_s_fmt_vid_out_mplane))
			break;
		CLEAR_AFTER_FIELD(p, fmt.pix_mp.xfer_func);
		for (i = 0; i < p->fmt.pix_mp.num_planes; i++)
			CLEAR_AFTER_FIELD(&p->fmt.pix_mp.plane_fmt[i],
					  bytesperline);
		return ops->vidioc_s_fmt_vid_out_mplane(file, fh, arg);
	case V4L2_BUF_TYPE_VIDEO_OUTPUT_OVERLAY:
		if (unlikely(!ops->vidioc_s_fmt_vid_out_overlay))
			break;
		CLEAR_AFTER_FIELD(p, fmt.win);
		return ops->vidioc_s_fmt_vid_out_overlay(file, fh, arg);
	case V4L2_BUF_TYPE_VBI_OUTPUT:
		if (unlikely(!ops->vidioc_s_fmt_vbi_out))
			break;
		CLEAR_AFTER_FIELD(p, fmt.vbi.flags);
		return ops->vidioc_s_fmt_vbi_out(file, fh, arg);
	case V4L2_BUF_TYPE_SLICED_VBI_OUTPUT:
		if (unlikely(!ops->vidioc_s_fmt_sliced_vbi_out))
			break;
		CLEAR_AFTER_FIELD(p, fmt.sliced.io_size);
		return ops->vidioc_s_fmt_sliced_vbi_out(file, fh, arg);
	case V4L2_BUF_TYPE_SDR_CAPTURE:
		if (unlikely(!ops->vidioc_s_fmt_sdr_cap))
			break;
		CLEAR_AFTER_FIELD(p, fmt.sdr.buffersize);
		return ops->vidioc_s_fmt_sdr_cap(file, fh, arg);
	case V4L2_BUF_TYPE_SDR_OUTPUT:
		if (unlikely(!ops->vidioc_s_fmt_sdr_out))
			break;
		CLEAR_AFTER_FIELD(p, fmt.sdr.buffersize);
		return ops->vidioc_s_fmt_sdr_out(file, fh, arg);
	case V4L2_BUF_TYPE_META_CAPTURE:
		if (unlikely(!ops->vidioc_s_fmt_meta_cap))
			break;
		CLEAR_AFTER_FIELD(p, fmt.meta);
		return ops->vidioc_s_fmt_meta_cap(file, fh, arg);
	case V4L2_BUF_TYPE_META_OUTPUT:
		if (unlikely(!ops->vidioc_s_fmt_meta_out))
			break;
		CLEAR_AFTER_FIELD(p, fmt.meta);
		return ops->vidioc_s_fmt_meta_out(file, fh, arg);
	}
	return -EINVAL;
}

static int v4l_try_fmt(const struct v4l2_ioctl_ops *ops,
				struct file *file, void *fh, void *arg)
{
	struct v4l2_format *p = arg;
	struct video_device *vfd = video_devdata(file);
	int ret = check_fmt(file, p->type);
	unsigned int i;

	if (ret)
		return ret;

	v4l_sanitize_format(p);

	switch (p->type) {
	case V4L2_BUF_TYPE_VIDEO_CAPTURE:
		if (unlikely(!ops->vidioc_try_fmt_vid_cap))
			break;
		CLEAR_AFTER_FIELD(p, fmt.pix);
		ret = ops->vidioc_try_fmt_vid_cap(file, fh, arg);
		/* just in case the driver zeroed it again */
		p->fmt.pix.priv = V4L2_PIX_FMT_PRIV_MAGIC;
		if (vfd->vfl_type == VFL_TYPE_TOUCH)
			v4l_pix_format_touch(&p->fmt.pix);
		return ret;
	case V4L2_BUF_TYPE_VIDEO_CAPTURE_MPLANE:
		if (unlikely(!ops->vidioc_try_fmt_vid_cap_mplane))
			break;
		CLEAR_AFTER_FIELD(p, fmt.pix_mp.xfer_func);
		for (i = 0; i < p->fmt.pix_mp.num_planes; i++)
			CLEAR_AFTER_FIELD(&p->fmt.pix_mp.plane_fmt[i],
					  bytesperline);
		return ops->vidioc_try_fmt_vid_cap_mplane(file, fh, arg);
	case V4L2_BUF_TYPE_VIDEO_OVERLAY:
		if (unlikely(!ops->vidioc_try_fmt_vid_overlay))
			break;
		CLEAR_AFTER_FIELD(p, fmt.win);
		return ops->vidioc_try_fmt_vid_overlay(file, fh, arg);
	case V4L2_BUF_TYPE_VBI_CAPTURE:
		if (unlikely(!ops->vidioc_try_fmt_vbi_cap))
			break;
		CLEAR_AFTER_FIELD(p, fmt.vbi.flags);
		return ops->vidioc_try_fmt_vbi_cap(file, fh, arg);
	case V4L2_BUF_TYPE_SLICED_VBI_CAPTURE:
		if (unlikely(!ops->vidioc_try_fmt_sliced_vbi_cap))
			break;
		CLEAR_AFTER_FIELD(p, fmt.sliced.io_size);
		return ops->vidioc_try_fmt_sliced_vbi_cap(file, fh, arg);
	case V4L2_BUF_TYPE_VIDEO_OUTPUT:
		if (unlikely(!ops->vidioc_try_fmt_vid_out))
			break;
		CLEAR_AFTER_FIELD(p, fmt.pix);
		ret = ops->vidioc_try_fmt_vid_out(file, fh, arg);
		/* just in case the driver zeroed it again */
		p->fmt.pix.priv = V4L2_PIX_FMT_PRIV_MAGIC;
		return ret;
	case V4L2_BUF_TYPE_VIDEO_OUTPUT_MPLANE:
		if (unlikely(!ops->vidioc_try_fmt_vid_out_mplane))
			break;
		CLEAR_AFTER_FIELD(p, fmt.pix_mp.xfer_func);
		for (i = 0; i < p->fmt.pix_mp.num_planes; i++)
			CLEAR_AFTER_FIELD(&p->fmt.pix_mp.plane_fmt[i],
					  bytesperline);
		return ops->vidioc_try_fmt_vid_out_mplane(file, fh, arg);
	case V4L2_BUF_TYPE_VIDEO_OUTPUT_OVERLAY:
		if (unlikely(!ops->vidioc_try_fmt_vid_out_overlay))
			break;
		CLEAR_AFTER_FIELD(p, fmt.win);
		return ops->vidioc_try_fmt_vid_out_overlay(file, fh, arg);
	case V4L2_BUF_TYPE_VBI_OUTPUT:
		if (unlikely(!ops->vidioc_try_fmt_vbi_out))
			break;
		CLEAR_AFTER_FIELD(p, fmt.vbi.flags);
		return ops->vidioc_try_fmt_vbi_out(file, fh, arg);
	case V4L2_BUF_TYPE_SLICED_VBI_OUTPUT:
		if (unlikely(!ops->vidioc_try_fmt_sliced_vbi_out))
			break;
		CLEAR_AFTER_FIELD(p, fmt.sliced.io_size);
		return ops->vidioc_try_fmt_sliced_vbi_out(file, fh, arg);
	case V4L2_BUF_TYPE_SDR_CAPTURE:
		if (unlikely(!ops->vidioc_try_fmt_sdr_cap))
			break;
		CLEAR_AFTER_FIELD(p, fmt.sdr.buffersize);
		return ops->vidioc_try_fmt_sdr_cap(file, fh, arg);
	case V4L2_BUF_TYPE_SDR_OUTPUT:
		if (unlikely(!ops->vidioc_try_fmt_sdr_out))
			break;
		CLEAR_AFTER_FIELD(p, fmt.sdr.buffersize);
		return ops->vidioc_try_fmt_sdr_out(file, fh, arg);
	case V4L2_BUF_TYPE_META_CAPTURE:
		if (unlikely(!ops->vidioc_try_fmt_meta_cap))
			break;
		CLEAR_AFTER_FIELD(p, fmt.meta);
		return ops->vidioc_try_fmt_meta_cap(file, fh, arg);
	case V4L2_BUF_TYPE_META_OUTPUT:
		if (unlikely(!ops->vidioc_try_fmt_meta_out))
			break;
		CLEAR_AFTER_FIELD(p, fmt.meta);
		return ops->vidioc_try_fmt_meta_out(file, fh, arg);
	}
	return -EINVAL;
}

static int v4l_streamon(const struct v4l2_ioctl_ops *ops,
				struct file *file, void *fh, void *arg)
{
	return ops->vidioc_streamon(file, fh, *(unsigned int *)arg);
}

static int v4l_streamoff(const struct v4l2_ioctl_ops *ops,
				struct file *file, void *fh, void *arg)
{
	return ops->vidioc_streamoff(file, fh, *(unsigned int *)arg);
}

static int v4l_g_tuner(const struct v4l2_ioctl_ops *ops,
				struct file *file, void *fh, void *arg)
{
	struct video_device *vfd = video_devdata(file);
	struct v4l2_tuner *p = arg;
	int err;

	p->type = (vfd->vfl_type == VFL_TYPE_RADIO) ?
			V4L2_TUNER_RADIO : V4L2_TUNER_ANALOG_TV;
	err = ops->vidioc_g_tuner(file, fh, p);
	if (!err)
		p->capability |= V4L2_TUNER_CAP_FREQ_BANDS;
	return err;
}

static int v4l_s_tuner(const struct v4l2_ioctl_ops *ops,
				struct file *file, void *fh, void *arg)
{
	struct video_device *vfd = video_devdata(file);
	struct v4l2_tuner *p = arg;
	int ret;

	ret = v4l_enable_media_source(vfd);
	if (ret)
		return ret;
	p->type = (vfd->vfl_type == VFL_TYPE_RADIO) ?
			V4L2_TUNER_RADIO : V4L2_TUNER_ANALOG_TV;
	return ops->vidioc_s_tuner(file, fh, p);
}

static int v4l_g_modulator(const struct v4l2_ioctl_ops *ops,
				struct file *file, void *fh, void *arg)
{
	struct video_device *vfd = video_devdata(file);
	struct v4l2_modulator *p = arg;
	int err;

	if (vfd->vfl_type == VFL_TYPE_RADIO)
		p->type = V4L2_TUNER_RADIO;

	err = ops->vidioc_g_modulator(file, fh, p);
	if (!err)
		p->capability |= V4L2_TUNER_CAP_FREQ_BANDS;
	return err;
}

static int v4l_s_modulator(const struct v4l2_ioctl_ops *ops,
				struct file *file, void *fh, void *arg)
{
	struct video_device *vfd = video_devdata(file);
	struct v4l2_modulator *p = arg;

	if (vfd->vfl_type == VFL_TYPE_RADIO)
		p->type = V4L2_TUNER_RADIO;

	return ops->vidioc_s_modulator(file, fh, p);
}

static int v4l_g_frequency(const struct v4l2_ioctl_ops *ops,
				struct file *file, void *fh, void *arg)
{
	struct video_device *vfd = video_devdata(file);
	struct v4l2_frequency *p = arg;

	if (vfd->vfl_type == VFL_TYPE_SDR)
		p->type = V4L2_TUNER_SDR;
	else
		p->type = (vfd->vfl_type == VFL_TYPE_RADIO) ?
				V4L2_TUNER_RADIO : V4L2_TUNER_ANALOG_TV;
	return ops->vidioc_g_frequency(file, fh, p);
}

static int v4l_s_frequency(const struct v4l2_ioctl_ops *ops,
				struct file *file, void *fh, void *arg)
{
	struct video_device *vfd = video_devdata(file);
	const struct v4l2_frequency *p = arg;
	enum v4l2_tuner_type type;
	int ret;

	ret = v4l_enable_media_source(vfd);
	if (ret)
		return ret;
	if (vfd->vfl_type == VFL_TYPE_SDR) {
		if (p->type != V4L2_TUNER_SDR && p->type != V4L2_TUNER_RF)
			return -EINVAL;
	} else {
		type = (vfd->vfl_type == VFL_TYPE_RADIO) ?
				V4L2_TUNER_RADIO : V4L2_TUNER_ANALOG_TV;
		if (type != p->type)
			return -EINVAL;
	}
	return ops->vidioc_s_frequency(file, fh, p);
}

static int v4l_enumstd(const struct v4l2_ioctl_ops *ops,
				struct file *file, void *fh, void *arg)
{
	struct video_device *vfd = video_devdata(file);
	struct v4l2_standard *p = arg;

	return v4l_video_std_enumstd(p, vfd->tvnorms);
}

static int v4l_s_std(const struct v4l2_ioctl_ops *ops,
				struct file *file, void *fh, void *arg)
{
	struct video_device *vfd = video_devdata(file);
	v4l2_std_id id = *(v4l2_std_id *)arg, norm;
	int ret;

	ret = v4l_enable_media_source(vfd);
	if (ret)
		return ret;
	norm = id & vfd->tvnorms;
	if (vfd->tvnorms && !norm)	/* Check if std is supported */
		return -EINVAL;

	/* Calls the specific handler */
	return ops->vidioc_s_std(file, fh, norm);
}

static int v4l_querystd(const struct v4l2_ioctl_ops *ops,
				struct file *file, void *fh, void *arg)
{
	struct video_device *vfd = video_devdata(file);
	v4l2_std_id *p = arg;
	int ret;

	ret = v4l_enable_media_source(vfd);
	if (ret)
		return ret;
	/*
	 * If no signal is detected, then the driver should return
	 * V4L2_STD_UNKNOWN. Otherwise it should return tvnorms with
	 * any standards that do not apply removed.
	 *
	 * This means that tuners, audio and video decoders can join
	 * their efforts to improve the standards detection.
	 */
	*p = vfd->tvnorms;
	return ops->vidioc_querystd(file, fh, arg);
}

static int v4l_s_hw_freq_seek(const struct v4l2_ioctl_ops *ops,
				struct file *file, void *fh, void *arg)
{
	struct video_device *vfd = video_devdata(file);
	struct v4l2_hw_freq_seek *p = arg;
	enum v4l2_tuner_type type;
	int ret;

	ret = v4l_enable_media_source(vfd);
	if (ret)
		return ret;
	/* s_hw_freq_seek is not supported for SDR for now */
	if (vfd->vfl_type == VFL_TYPE_SDR)
		return -EINVAL;

	type = (vfd->vfl_type == VFL_TYPE_RADIO) ?
		V4L2_TUNER_RADIO : V4L2_TUNER_ANALOG_TV;
	if (p->type != type)
		return -EINVAL;
	return ops->vidioc_s_hw_freq_seek(file, fh, p);
}

static int v4l_overlay(const struct v4l2_ioctl_ops *ops,
				struct file *file, void *fh, void *arg)
{
	return ops->vidioc_overlay(file, fh, *(unsigned int *)arg);
}

static int v4l_reqbufs(const struct v4l2_ioctl_ops *ops,
				struct file *file, void *fh, void *arg)
{
	struct v4l2_requestbuffers *p = arg;
	int ret = check_fmt(file, p->type);

	if (ret)
		return ret;

	CLEAR_AFTER_FIELD(p, capabilities);

	return ops->vidioc_reqbufs(file, fh, p);
}

static int v4l_querybuf(const struct v4l2_ioctl_ops *ops,
				struct file *file, void *fh, void *arg)
{
	struct v4l2_buffer *p = arg;
	int ret = check_fmt(file, p->type);

	return ret ? ret : ops->vidioc_querybuf(file, fh, p);
}

static int v4l_qbuf(const struct v4l2_ioctl_ops *ops,
				struct file *file, void *fh, void *arg)
{
	struct v4l2_buffer *p = arg;
	int ret = check_fmt(file, p->type);

	return ret ? ret : ops->vidioc_qbuf(file, fh, p);
}

static int v4l_dqbuf(const struct v4l2_ioctl_ops *ops,
				struct file *file, void *fh, void *arg)
{
	struct v4l2_buffer *p = arg;
	int ret = check_fmt(file, p->type);

	return ret ? ret : ops->vidioc_dqbuf(file, fh, p);
}

static int v4l_create_bufs(const struct v4l2_ioctl_ops *ops,
				struct file *file, void *fh, void *arg)
{
	struct v4l2_create_buffers *create = arg;
	int ret = check_fmt(file, create->format.type);

	if (ret)
		return ret;

	CLEAR_AFTER_FIELD(create, capabilities);

	v4l_sanitize_format(&create->format);

	ret = ops->vidioc_create_bufs(file, fh, create);

	if (create->format.type == V4L2_BUF_TYPE_VIDEO_CAPTURE ||
	    create->format.type == V4L2_BUF_TYPE_VIDEO_OUTPUT)
		create->format.fmt.pix.priv = V4L2_PIX_FMT_PRIV_MAGIC;

	return ret;
}

static int v4l_prepare_buf(const struct v4l2_ioctl_ops *ops,
				struct file *file, void *fh, void *arg)
{
	struct v4l2_buffer *b = arg;
	int ret = check_fmt(file, b->type);

	return ret ? ret : ops->vidioc_prepare_buf(file, fh, b);
}

static int v4l_g_parm(const struct v4l2_ioctl_ops *ops,
				struct file *file, void *fh, void *arg)
{
	struct v4l2_streamparm *p = arg;
	v4l2_std_id std;
	int ret = check_fmt(file, p->type);

	if (ret)
		return ret;
	if (ops->vidioc_g_parm)
		return ops->vidioc_g_parm(file, fh, p);
	if (p->type != V4L2_BUF_TYPE_VIDEO_CAPTURE &&
	    p->type != V4L2_BUF_TYPE_VIDEO_CAPTURE_MPLANE)
		return -EINVAL;
	p->parm.capture.readbuffers = 2;
	ret = ops->vidioc_g_std(file, fh, &std);
	if (ret == 0)
		v4l2_video_std_frame_period(std, &p->parm.capture.timeperframe);
	return ret;
}

static int v4l_s_parm(const struct v4l2_ioctl_ops *ops,
				struct file *file, void *fh, void *arg)
{
	struct v4l2_streamparm *p = arg;
	int ret = check_fmt(file, p->type);

	if (ret)
		return ret;

	/* Note: extendedmode is never used in drivers */
	if (V4L2_TYPE_IS_OUTPUT(p->type)) {
		memset(p->parm.output.reserved, 0,
		       sizeof(p->parm.output.reserved));
		p->parm.output.extendedmode = 0;
		p->parm.output.outputmode &= V4L2_MODE_HIGHQUALITY;
	} else {
		memset(p->parm.capture.reserved, 0,
		       sizeof(p->parm.capture.reserved));
		p->parm.capture.extendedmode = 0;
		p->parm.capture.capturemode &= V4L2_MODE_HIGHQUALITY;
	}
	return ops->vidioc_s_parm(file, fh, p);
}

static int v4l_queryctrl(const struct v4l2_ioctl_ops *ops,
				struct file *file, void *fh, void *arg)
{
	struct video_device *vfd = video_devdata(file);
	struct v4l2_queryctrl *p = arg;
	struct v4l2_fh *vfh =
		test_bit(V4L2_FL_USES_V4L2_FH, &vfd->flags) ? fh : NULL;

	if (vfh && vfh->ctrl_handler)
		return v4l2_queryctrl(vfh->ctrl_handler, p);
	if (vfd->ctrl_handler)
		return v4l2_queryctrl(vfd->ctrl_handler, p);
	if (ops->vidioc_queryctrl)
		return ops->vidioc_queryctrl(file, fh, p);
	return -ENOTTY;
}

static int v4l_query_ext_ctrl(const struct v4l2_ioctl_ops *ops,
				struct file *file, void *fh, void *arg)
{
	struct video_device *vfd = video_devdata(file);
	struct v4l2_query_ext_ctrl *p = arg;
	struct v4l2_fh *vfh =
		test_bit(V4L2_FL_USES_V4L2_FH, &vfd->flags) ? fh : NULL;

	if (vfh && vfh->ctrl_handler)
		return v4l2_query_ext_ctrl(vfh->ctrl_handler, p);
	if (vfd->ctrl_handler)
		return v4l2_query_ext_ctrl(vfd->ctrl_handler, p);
	if (ops->vidioc_query_ext_ctrl)
		return ops->vidioc_query_ext_ctrl(file, fh, p);
	return -ENOTTY;
}

static int v4l_querymenu(const struct v4l2_ioctl_ops *ops,
				struct file *file, void *fh, void *arg)
{
	struct video_device *vfd = video_devdata(file);
	struct v4l2_querymenu *p = arg;
	struct v4l2_fh *vfh =
		test_bit(V4L2_FL_USES_V4L2_FH, &vfd->flags) ? fh : NULL;

	if (vfh && vfh->ctrl_handler)
		return v4l2_querymenu(vfh->ctrl_handler, p);
	if (vfd->ctrl_handler)
		return v4l2_querymenu(vfd->ctrl_handler, p);
	if (ops->vidioc_querymenu)
		return ops->vidioc_querymenu(file, fh, p);
	return -ENOTTY;
}

static int v4l_g_ctrl(const struct v4l2_ioctl_ops *ops,
				struct file *file, void *fh, void *arg)
{
	struct video_device *vfd = video_devdata(file);
	struct v4l2_control *p = arg;
	struct v4l2_fh *vfh =
		test_bit(V4L2_FL_USES_V4L2_FH, &vfd->flags) ? fh : NULL;
	struct v4l2_ext_controls ctrls;
	struct v4l2_ext_control ctrl;

	if (vfh && vfh->ctrl_handler)
		return v4l2_g_ctrl(vfh->ctrl_handler, p);
	if (vfd->ctrl_handler)
		return v4l2_g_ctrl(vfd->ctrl_handler, p);
	if (ops->vidioc_g_ctrl)
		return ops->vidioc_g_ctrl(file, fh, p);
	if (ops->vidioc_g_ext_ctrls == NULL)
		return -ENOTTY;

	ctrls.which = V4L2_CTRL_ID2WHICH(p->id);
	ctrls.count = 1;
	ctrls.controls = &ctrl;
	ctrl.id = p->id;
	ctrl.value = p->value;
	if (check_ext_ctrls(&ctrls, 1)) {
		int ret = ops->vidioc_g_ext_ctrls(file, fh, &ctrls);

		if (ret == 0)
			p->value = ctrl.value;
		return ret;
	}
	return -EINVAL;
}

static int v4l_s_ctrl(const struct v4l2_ioctl_ops *ops,
				struct file *file, void *fh, void *arg)
{
	struct video_device *vfd = video_devdata(file);
	struct v4l2_control *p = arg;
	struct v4l2_fh *vfh =
		test_bit(V4L2_FL_USES_V4L2_FH, &vfd->flags) ? fh : NULL;
	struct v4l2_ext_controls ctrls;
	struct v4l2_ext_control ctrl;

	if (vfh && vfh->ctrl_handler)
		return v4l2_s_ctrl(vfh, vfh->ctrl_handler, p);
	if (vfd->ctrl_handler)
		return v4l2_s_ctrl(NULL, vfd->ctrl_handler, p);
	if (ops->vidioc_s_ctrl)
		return ops->vidioc_s_ctrl(file, fh, p);
	if (ops->vidioc_s_ext_ctrls == NULL)
		return -ENOTTY;

	ctrls.which = V4L2_CTRL_ID2WHICH(p->id);
	ctrls.count = 1;
	ctrls.controls = &ctrl;
	ctrl.id = p->id;
	ctrl.value = p->value;
	if (check_ext_ctrls(&ctrls, 1))
		return ops->vidioc_s_ext_ctrls(file, fh, &ctrls);
	return -EINVAL;
}

static int v4l_g_ext_ctrls(const struct v4l2_ioctl_ops *ops,
				struct file *file, void *fh, void *arg)
{
	struct video_device *vfd = video_devdata(file);
	struct v4l2_ext_controls *p = arg;
	struct v4l2_fh *vfh =
		test_bit(V4L2_FL_USES_V4L2_FH, &vfd->flags) ? fh : NULL;

	p->error_idx = p->count;
	if (vfh && vfh->ctrl_handler)
		return v4l2_g_ext_ctrls(vfh->ctrl_handler,
					vfd, vfd->v4l2_dev->mdev, p);
	if (vfd->ctrl_handler)
		return v4l2_g_ext_ctrls(vfd->ctrl_handler,
					vfd, vfd->v4l2_dev->mdev, p);
	if (ops->vidioc_g_ext_ctrls == NULL)
		return -ENOTTY;
	return check_ext_ctrls(p, 0) ? ops->vidioc_g_ext_ctrls(file, fh, p) :
					-EINVAL;
}

static int v4l_s_ext_ctrls(const struct v4l2_ioctl_ops *ops,
				struct file *file, void *fh, void *arg)
{
	struct video_device *vfd = video_devdata(file);
	struct v4l2_ext_controls *p = arg;
	struct v4l2_fh *vfh =
		test_bit(V4L2_FL_USES_V4L2_FH, &vfd->flags) ? fh : NULL;

	p->error_idx = p->count;
	if (vfh && vfh->ctrl_handler)
		return v4l2_s_ext_ctrls(vfh, vfh->ctrl_handler,
					vfd, vfd->v4l2_dev->mdev, p);
	if (vfd->ctrl_handler)
		return v4l2_s_ext_ctrls(NULL, vfd->ctrl_handler,
					vfd, vfd->v4l2_dev->mdev, p);
	if (ops->vidioc_s_ext_ctrls == NULL)
		return -ENOTTY;
	return check_ext_ctrls(p, 0) ? ops->vidioc_s_ext_ctrls(file, fh, p) :
					-EINVAL;
}

static int v4l_try_ext_ctrls(const struct v4l2_ioctl_ops *ops,
				struct file *file, void *fh, void *arg)
{
	struct video_device *vfd = video_devdata(file);
	struct v4l2_ext_controls *p = arg;
	struct v4l2_fh *vfh =
		test_bit(V4L2_FL_USES_V4L2_FH, &vfd->flags) ? fh : NULL;

	p->error_idx = p->count;
	if (vfh && vfh->ctrl_handler)
		return v4l2_try_ext_ctrls(vfh->ctrl_handler,
					  vfd, vfd->v4l2_dev->mdev, p);
	if (vfd->ctrl_handler)
		return v4l2_try_ext_ctrls(vfd->ctrl_handler,
					  vfd, vfd->v4l2_dev->mdev, p);
	if (ops->vidioc_try_ext_ctrls == NULL)
		return -ENOTTY;
	return check_ext_ctrls(p, 0) ? ops->vidioc_try_ext_ctrls(file, fh, p) :
					-EINVAL;
}

/*
 * The selection API specified originally that the _MPLANE buffer types
 * shouldn't be used. The reasons for this are lost in the mists of time
 * (or just really crappy memories). Regardless, this is really annoying
 * for userspace. So to keep things simple we map _MPLANE buffer types
 * to their 'regular' counterparts before calling the driver. And we
 * restore it afterwards. This way applications can use either buffer
 * type and drivers don't need to check for both.
 */
static int v4l_g_selection(const struct v4l2_ioctl_ops *ops,
			   struct file *file, void *fh, void *arg)
{
	struct v4l2_selection *p = arg;
	u32 old_type = p->type;
	int ret;

	if (p->type == V4L2_BUF_TYPE_VIDEO_CAPTURE_MPLANE)
		p->type = V4L2_BUF_TYPE_VIDEO_CAPTURE;
	else if (p->type == V4L2_BUF_TYPE_VIDEO_OUTPUT_MPLANE)
		p->type = V4L2_BUF_TYPE_VIDEO_OUTPUT;
	ret = ops->vidioc_g_selection(file, fh, p);
	p->type = old_type;
	return ret;
}

static int v4l_s_selection(const struct v4l2_ioctl_ops *ops,
			   struct file *file, void *fh, void *arg)
{
	struct v4l2_selection *p = arg;
	u32 old_type = p->type;
	int ret;

	if (p->type == V4L2_BUF_TYPE_VIDEO_CAPTURE_MPLANE)
		p->type = V4L2_BUF_TYPE_VIDEO_CAPTURE;
	else if (p->type == V4L2_BUF_TYPE_VIDEO_OUTPUT_MPLANE)
		p->type = V4L2_BUF_TYPE_VIDEO_OUTPUT;
	ret = ops->vidioc_s_selection(file, fh, p);
	p->type = old_type;
	return ret;
}

static int v4l_g_crop(const struct v4l2_ioctl_ops *ops,
				struct file *file, void *fh, void *arg)
{
	struct video_device *vfd = video_devdata(file);
	struct v4l2_crop *p = arg;
	struct v4l2_selection s = {
		.type = p->type,
	};
	int ret;

	/* simulate capture crop using selection api */

	/* crop means compose for output devices */
	if (V4L2_TYPE_IS_OUTPUT(p->type))
		s.target = V4L2_SEL_TGT_COMPOSE;
	else
		s.target = V4L2_SEL_TGT_CROP;

	if (test_bit(V4L2_FL_QUIRK_INVERTED_CROP, &vfd->flags))
		s.target = s.target == V4L2_SEL_TGT_COMPOSE ?
			V4L2_SEL_TGT_CROP : V4L2_SEL_TGT_COMPOSE;

	ret = v4l_g_selection(ops, file, fh, &s);

	/* copying results to old structure on success */
	if (!ret)
		p->c = s.r;
	return ret;
}

static int v4l_s_crop(const struct v4l2_ioctl_ops *ops,
				struct file *file, void *fh, void *arg)
{
	struct video_device *vfd = video_devdata(file);
	struct v4l2_crop *p = arg;
	struct v4l2_selection s = {
		.type = p->type,
		.r = p->c,
	};

	/* simulate capture crop using selection api */

	/* crop means compose for output devices */
	if (V4L2_TYPE_IS_OUTPUT(p->type))
		s.target = V4L2_SEL_TGT_COMPOSE;
	else
		s.target = V4L2_SEL_TGT_CROP;

	if (test_bit(V4L2_FL_QUIRK_INVERTED_CROP, &vfd->flags))
		s.target = s.target == V4L2_SEL_TGT_COMPOSE ?
			V4L2_SEL_TGT_CROP : V4L2_SEL_TGT_COMPOSE;

	return v4l_s_selection(ops, file, fh, &s);
}

static int v4l_cropcap(const struct v4l2_ioctl_ops *ops,
				struct file *file, void *fh, void *arg)
{
	struct video_device *vfd = video_devdata(file);
	struct v4l2_cropcap *p = arg;
	struct v4l2_selection s = { .type = p->type };
	int ret = 0;

	/* setting trivial pixelaspect */
	p->pixelaspect.numerator = 1;
	p->pixelaspect.denominator = 1;

	if (s.type == V4L2_BUF_TYPE_VIDEO_CAPTURE_MPLANE)
		s.type = V4L2_BUF_TYPE_VIDEO_CAPTURE;
	else if (s.type == V4L2_BUF_TYPE_VIDEO_OUTPUT_MPLANE)
		s.type = V4L2_BUF_TYPE_VIDEO_OUTPUT;

	/*
	 * The determine_valid_ioctls() call already should ensure
	 * that this can never happen, but just in case...
	 */
	if (WARN_ON(!ops->vidioc_g_selection))
		return -ENOTTY;

	if (ops->vidioc_g_pixelaspect)
		ret = ops->vidioc_g_pixelaspect(file, fh, s.type,
						&p->pixelaspect);

	/*
	 * Ignore ENOTTY or ENOIOCTLCMD error returns, just use the
	 * square pixel aspect ratio in that case.
	 */
	if (ret && ret != -ENOTTY && ret != -ENOIOCTLCMD)
		return ret;

	/* Use g_selection() to fill in the bounds and defrect rectangles */

	/* obtaining bounds */
	if (V4L2_TYPE_IS_OUTPUT(p->type))
		s.target = V4L2_SEL_TGT_COMPOSE_BOUNDS;
	else
		s.target = V4L2_SEL_TGT_CROP_BOUNDS;

	if (test_bit(V4L2_FL_QUIRK_INVERTED_CROP, &vfd->flags))
		s.target = s.target == V4L2_SEL_TGT_COMPOSE_BOUNDS ?
			V4L2_SEL_TGT_CROP_BOUNDS : V4L2_SEL_TGT_COMPOSE_BOUNDS;

	ret = v4l_g_selection(ops, file, fh, &s);
	if (ret)
		return ret;
	p->bounds = s.r;

	/* obtaining defrect */
	if (s.target == V4L2_SEL_TGT_COMPOSE_BOUNDS)
		s.target = V4L2_SEL_TGT_COMPOSE_DEFAULT;
	else
		s.target = V4L2_SEL_TGT_CROP_DEFAULT;

	ret = v4l_g_selection(ops, file, fh, &s);
	if (ret)
		return ret;
	p->defrect = s.r;

	return 0;
}

static int v4l_log_status(const struct v4l2_ioctl_ops *ops,
				struct file *file, void *fh, void *arg)
{
	struct video_device *vfd = video_devdata(file);
	int ret;

	if (vfd->v4l2_dev)
		pr_info("%s: =================  START STATUS  =================\n",
			vfd->v4l2_dev->name);
	ret = ops->vidioc_log_status(file, fh);
	if (vfd->v4l2_dev)
		pr_info("%s: ==================  END STATUS  ==================\n",
			vfd->v4l2_dev->name);
	return ret;
}

static int v4l_dbg_g_register(const struct v4l2_ioctl_ops *ops,
				struct file *file, void *fh, void *arg)
{
#ifdef CONFIG_VIDEO_ADV_DEBUG
	struct v4l2_dbg_register *p = arg;
	struct video_device *vfd = video_devdata(file);
	struct v4l2_subdev *sd;
	int idx = 0;

	if (!capable(CAP_SYS_ADMIN))
		return -EPERM;
	if (p->match.type == V4L2_CHIP_MATCH_SUBDEV) {
		if (vfd->v4l2_dev == NULL)
			return -EINVAL;
		v4l2_device_for_each_subdev(sd, vfd->v4l2_dev)
			if (p->match.addr == idx++)
				return v4l2_subdev_call(sd, core, g_register, p);
		return -EINVAL;
	}
	if (ops->vidioc_g_register && p->match.type == V4L2_CHIP_MATCH_BRIDGE &&
	    (ops->vidioc_g_chip_info || p->match.addr == 0))
		return ops->vidioc_g_register(file, fh, p);
	return -EINVAL;
#else
	return -ENOTTY;
#endif
}

static int v4l_dbg_s_register(const struct v4l2_ioctl_ops *ops,
				struct file *file, void *fh, void *arg)
{
#ifdef CONFIG_VIDEO_ADV_DEBUG
	const struct v4l2_dbg_register *p = arg;
	struct video_device *vfd = video_devdata(file);
	struct v4l2_subdev *sd;
	int idx = 0;

	if (!capable(CAP_SYS_ADMIN))
		return -EPERM;
	if (p->match.type == V4L2_CHIP_MATCH_SUBDEV) {
		if (vfd->v4l2_dev == NULL)
			return -EINVAL;
		v4l2_device_for_each_subdev(sd, vfd->v4l2_dev)
			if (p->match.addr == idx++)
				return v4l2_subdev_call(sd, core, s_register, p);
		return -EINVAL;
	}
	if (ops->vidioc_s_register && p->match.type == V4L2_CHIP_MATCH_BRIDGE &&
	    (ops->vidioc_g_chip_info || p->match.addr == 0))
		return ops->vidioc_s_register(file, fh, p);
	return -EINVAL;
#else
	return -ENOTTY;
#endif
}

static int v4l_dbg_g_chip_info(const struct v4l2_ioctl_ops *ops,
				struct file *file, void *fh, void *arg)
{
#ifdef CONFIG_VIDEO_ADV_DEBUG
	struct video_device *vfd = video_devdata(file);
	struct v4l2_dbg_chip_info *p = arg;
	struct v4l2_subdev *sd;
	int idx = 0;

	switch (p->match.type) {
	case V4L2_CHIP_MATCH_BRIDGE:
		if (ops->vidioc_s_register)
			p->flags |= V4L2_CHIP_FL_WRITABLE;
		if (ops->vidioc_g_register)
			p->flags |= V4L2_CHIP_FL_READABLE;
		strscpy(p->name, vfd->v4l2_dev->name, sizeof(p->name));
		if (ops->vidioc_g_chip_info)
			return ops->vidioc_g_chip_info(file, fh, arg);
		if (p->match.addr)
			return -EINVAL;
		return 0;

	case V4L2_CHIP_MATCH_SUBDEV:
		if (vfd->v4l2_dev == NULL)
			break;
		v4l2_device_for_each_subdev(sd, vfd->v4l2_dev) {
			if (p->match.addr != idx++)
				continue;
			if (sd->ops->core && sd->ops->core->s_register)
				p->flags |= V4L2_CHIP_FL_WRITABLE;
			if (sd->ops->core && sd->ops->core->g_register)
				p->flags |= V4L2_CHIP_FL_READABLE;
			strscpy(p->name, sd->name, sizeof(p->name));
			return 0;
		}
		break;
	}
	return -EINVAL;
#else
	return -ENOTTY;
#endif
}

static int v4l_dqevent(const struct v4l2_ioctl_ops *ops,
				struct file *file, void *fh, void *arg)
{
	return v4l2_event_dequeue(fh, arg, file->f_flags & O_NONBLOCK);
}

static int v4l_subscribe_event(const struct v4l2_ioctl_ops *ops,
				struct file *file, void *fh, void *arg)
{
	return ops->vidioc_subscribe_event(fh, arg);
}

static int v4l_unsubscribe_event(const struct v4l2_ioctl_ops *ops,
				struct file *file, void *fh, void *arg)
{
	return ops->vidioc_unsubscribe_event(fh, arg);
}

static int v4l_g_sliced_vbi_cap(const struct v4l2_ioctl_ops *ops,
				struct file *file, void *fh, void *arg)
{
	struct v4l2_sliced_vbi_cap *p = arg;
	int ret = check_fmt(file, p->type);

	if (ret)
		return ret;

	/* Clear up to type, everything after type is zeroed already */
	memset(p, 0, offsetof(struct v4l2_sliced_vbi_cap, type));

	return ops->vidioc_g_sliced_vbi_cap(file, fh, p);
}

static int v4l_enum_freq_bands(const struct v4l2_ioctl_ops *ops,
				struct file *file, void *fh, void *arg)
{
	struct video_device *vfd = video_devdata(file);
	struct v4l2_frequency_band *p = arg;
	enum v4l2_tuner_type type;
	int err;

	if (vfd->vfl_type == VFL_TYPE_SDR) {
		if (p->type != V4L2_TUNER_SDR && p->type != V4L2_TUNER_RF)
			return -EINVAL;
		type = p->type;
	} else {
		type = (vfd->vfl_type == VFL_TYPE_RADIO) ?
				V4L2_TUNER_RADIO : V4L2_TUNER_ANALOG_TV;
		if (type != p->type)
			return -EINVAL;
	}
	if (ops->vidioc_enum_freq_bands) {
		err = ops->vidioc_enum_freq_bands(file, fh, p);
		if (err != -ENOTTY)
			return err;
	}
	if (is_valid_ioctl(vfd, VIDIOC_G_TUNER)) {
		struct v4l2_tuner t = {
			.index = p->tuner,
			.type = type,
		};

		if (p->index)
			return -EINVAL;
		err = ops->vidioc_g_tuner(file, fh, &t);
		if (err)
			return err;
		p->capability = t.capability | V4L2_TUNER_CAP_FREQ_BANDS;
		p->rangelow = t.rangelow;
		p->rangehigh = t.rangehigh;
		p->modulation = (type == V4L2_TUNER_RADIO) ?
			V4L2_BAND_MODULATION_FM : V4L2_BAND_MODULATION_VSB;
		return 0;
	}
	if (is_valid_ioctl(vfd, VIDIOC_G_MODULATOR)) {
		struct v4l2_modulator m = {
			.index = p->tuner,
		};

		if (type != V4L2_TUNER_RADIO)
			return -EINVAL;
		if (p->index)
			return -EINVAL;
		err = ops->vidioc_g_modulator(file, fh, &m);
		if (err)
			return err;
		p->capability = m.capability | V4L2_TUNER_CAP_FREQ_BANDS;
		p->rangelow = m.rangelow;
		p->rangehigh = m.rangehigh;
		p->modulation = (type == V4L2_TUNER_RADIO) ?
			V4L2_BAND_MODULATION_FM : V4L2_BAND_MODULATION_VSB;
		return 0;
	}
	return -ENOTTY;
}

struct v4l2_ioctl_info {
	unsigned int ioctl;
	u32 flags;
	const char * const name;
	int (*func)(const struct v4l2_ioctl_ops *ops, struct file *file,
		    void *fh, void *p);
	void (*debug)(const void *arg, bool write_only);
};

/* This control needs a priority check */
#define INFO_FL_PRIO		(1 << 0)
/* This control can be valid if the filehandle passes a control handler. */
#define INFO_FL_CTRL		(1 << 1)
/* Queuing ioctl */
#define INFO_FL_QUEUE		(1 << 2)
/* Always copy back result, even on error */
#define INFO_FL_ALWAYS_COPY	(1 << 3)
/* Zero struct from after the field to the end */
#define INFO_FL_CLEAR(v4l2_struct, field)			\
	((offsetof(struct v4l2_struct, field) +			\
	  sizeof_field(struct v4l2_struct, field)) << 16)
#define INFO_FL_CLEAR_MASK	(_IOC_SIZEMASK << 16)

#define DEFINE_V4L_STUB_FUNC(_vidioc)				\
	static int v4l_stub_ ## _vidioc(			\
			const struct v4l2_ioctl_ops *ops,	\
			struct file *file, void *fh, void *p)	\
	{							\
		return ops->vidioc_ ## _vidioc(file, fh, p);	\
	}

#define IOCTL_INFO(_ioctl, _func, _debug, _flags)		\
	[_IOC_NR(_ioctl)] = {					\
		.ioctl = _ioctl,				\
		.flags = _flags,				\
		.name = #_ioctl,				\
		.func = _func,					\
		.debug = _debug,				\
	}

DEFINE_V4L_STUB_FUNC(g_fbuf)
DEFINE_V4L_STUB_FUNC(s_fbuf)
DEFINE_V4L_STUB_FUNC(expbuf)
DEFINE_V4L_STUB_FUNC(g_std)
DEFINE_V4L_STUB_FUNC(g_audio)
DEFINE_V4L_STUB_FUNC(s_audio)
DEFINE_V4L_STUB_FUNC(g_edid)
DEFINE_V4L_STUB_FUNC(s_edid)
DEFINE_V4L_STUB_FUNC(g_audout)
DEFINE_V4L_STUB_FUNC(s_audout)
DEFINE_V4L_STUB_FUNC(g_jpegcomp)
DEFINE_V4L_STUB_FUNC(s_jpegcomp)
DEFINE_V4L_STUB_FUNC(enumaudio)
DEFINE_V4L_STUB_FUNC(enumaudout)
DEFINE_V4L_STUB_FUNC(enum_framesizes)
DEFINE_V4L_STUB_FUNC(enum_frameintervals)
DEFINE_V4L_STUB_FUNC(g_enc_index)
DEFINE_V4L_STUB_FUNC(encoder_cmd)
DEFINE_V4L_STUB_FUNC(try_encoder_cmd)
DEFINE_V4L_STUB_FUNC(decoder_cmd)
DEFINE_V4L_STUB_FUNC(try_decoder_cmd)
DEFINE_V4L_STUB_FUNC(s_dv_timings)
DEFINE_V4L_STUB_FUNC(g_dv_timings)
DEFINE_V4L_STUB_FUNC(enum_dv_timings)
DEFINE_V4L_STUB_FUNC(query_dv_timings)
DEFINE_V4L_STUB_FUNC(dv_timings_cap)

static const struct v4l2_ioctl_info v4l2_ioctls[] = {
	IOCTL_INFO(VIDIOC_QUERYCAP, v4l_querycap, v4l_print_querycap, 0),
	IOCTL_INFO(VIDIOC_ENUM_FMT, v4l_enum_fmt, v4l_print_fmtdesc, 0),
	IOCTL_INFO(VIDIOC_G_FMT, v4l_g_fmt, v4l_print_format, 0),
	IOCTL_INFO(VIDIOC_S_FMT, v4l_s_fmt, v4l_print_format, INFO_FL_PRIO),
	IOCTL_INFO(VIDIOC_REQBUFS, v4l_reqbufs, v4l_print_requestbuffers, INFO_FL_PRIO | INFO_FL_QUEUE),
	IOCTL_INFO(VIDIOC_QUERYBUF, v4l_querybuf, v4l_print_buffer, INFO_FL_QUEUE | INFO_FL_CLEAR(v4l2_buffer, length)),
	IOCTL_INFO(VIDIOC_G_FBUF, v4l_stub_g_fbuf, v4l_print_framebuffer, 0),
	IOCTL_INFO(VIDIOC_S_FBUF, v4l_stub_s_fbuf, v4l_print_framebuffer, INFO_FL_PRIO),
	IOCTL_INFO(VIDIOC_OVERLAY, v4l_overlay, v4l_print_u32, INFO_FL_PRIO),
	IOCTL_INFO(VIDIOC_QBUF, v4l_qbuf, v4l_print_buffer, INFO_FL_QUEUE),
	IOCTL_INFO(VIDIOC_EXPBUF, v4l_stub_expbuf, v4l_print_exportbuffer, INFO_FL_QUEUE | INFO_FL_CLEAR(v4l2_exportbuffer, flags)),
	IOCTL_INFO(VIDIOC_DQBUF, v4l_dqbuf, v4l_print_buffer, INFO_FL_QUEUE),
	IOCTL_INFO(VIDIOC_STREAMON, v4l_streamon, v4l_print_buftype, INFO_FL_PRIO | INFO_FL_QUEUE),
	IOCTL_INFO(VIDIOC_STREAMOFF, v4l_streamoff, v4l_print_buftype, INFO_FL_PRIO | INFO_FL_QUEUE),
	IOCTL_INFO(VIDIOC_G_PARM, v4l_g_parm, v4l_print_streamparm, INFO_FL_CLEAR(v4l2_streamparm, type)),
	IOCTL_INFO(VIDIOC_S_PARM, v4l_s_parm, v4l_print_streamparm, INFO_FL_PRIO),
	IOCTL_INFO(VIDIOC_G_STD, v4l_stub_g_std, v4l_print_std, 0),
	IOCTL_INFO(VIDIOC_S_STD, v4l_s_std, v4l_print_std, INFO_FL_PRIO),
	IOCTL_INFO(VIDIOC_ENUMSTD, v4l_enumstd, v4l_print_standard, INFO_FL_CLEAR(v4l2_standard, index)),
	IOCTL_INFO(VIDIOC_ENUMINPUT, v4l_enuminput, v4l_print_enuminput, INFO_FL_CLEAR(v4l2_input, index)),
	IOCTL_INFO(VIDIOC_G_CTRL, v4l_g_ctrl, v4l_print_control, INFO_FL_CTRL | INFO_FL_CLEAR(v4l2_control, id)),
	IOCTL_INFO(VIDIOC_S_CTRL, v4l_s_ctrl, v4l_print_control, INFO_FL_PRIO | INFO_FL_CTRL),
	IOCTL_INFO(VIDIOC_G_TUNER, v4l_g_tuner, v4l_print_tuner, INFO_FL_CLEAR(v4l2_tuner, index)),
	IOCTL_INFO(VIDIOC_S_TUNER, v4l_s_tuner, v4l_print_tuner, INFO_FL_PRIO),
	IOCTL_INFO(VIDIOC_G_AUDIO, v4l_stub_g_audio, v4l_print_audio, 0),
	IOCTL_INFO(VIDIOC_S_AUDIO, v4l_stub_s_audio, v4l_print_audio, INFO_FL_PRIO),
	IOCTL_INFO(VIDIOC_QUERYCTRL, v4l_queryctrl, v4l_print_queryctrl, INFO_FL_CTRL | INFO_FL_CLEAR(v4l2_queryctrl, id)),
	IOCTL_INFO(VIDIOC_QUERYMENU, v4l_querymenu, v4l_print_querymenu, INFO_FL_CTRL | INFO_FL_CLEAR(v4l2_querymenu, index)),
	IOCTL_INFO(VIDIOC_G_INPUT, v4l_g_input, v4l_print_u32, 0),
	IOCTL_INFO(VIDIOC_S_INPUT, v4l_s_input, v4l_print_u32, INFO_FL_PRIO),
	IOCTL_INFO(VIDIOC_G_EDID, v4l_stub_g_edid, v4l_print_edid, INFO_FL_ALWAYS_COPY),
	IOCTL_INFO(VIDIOC_S_EDID, v4l_stub_s_edid, v4l_print_edid, INFO_FL_PRIO | INFO_FL_ALWAYS_COPY),
	IOCTL_INFO(VIDIOC_G_OUTPUT, v4l_g_output, v4l_print_u32, 0),
	IOCTL_INFO(VIDIOC_S_OUTPUT, v4l_s_output, v4l_print_u32, INFO_FL_PRIO),
	IOCTL_INFO(VIDIOC_ENUMOUTPUT, v4l_enumoutput, v4l_print_enumoutput, INFO_FL_CLEAR(v4l2_output, index)),
	IOCTL_INFO(VIDIOC_G_AUDOUT, v4l_stub_g_audout, v4l_print_audioout, 0),
	IOCTL_INFO(VIDIOC_S_AUDOUT, v4l_stub_s_audout, v4l_print_audioout, INFO_FL_PRIO),
	IOCTL_INFO(VIDIOC_G_MODULATOR, v4l_g_modulator, v4l_print_modulator, INFO_FL_CLEAR(v4l2_modulator, index)),
	IOCTL_INFO(VIDIOC_S_MODULATOR, v4l_s_modulator, v4l_print_modulator, INFO_FL_PRIO),
	IOCTL_INFO(VIDIOC_G_FREQUENCY, v4l_g_frequency, v4l_print_frequency, INFO_FL_CLEAR(v4l2_frequency, tuner)),
	IOCTL_INFO(VIDIOC_S_FREQUENCY, v4l_s_frequency, v4l_print_frequency, INFO_FL_PRIO),
	IOCTL_INFO(VIDIOC_CROPCAP, v4l_cropcap, v4l_print_cropcap, INFO_FL_CLEAR(v4l2_cropcap, type)),
	IOCTL_INFO(VIDIOC_G_CROP, v4l_g_crop, v4l_print_crop, INFO_FL_CLEAR(v4l2_crop, type)),
	IOCTL_INFO(VIDIOC_S_CROP, v4l_s_crop, v4l_print_crop, INFO_FL_PRIO),
	IOCTL_INFO(VIDIOC_G_SELECTION, v4l_g_selection, v4l_print_selection, INFO_FL_CLEAR(v4l2_selection, r)),
	IOCTL_INFO(VIDIOC_S_SELECTION, v4l_s_selection, v4l_print_selection, INFO_FL_PRIO | INFO_FL_CLEAR(v4l2_selection, r)),
	IOCTL_INFO(VIDIOC_G_JPEGCOMP, v4l_stub_g_jpegcomp, v4l_print_jpegcompression, 0),
	IOCTL_INFO(VIDIOC_S_JPEGCOMP, v4l_stub_s_jpegcomp, v4l_print_jpegcompression, INFO_FL_PRIO),
	IOCTL_INFO(VIDIOC_QUERYSTD, v4l_querystd, v4l_print_std, 0),
	IOCTL_INFO(VIDIOC_TRY_FMT, v4l_try_fmt, v4l_print_format, 0),
	IOCTL_INFO(VIDIOC_ENUMAUDIO, v4l_stub_enumaudio, v4l_print_audio, INFO_FL_CLEAR(v4l2_audio, index)),
	IOCTL_INFO(VIDIOC_ENUMAUDOUT, v4l_stub_enumaudout, v4l_print_audioout, INFO_FL_CLEAR(v4l2_audioout, index)),
	IOCTL_INFO(VIDIOC_G_PRIORITY, v4l_g_priority, v4l_print_u32, 0),
	IOCTL_INFO(VIDIOC_S_PRIORITY, v4l_s_priority, v4l_print_u32, INFO_FL_PRIO),
	IOCTL_INFO(VIDIOC_G_SLICED_VBI_CAP, v4l_g_sliced_vbi_cap, v4l_print_sliced_vbi_cap, INFO_FL_CLEAR(v4l2_sliced_vbi_cap, type)),
	IOCTL_INFO(VIDIOC_LOG_STATUS, v4l_log_status, v4l_print_newline, 0),
	IOCTL_INFO(VIDIOC_G_EXT_CTRLS, v4l_g_ext_ctrls, v4l_print_ext_controls, INFO_FL_CTRL),
	IOCTL_INFO(VIDIOC_S_EXT_CTRLS, v4l_s_ext_ctrls, v4l_print_ext_controls, INFO_FL_PRIO | INFO_FL_CTRL),
	IOCTL_INFO(VIDIOC_TRY_EXT_CTRLS, v4l_try_ext_ctrls, v4l_print_ext_controls, INFO_FL_CTRL),
	IOCTL_INFO(VIDIOC_ENUM_FRAMESIZES, v4l_stub_enum_framesizes, v4l_print_frmsizeenum, INFO_FL_CLEAR(v4l2_frmsizeenum, pixel_format)),
	IOCTL_INFO(VIDIOC_ENUM_FRAMEINTERVALS, v4l_stub_enum_frameintervals, v4l_print_frmivalenum, INFO_FL_CLEAR(v4l2_frmivalenum, height)),
	IOCTL_INFO(VIDIOC_G_ENC_INDEX, v4l_stub_g_enc_index, v4l_print_enc_idx, 0),
	IOCTL_INFO(VIDIOC_ENCODER_CMD, v4l_stub_encoder_cmd, v4l_print_encoder_cmd, INFO_FL_PRIO | INFO_FL_CLEAR(v4l2_encoder_cmd, flags)),
	IOCTL_INFO(VIDIOC_TRY_ENCODER_CMD, v4l_stub_try_encoder_cmd, v4l_print_encoder_cmd, INFO_FL_CLEAR(v4l2_encoder_cmd, flags)),
	IOCTL_INFO(VIDIOC_DECODER_CMD, v4l_stub_decoder_cmd, v4l_print_decoder_cmd, INFO_FL_PRIO),
	IOCTL_INFO(VIDIOC_TRY_DECODER_CMD, v4l_stub_try_decoder_cmd, v4l_print_decoder_cmd, 0),
	IOCTL_INFO(VIDIOC_DBG_S_REGISTER, v4l_dbg_s_register, v4l_print_dbg_register, 0),
	IOCTL_INFO(VIDIOC_DBG_G_REGISTER, v4l_dbg_g_register, v4l_print_dbg_register, 0),
	IOCTL_INFO(VIDIOC_S_HW_FREQ_SEEK, v4l_s_hw_freq_seek, v4l_print_hw_freq_seek, INFO_FL_PRIO),
	IOCTL_INFO(VIDIOC_S_DV_TIMINGS, v4l_stub_s_dv_timings, v4l_print_dv_timings, INFO_FL_PRIO | INFO_FL_CLEAR(v4l2_dv_timings, bt.flags)),
	IOCTL_INFO(VIDIOC_G_DV_TIMINGS, v4l_stub_g_dv_timings, v4l_print_dv_timings, 0),
	IOCTL_INFO(VIDIOC_DQEVENT, v4l_dqevent, v4l_print_event, 0),
	IOCTL_INFO(VIDIOC_SUBSCRIBE_EVENT, v4l_subscribe_event, v4l_print_event_subscription, 0),
	IOCTL_INFO(VIDIOC_UNSUBSCRIBE_EVENT, v4l_unsubscribe_event, v4l_print_event_subscription, 0),
	IOCTL_INFO(VIDIOC_CREATE_BUFS, v4l_create_bufs, v4l_print_create_buffers, INFO_FL_PRIO | INFO_FL_QUEUE),
	IOCTL_INFO(VIDIOC_PREPARE_BUF, v4l_prepare_buf, v4l_print_buffer, INFO_FL_QUEUE),
	IOCTL_INFO(VIDIOC_ENUM_DV_TIMINGS, v4l_stub_enum_dv_timings, v4l_print_enum_dv_timings, INFO_FL_CLEAR(v4l2_enum_dv_timings, pad)),
	IOCTL_INFO(VIDIOC_QUERY_DV_TIMINGS, v4l_stub_query_dv_timings, v4l_print_dv_timings, INFO_FL_ALWAYS_COPY),
	IOCTL_INFO(VIDIOC_DV_TIMINGS_CAP, v4l_stub_dv_timings_cap, v4l_print_dv_timings_cap, INFO_FL_CLEAR(v4l2_dv_timings_cap, pad)),
	IOCTL_INFO(VIDIOC_ENUM_FREQ_BANDS, v4l_enum_freq_bands, v4l_print_freq_band, 0),
	IOCTL_INFO(VIDIOC_DBG_G_CHIP_INFO, v4l_dbg_g_chip_info, v4l_print_dbg_chip_info, INFO_FL_CLEAR(v4l2_dbg_chip_info, match)),
	IOCTL_INFO(VIDIOC_QUERY_EXT_CTRL, v4l_query_ext_ctrl, v4l_print_query_ext_ctrl, INFO_FL_CTRL | INFO_FL_CLEAR(v4l2_query_ext_ctrl, id)),
};
#define V4L2_IOCTLS ARRAY_SIZE(v4l2_ioctls)

static bool v4l2_is_known_ioctl(unsigned int cmd)
{
	if (_IOC_NR(cmd) >= V4L2_IOCTLS)
		return false;
	return v4l2_ioctls[_IOC_NR(cmd)].ioctl == cmd;
}

static struct mutex *v4l2_ioctl_get_lock(struct video_device *vdev,
					 struct v4l2_fh *vfh, unsigned int cmd,
					 void *arg)
{
	if (_IOC_NR(cmd) >= V4L2_IOCTLS)
		return vdev->lock;
	if (vfh && vfh->m2m_ctx &&
	    (v4l2_ioctls[_IOC_NR(cmd)].flags & INFO_FL_QUEUE)) {
		if (vfh->m2m_ctx->q_lock)
			return vfh->m2m_ctx->q_lock;
	}
	if (vdev->queue && vdev->queue->lock &&
			(v4l2_ioctls[_IOC_NR(cmd)].flags & INFO_FL_QUEUE))
		return vdev->queue->lock;
	return vdev->lock;
}

/* Common ioctl debug function. This function can be used by
   external ioctl messages as well as internal V4L ioctl */
void v4l_printk_ioctl(const char *prefix, unsigned int cmd)
{
	const char *dir, *type;

	if (prefix)
		printk(KERN_DEBUG "%s: ", prefix);

	switch (_IOC_TYPE(cmd)) {
	case 'd':
		type = "v4l2_int";
		break;
	case 'V':
		if (_IOC_NR(cmd) >= V4L2_IOCTLS) {
			type = "v4l2";
			break;
		}
		pr_cont("%s", v4l2_ioctls[_IOC_NR(cmd)].name);
		return;
	default:
		type = "unknown";
		break;
	}

	switch (_IOC_DIR(cmd)) {
	case _IOC_NONE:              dir = "--"; break;
	case _IOC_READ:              dir = "r-"; break;
	case _IOC_WRITE:             dir = "-w"; break;
	case _IOC_READ | _IOC_WRITE: dir = "rw"; break;
	default:                     dir = "*ERR*"; break;
	}
	pr_cont("%s ioctl '%c', dir=%s, #%d (0x%08x)",
		type, _IOC_TYPE(cmd), dir, _IOC_NR(cmd), cmd);
}
EXPORT_SYMBOL(v4l_printk_ioctl);

static long __video_do_ioctl(struct file *file,
		unsigned int cmd, void *arg)
{
	struct video_device *vfd = video_devdata(file);
	struct mutex *req_queue_lock = NULL;
	struct mutex *lock; /* ioctl serialization mutex */
	const struct v4l2_ioctl_ops *ops = vfd->ioctl_ops;
	bool write_only = false;
	struct v4l2_ioctl_info default_info;
	const struct v4l2_ioctl_info *info;
	void *fh = file->private_data;
	struct v4l2_fh *vfh = NULL;
	int dev_debug = vfd->dev_debug;
	long ret = -ENOTTY;

	if (ops == NULL) {
		pr_warn("%s: has no ioctl_ops.\n",
				video_device_node_name(vfd));
		return ret;
	}

	if (test_bit(V4L2_FL_USES_V4L2_FH, &vfd->flags))
		vfh = file->private_data;

	/*
	 * We need to serialize streamon/off with queueing new requests.
	 * These ioctls may trigger the cancellation of a streaming
	 * operation, and that should not be mixed with queueing a new
	 * request at the same time.
	 */
	if (v4l2_device_supports_requests(vfd->v4l2_dev) &&
	    (cmd == VIDIOC_STREAMON || cmd == VIDIOC_STREAMOFF)) {
		req_queue_lock = &vfd->v4l2_dev->mdev->req_queue_mutex;

		if (mutex_lock_interruptible(req_queue_lock))
			return -ERESTARTSYS;
	}

	lock = v4l2_ioctl_get_lock(vfd, vfh, cmd, arg);

	if (lock && mutex_lock_interruptible(lock)) {
		if (req_queue_lock)
			mutex_unlock(req_queue_lock);
		return -ERESTARTSYS;
	}

	if (!video_is_registered(vfd)) {
		ret = -ENODEV;
		goto unlock;
	}

	if (v4l2_is_known_ioctl(cmd)) {
		info = &v4l2_ioctls[_IOC_NR(cmd)];

		if (!test_bit(_IOC_NR(cmd), vfd->valid_ioctls) &&
		    !((info->flags & INFO_FL_CTRL) && vfh && vfh->ctrl_handler))
			goto done;

		if (vfh && (info->flags & INFO_FL_PRIO)) {
			ret = v4l2_prio_check(vfd->prio, vfh->prio);
			if (ret)
				goto done;
		}
	} else {
		default_info.ioctl = cmd;
		default_info.flags = 0;
		default_info.debug = v4l_print_default;
		info = &default_info;
	}

	write_only = _IOC_DIR(cmd) == _IOC_WRITE;
	if (info != &default_info) {
		ret = info->func(ops, file, fh, arg);
	} else if (!ops->vidioc_default) {
		ret = -ENOTTY;
	} else {
		ret = ops->vidioc_default(file, fh,
			vfh ? v4l2_prio_check(vfd->prio, vfh->prio) >= 0 : 0,
			cmd, arg);
	}

done:
	if (dev_debug & (V4L2_DEV_DEBUG_IOCTL | V4L2_DEV_DEBUG_IOCTL_ARG)) {
		if (!(dev_debug & V4L2_DEV_DEBUG_STREAMING) &&
		    (cmd == VIDIOC_QBUF || cmd == VIDIOC_DQBUF))
			goto unlock;

		v4l_printk_ioctl(video_device_node_name(vfd), cmd);
		if (ret < 0)
			pr_cont(": error %ld", ret);
		if (!(dev_debug & V4L2_DEV_DEBUG_IOCTL_ARG))
			pr_cont("\n");
		else if (_IOC_DIR(cmd) == _IOC_NONE)
			info->debug(arg, write_only);
		else {
			pr_cont(": ");
			info->debug(arg, write_only);
		}
	}

unlock:
	if (lock)
		mutex_unlock(lock);
	if (req_queue_lock)
		mutex_unlock(req_queue_lock);
	return ret;
}

static int check_array_args(unsigned int cmd, void *parg, size_t *array_size,
			    void __user **user_ptr, void ***kernel_ptr)
{
	int ret = 0;

	switch (cmd) {
	case VIDIOC_PREPARE_BUF:
	case VIDIOC_QUERYBUF:
	case VIDIOC_QBUF:
	case VIDIOC_DQBUF: {
		struct v4l2_buffer *buf = parg;

		if (V4L2_TYPE_IS_MULTIPLANAR(buf->type) && buf->length > 0) {
			if (buf->length > VIDEO_MAX_PLANES) {
				ret = -EINVAL;
				break;
			}
			*user_ptr = (void __user *)buf->m.planes;
			*kernel_ptr = (void **)&buf->m.planes;
			*array_size = sizeof(struct v4l2_plane) * buf->length;
			ret = 1;
		}
		break;
	}

	case VIDIOC_G_EDID:
	case VIDIOC_S_EDID: {
		struct v4l2_edid *edid = parg;

		if (edid->blocks) {
			if (edid->blocks > 256) {
				ret = -EINVAL;
				break;
			}
			*user_ptr = (void __user *)edid->edid;
			*kernel_ptr = (void **)&edid->edid;
			*array_size = edid->blocks * 128;
			ret = 1;
		}
		break;
	}

	case VIDIOC_S_EXT_CTRLS:
	case VIDIOC_G_EXT_CTRLS:
	case VIDIOC_TRY_EXT_CTRLS: {
		struct v4l2_ext_controls *ctrls = parg;

		if (ctrls->count != 0) {
			if (ctrls->count > V4L2_CID_MAX_CTRLS) {
				ret = -EINVAL;
				break;
			}
			*user_ptr = (void __user *)ctrls->controls;
			*kernel_ptr = (void **)&ctrls->controls;
			*array_size = sizeof(struct v4l2_ext_control)
				    * ctrls->count;
			ret = 1;
		}
		break;
	}
	case VIDIOC_G_FMT:
	case VIDIOC_S_FMT:
	case VIDIOC_TRY_FMT: {
		struct v4l2_format *fmt = parg;

		if (fmt->type != V4L2_BUF_TYPE_VIDEO_OVERLAY &&
		    fmt->type != V4L2_BUF_TYPE_VIDEO_OUTPUT_OVERLAY)
			break;
		if (fmt->fmt.win.clipcount > 2048)
			return -EINVAL;
		if (!fmt->fmt.win.clipcount)
			break;

		*user_ptr = (void __user *)fmt->fmt.win.clips;
		*kernel_ptr = (void **)&fmt->fmt.win.clips;
		*array_size = sizeof(struct v4l2_clip)
				* fmt->fmt.win.clipcount;

		ret = 1;
		break;
	}
	}

	return ret;
}

static unsigned int video_translate_cmd(unsigned int cmd)
{
	switch (cmd) {
#ifdef CONFIG_COMPAT_32BIT_TIME
	case VIDIOC_DQEVENT_TIME32:
		return VIDIOC_DQEVENT;
	case VIDIOC_QUERYBUF_TIME32:
		return VIDIOC_QUERYBUF;
	case VIDIOC_QBUF_TIME32:
		return VIDIOC_QBUF;
	case VIDIOC_DQBUF_TIME32:
		return VIDIOC_DQBUF;
	case VIDIOC_PREPARE_BUF_TIME32:
		return VIDIOC_PREPARE_BUF;
#endif
	}
	if (in_compat_syscall())
		return v4l2_compat_translate_cmd(cmd);

	return cmd;
}

static int video_get_user(void __user *arg, void *parg,
			  unsigned int real_cmd, unsigned int cmd,
			  bool *always_copy)
{
	unsigned int n = _IOC_SIZE(real_cmd);
	int err = 0;

	if (!(_IOC_DIR(cmd) & _IOC_WRITE)) {
		/* read-only ioctl */
		memset(parg, 0, n);
		return 0;
	}

	/*
	 * In some cases, only a few fields are used as input,
	 * i.e. when the app sets "index" and then the driver
	 * fills in the rest of the structure for the thing
	 * with that index.  We only need to copy up the first
	 * non-input field.
	 */
	if (v4l2_is_known_ioctl(real_cmd)) {
		u32 flags = v4l2_ioctls[_IOC_NR(real_cmd)].flags;

		if (flags & INFO_FL_CLEAR_MASK)
			n = (flags & INFO_FL_CLEAR_MASK) >> 16;
		*always_copy = flags & INFO_FL_ALWAYS_COPY;
	}

	if (cmd == real_cmd) {
		if (copy_from_user(parg, (void __user *)arg, n))
			err = -EFAULT;
	} else if (in_compat_syscall()) {
		err = v4l2_compat_get_user(arg, parg, cmd);
	} else {
		switch (cmd) {
#ifdef CONFIG_COMPAT_32BIT_TIME
		case VIDIOC_QUERYBUF_TIME32:
		case VIDIOC_QBUF_TIME32:
		case VIDIOC_DQBUF_TIME32:
		case VIDIOC_PREPARE_BUF_TIME32: {
			struct v4l2_buffer_time32 vb32;
			struct v4l2_buffer *vb = parg;

			if (copy_from_user(&vb32, arg, sizeof(vb32)))
				return -EFAULT;

			*vb = (struct v4l2_buffer) {
				.index		= vb32.index,
					.type		= vb32.type,
					.bytesused	= vb32.bytesused,
					.flags		= vb32.flags,
					.field		= vb32.field,
					.timestamp.tv_sec	= vb32.timestamp.tv_sec,
					.timestamp.tv_usec	= vb32.timestamp.tv_usec,
					.timecode	= vb32.timecode,
					.sequence	= vb32.sequence,
					.memory		= vb32.memory,
					.m.userptr	= vb32.m.userptr,
					.length		= vb32.length,
					.request_fd	= vb32.request_fd,
			};
			break;
		}
#endif
		}
	}

	/* zero out anything we don't copy from userspace */
	if (!err && n < _IOC_SIZE(real_cmd))
		memset((u8 *)parg + n, 0, _IOC_SIZE(real_cmd) - n);
	return err;
}

static int video_put_user(void __user *arg, void *parg,
			  unsigned int real_cmd, unsigned int cmd)
{
	if (!(_IOC_DIR(cmd) & _IOC_READ))
		return 0;

	if (cmd == real_cmd) {
		/*  Copy results into user buffer  */
		if (copy_to_user(arg, parg, _IOC_SIZE(cmd)))
			return -EFAULT;
		return 0;
	}

	if (in_compat_syscall())
		return v4l2_compat_put_user(arg, parg, cmd);

	switch (cmd) {
#ifdef CONFIG_COMPAT_32BIT_TIME
	case VIDIOC_DQEVENT_TIME32: {
		struct v4l2_event *ev = parg;
		struct v4l2_event_time32 ev32;

		memset(&ev32, 0, sizeof(ev32));

		ev32.type	= ev->type;
		ev32.pending	= ev->pending;
		ev32.sequence	= ev->sequence;
		ev32.timestamp.tv_sec	= ev->timestamp.tv_sec;
		ev32.timestamp.tv_nsec	= ev->timestamp.tv_nsec;
		ev32.id		= ev->id;

		memcpy(&ev32.u, &ev->u, sizeof(ev->u));
		memcpy(&ev32.reserved, &ev->reserved, sizeof(ev->reserved));

		if (copy_to_user(arg, &ev32, sizeof(ev32)))
			return -EFAULT;
		break;
	}
	case VIDIOC_QUERYBUF_TIME32:
	case VIDIOC_QBUF_TIME32:
	case VIDIOC_DQBUF_TIME32:
	case VIDIOC_PREPARE_BUF_TIME32: {
		struct v4l2_buffer *vb = parg;
		struct v4l2_buffer_time32 vb32;

		memset(&vb32, 0, sizeof(vb32));

		vb32.index	= vb->index;
		vb32.type	= vb->type;
		vb32.bytesused	= vb->bytesused;
		vb32.flags	= vb->flags;
		vb32.field	= vb->field;
		vb32.timestamp.tv_sec	= vb->timestamp.tv_sec;
		vb32.timestamp.tv_usec	= vb->timestamp.tv_usec;
		vb32.timecode	= vb->timecode;
		vb32.sequence	= vb->sequence;
		vb32.memory	= vb->memory;
		vb32.m.userptr	= vb->m.userptr;
		vb32.length	= vb->length;
		vb32.request_fd	= vb->request_fd;

		if (copy_to_user(arg, &vb32, sizeof(vb32)))
			return -EFAULT;
		break;
	}
#endif
	}

	return 0;
}

long
video_usercopy(struct file *file, unsigned int orig_cmd, unsigned long arg,
	       v4l2_kioctl func)
{
	char	sbuf[128];
	void    *mbuf = NULL, *array_buf = NULL;
	void	*parg = (void *)arg;
	long	err  = -EINVAL;
	bool	has_array_args;
	bool	always_copy = false;
	size_t  array_size = 0;
	void __user *user_ptr = NULL;
	void	**kernel_ptr = NULL;
	unsigned int cmd = video_translate_cmd(orig_cmd);
	const size_t ioc_size = _IOC_SIZE(cmd);

	/*  Copy arguments into temp kernel buffer  */
	if (_IOC_DIR(cmd) != _IOC_NONE) {
		if (ioc_size <= sizeof(sbuf)) {
			parg = sbuf;
		} else {
			/* too big to allocate from stack */
			mbuf = kmalloc(ioc_size, GFP_KERNEL);
			if (NULL == mbuf)
				return -ENOMEM;
			parg = mbuf;
		}

		err = video_get_user((void __user *)arg, parg, cmd,
				     orig_cmd, &always_copy);
		if (err)
			goto out;
	}

	err = check_array_args(cmd, parg, &array_size, &user_ptr, &kernel_ptr);
	if (err < 0)
		goto out;
	has_array_args = err;

	if (has_array_args) {
		array_buf = kvmalloc(array_size, GFP_KERNEL);
		err = -ENOMEM;
		if (array_buf == NULL)
			goto out_array_args;
		err = -EFAULT;
		if (in_compat_syscall())
			err = v4l2_compat_get_array_args(file, array_buf,
							 user_ptr, array_size,
							 orig_cmd, parg);
		else
			err = copy_from_user(array_buf, user_ptr, array_size) ?
								-EFAULT : 0;
		if (err)
			goto out_array_args;
		*kernel_ptr = array_buf;
	}

	/* Handles IOCTL */
	err = func(file, cmd, parg);
	if (err == -ENOTTY || err == -ENOIOCTLCMD) {
		err = -ENOTTY;
		goto out;
	}

	if (err == 0) {
		if (cmd == VIDIOC_DQBUF)
			trace_v4l2_dqbuf(video_devdata(file)->minor, parg);
		else if (cmd == VIDIOC_QBUF)
			trace_v4l2_qbuf(video_devdata(file)->minor, parg);
	}

	if (has_array_args) {
		*kernel_ptr = (void __force *)user_ptr;
		if (in_compat_syscall()) {
			int put_err;

			put_err = v4l2_compat_put_array_args(file, user_ptr,
							     array_buf,
							     array_size,
							     orig_cmd, parg);
			if (put_err)
				err = put_err;
		} else if (copy_to_user(user_ptr, array_buf, array_size)) {
			err = -EFAULT;
		}
		goto out_array_args;
	}
	/*
	 * Some ioctls can return an error, but still have valid
	 * results that must be returned.
	 */
	if (err < 0 && !always_copy)
		goto out;

out_array_args:
	if (video_put_user((void __user *)arg, parg, cmd, orig_cmd))
		err = -EFAULT;
out:
	kvfree(array_buf);
<<<<<<< HEAD
	kvfree(mbuf);
=======
	kfree(mbuf);
>>>>>>> 4bcf3b75
	return err;
}

long video_ioctl2(struct file *file,
	       unsigned int cmd, unsigned long arg)
{
	return video_usercopy(file, cmd, arg, __video_do_ioctl);
}
EXPORT_SYMBOL(video_ioctl2);<|MERGE_RESOLUTION|>--- conflicted
+++ resolved
@@ -3377,11 +3377,7 @@
 		err = -EFAULT;
 out:
 	kvfree(array_buf);
-<<<<<<< HEAD
-	kvfree(mbuf);
-=======
 	kfree(mbuf);
->>>>>>> 4bcf3b75
 	return err;
 }
 
