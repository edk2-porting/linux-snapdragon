--- conflicted
+++ resolved
@@ -1333,12 +1333,6 @@
 	if (WARN_ON(q_index >= pm8001_ha->max_q_num))
 		return -EINVAL;
 
-<<<<<<< HEAD
-	if (WARN_ON(q_index >= pm8001_ha->max_q_num))
-		return -EINVAL;
-
-=======
->>>>>>> 77b5472d
 	spin_lock_irqsave(&circularQ->iq_lock, flags);
 	rv = pm8001_mpi_msg_free_get(circularQ, pm8001_ha->iomb_size,
 			&pMessage);
@@ -2692,11 +2686,6 @@
 	u32 tag = le32_to_cpu(psataPayload->tag);
 	u32 port_id = le32_to_cpu(psataPayload->port_id);
 	u32 dev_id = le32_to_cpu(psataPayload->device_id);
-<<<<<<< HEAD
-
-	ccb = &pm8001_ha->ccb_info[tag];
-=======
->>>>>>> 77b5472d
 
 	if (event)
 		pm8001_dbg(pm8001_ha, FAIL, "SATA EVENT 0x%x\n", event);
