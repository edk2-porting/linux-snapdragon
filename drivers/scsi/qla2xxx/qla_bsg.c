--- conflicted
+++ resolved
@@ -2585,13 +2585,8 @@
 
 	data = kzalloc(response_len, GFP_KERNEL);
 	if (!data) {
-<<<<<<< HEAD
-		kfree(req_data);
-		return -ENOMEM;
-=======
 		ret = -ENOMEM;
 		goto host_stat_out;
->>>>>>> 25423f4b
 	}
 
 	ret = qla2xxx_get_ini_stats(fc_bsg_to_shost(bsg_job), req_data->stat_type,
