--- conflicted
+++ resolved
@@ -514,17 +514,10 @@
 {
 	struct stm32_port *stm32_port = to_stm32_port(port);
 	const struct stm32_usart_offsets *ofs = &stm32_port->info->ofs;
-<<<<<<< HEAD
 
 	if (readl_relaxed(port->membase + ofs->isr) & USART_SR_TC)
 		return TIOCSER_TEMT;
 
-=======
-
-	if (readl_relaxed(port->membase + ofs->isr) & USART_SR_TC)
-		return TIOCSER_TEMT;
-
->>>>>>> 4bcf3b75
 	return 0;
 }
 
@@ -706,14 +699,6 @@
 		writel_relaxed(USART_RQR_TXFRQ | USART_RQR_RXFRQ,
 			       port->membase + ofs->rqr);
 
-<<<<<<< HEAD
-	/* flush RX & TX FIFO */
-	if (ofs->rqr != UNDEF_REG)
-		writel_relaxed(USART_RQR_TXFRQ | USART_RQR_RXFRQ,
-			       port->membase + ofs->rqr);
-
-=======
->>>>>>> 4bcf3b75
 	stm32_usart_clr_bits(port, ofs->cr1, val);
 
 	free_irq(port->irq, port);
@@ -1016,14 +1001,11 @@
 	.verify_port	= stm32_usart_verify_port,
 };
 
-<<<<<<< HEAD
-=======
 static void stm32_usart_deinit_port(struct stm32_port *stm32port)
 {
 	clk_disable_unprepare(stm32port->clk);
 }
 
->>>>>>> 4bcf3b75
 static int stm32_usart_init_port(struct stm32_port *stm32port,
 				 struct platform_device *pdev)
 {
@@ -1034,10 +1016,6 @@
 	irq = platform_get_irq(pdev, 0);
 	if (irq <= 0)
 		return irq ? : -ENODEV;
-
-	ret = platform_get_irq(pdev, 0);
-	if (ret <= 0)
-		return ret ? : -ENODEV;
 
 	port->iotype	= UPIO_MEM;
 	port->flags	= UPF_BOOT_AUTOCONF;
@@ -1045,11 +1023,7 @@
 	port->dev	= &pdev->dev;
 	port->fifosize	= stm32port->info->cfg.fifosize;
 	port->has_sysrq = IS_ENABLED(CONFIG_SERIAL_STM32_CONSOLE);
-<<<<<<< HEAD
-	port->irq = ret;
-=======
 	port->irq = irq;
->>>>>>> 4bcf3b75
 	port->rs485_config = stm32_usart_config_rs485;
 
 	ret = stm32_usart_init_rs485(port, pdev);
