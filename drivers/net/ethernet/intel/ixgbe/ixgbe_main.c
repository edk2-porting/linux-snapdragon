--- conflicted
+++ resolved
@@ -2268,14 +2268,6 @@
 #if (PAGE_SIZE < 8192)
 	rx_buffer->page_offset ^= truesize;
 #else
-<<<<<<< HEAD
-	unsigned int truesize = ring_uses_build_skb(rx_ring) ?
-				SKB_DATA_ALIGN(IXGBE_SKB_PAD + size) +
-				SKB_DATA_ALIGN(sizeof(struct skb_shared_info)) :
-				SKB_DATA_ALIGN(size);
-
-=======
->>>>>>> ad8c735b
 	rx_buffer->page_offset += truesize;
 #endif
 }
