--- conflicted
+++ resolved
@@ -4047,7 +4047,6 @@
 }
 
 static bool rtl_skb_is_udp(struct sk_buff *skb)
-<<<<<<< HEAD
 {
 	int no = skb_network_offset(skb);
 	struct ipv6hdr *i6h, _i6h;
@@ -4098,58 +4097,6 @@
 static unsigned int rtl_quirk_packet_padto(struct rtl8169_private *tp,
 					   struct sk_buff *skb)
 {
-=======
-{
-	int no = skb_network_offset(skb);
-	struct ipv6hdr *i6h, _i6h;
-	struct iphdr *ih, _ih;
-
-	switch (vlan_get_protocol(skb)) {
-	case htons(ETH_P_IP):
-		ih = skb_header_pointer(skb, no, sizeof(_ih), &_ih);
-		return ih && ih->protocol == IPPROTO_UDP;
-	case htons(ETH_P_IPV6):
-		i6h = skb_header_pointer(skb, no, sizeof(_i6h), &_i6h);
-		return i6h && i6h->nexthdr == IPPROTO_UDP;
-	default:
-		return false;
-	}
-}
-
-#define RTL_MIN_PATCH_LEN	47
-
-/* see rtl8125_get_patch_pad_len() in r8125 vendor driver */
-static unsigned int rtl8125_quirk_udp_padto(struct rtl8169_private *tp,
-					    struct sk_buff *skb)
-{
-	unsigned int padto = 0, len = skb->len;
-
-	if (rtl_is_8125(tp) && len < 128 + RTL_MIN_PATCH_LEN &&
-	    rtl_skb_is_udp(skb) && skb_transport_header_was_set(skb)) {
-		unsigned int trans_data_len = skb_tail_pointer(skb) -
-					      skb_transport_header(skb);
-
-		if (trans_data_len >= offsetof(struct udphdr, len) &&
-		    trans_data_len < RTL_MIN_PATCH_LEN) {
-			u16 dest = ntohs(udp_hdr(skb)->dest);
-
-			/* dest is a standard PTP port */
-			if (dest == 319 || dest == 320)
-				padto = len + RTL_MIN_PATCH_LEN - trans_data_len;
-		}
-
-		if (trans_data_len < sizeof(struct udphdr))
-			padto = max_t(unsigned int, padto,
-				      len + sizeof(struct udphdr) - trans_data_len);
-	}
-
-	return padto;
-}
-
-static unsigned int rtl_quirk_packet_padto(struct rtl8169_private *tp,
-					   struct sk_buff *skb)
-{
->>>>>>> e0733463
 	unsigned int padto;
 
 	padto = rtl8125_quirk_udp_padto(tp, skb);
