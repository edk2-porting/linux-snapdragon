// SPDX-License-Identifier: (GPL-2.0+ OR BSD-3-Clause)
/* Copyright 2017-2019 NXP */

#include <linux/module.h>
#include <linux/fsl/enetc_mdio.h>
#include <linux/of_mdio.h>
#include <linux/of_net.h>
#include "enetc_pf.h"

#define ENETC_DRV_NAME_STR "ENETC PF driver"

static void enetc_pf_get_primary_mac_addr(struct enetc_hw *hw, int si, u8 *addr)
{
	u32 upper = __raw_readl(hw->port + ENETC_PSIPMAR0(si));
	u16 lower = __raw_readw(hw->port + ENETC_PSIPMAR1(si));

	*(u32 *)addr = upper;
	*(u16 *)(addr + 4) = lower;
}

static void enetc_pf_set_primary_mac_addr(struct enetc_hw *hw, int si,
					  const u8 *addr)
{
	u32 upper = *(const u32 *)addr;
	u16 lower = *(const u16 *)(addr + 4);

	__raw_writel(upper, hw->port + ENETC_PSIPMAR0(si));
	__raw_writew(lower, hw->port + ENETC_PSIPMAR1(si));
}

static int enetc_pf_set_mac_addr(struct net_device *ndev, void *addr)
{
	struct enetc_ndev_priv *priv = netdev_priv(ndev);
	struct sockaddr *saddr = addr;

	if (!is_valid_ether_addr(saddr->sa_data))
		return -EADDRNOTAVAIL;

	memcpy(ndev->dev_addr, saddr->sa_data, ndev->addr_len);
	enetc_pf_set_primary_mac_addr(&priv->si->hw, 0, saddr->sa_data);

	return 0;
}

static void enetc_set_vlan_promisc(struct enetc_hw *hw, char si_map)
{
	u32 val = enetc_port_rd(hw, ENETC_PSIPVMR);

	val &= ~ENETC_PSIPVMR_SET_VP(ENETC_VLAN_PROMISC_MAP_ALL);
	enetc_port_wr(hw, ENETC_PSIPVMR, ENETC_PSIPVMR_SET_VP(si_map) | val);
}

static void enetc_enable_si_vlan_promisc(struct enetc_pf *pf, int si_idx)
{
	pf->vlan_promisc_simap |= BIT(si_idx);
	enetc_set_vlan_promisc(&pf->si->hw, pf->vlan_promisc_simap);
}

static void enetc_disable_si_vlan_promisc(struct enetc_pf *pf, int si_idx)
{
	pf->vlan_promisc_simap &= ~BIT(si_idx);
	enetc_set_vlan_promisc(&pf->si->hw, pf->vlan_promisc_simap);
}

static void enetc_set_isol_vlan(struct enetc_hw *hw, int si, u16 vlan, u8 qos)
{
	u32 val = 0;

	if (vlan)
		val = ENETC_PSIVLAN_EN | ENETC_PSIVLAN_SET_QOS(qos) | vlan;

	enetc_port_wr(hw, ENETC_PSIVLANR(si), val);
}

static int enetc_mac_addr_hash_idx(const u8 *addr)
{
	u64 fold = __swab64(ether_addr_to_u64(addr)) >> 16;
	u64 mask = 0;
	int res = 0;
	int i;

	for (i = 0; i < 8; i++)
		mask |= BIT_ULL(i * 6);

	for (i = 0; i < 6; i++)
		res |= (hweight64(fold & (mask << i)) & 0x1) << i;

	return res;
}

static void enetc_reset_mac_addr_filter(struct enetc_mac_filter *filter)
{
	filter->mac_addr_cnt = 0;

	bitmap_zero(filter->mac_hash_table,
		    ENETC_MADDR_HASH_TBL_SZ);
}

static void enetc_add_mac_addr_em_filter(struct enetc_mac_filter *filter,
					 const unsigned char *addr)
{
	/* add exact match addr */
	ether_addr_copy(filter->mac_addr, addr);
	filter->mac_addr_cnt++;
}

static void enetc_add_mac_addr_ht_filter(struct enetc_mac_filter *filter,
					 const unsigned char *addr)
{
	int idx = enetc_mac_addr_hash_idx(addr);

	/* add hash table entry */
	__set_bit(idx, filter->mac_hash_table);
	filter->mac_addr_cnt++;
}

static void enetc_clear_mac_ht_flt(struct enetc_si *si, int si_idx, int type)
{
	bool err = si->errata & ENETC_ERR_UCMCSWP;

	if (type == UC) {
		enetc_port_wr(&si->hw, ENETC_PSIUMHFR0(si_idx, err), 0);
		enetc_port_wr(&si->hw, ENETC_PSIUMHFR1(si_idx), 0);
	} else { /* MC */
		enetc_port_wr(&si->hw, ENETC_PSIMMHFR0(si_idx, err), 0);
		enetc_port_wr(&si->hw, ENETC_PSIMMHFR1(si_idx), 0);
	}
}

static void enetc_set_mac_ht_flt(struct enetc_si *si, int si_idx, int type,
				 u32 *hash)
{
	bool err = si->errata & ENETC_ERR_UCMCSWP;

	if (type == UC) {
		enetc_port_wr(&si->hw, ENETC_PSIUMHFR0(si_idx, err), *hash);
		enetc_port_wr(&si->hw, ENETC_PSIUMHFR1(si_idx), *(hash + 1));
	} else { /* MC */
		enetc_port_wr(&si->hw, ENETC_PSIMMHFR0(si_idx, err), *hash);
		enetc_port_wr(&si->hw, ENETC_PSIMMHFR1(si_idx), *(hash + 1));
	}
}

static void enetc_sync_mac_filters(struct enetc_pf *pf)
{
	struct enetc_mac_filter *f = pf->mac_filter;
	struct enetc_si *si = pf->si;
	int i, pos;

	pos = EMETC_MAC_ADDR_FILT_RES;

	for (i = 0; i < MADDR_TYPE; i++, f++) {
		bool em = (f->mac_addr_cnt == 1) && (i == UC);
		bool clear = !f->mac_addr_cnt;

		if (clear) {
			if (i == UC)
				enetc_clear_mac_flt_entry(si, pos);

			enetc_clear_mac_ht_flt(si, 0, i);
			continue;
		}

		/* exact match filter */
		if (em) {
			int err;

			enetc_clear_mac_ht_flt(si, 0, UC);

			err = enetc_set_mac_flt_entry(si, pos, f->mac_addr,
						      BIT(0));
			if (!err)
				continue;

			/* fallback to HT filtering */
			dev_warn(&si->pdev->dev, "fallback to HT filt (%d)\n",
				 err);
		}

		/* hash table filter, clear EM filter for UC entries */
		if (i == UC)
			enetc_clear_mac_flt_entry(si, pos);

		enetc_set_mac_ht_flt(si, 0, i, (u32 *)f->mac_hash_table);
	}
}

static void enetc_pf_set_rx_mode(struct net_device *ndev)
{
	struct enetc_ndev_priv *priv = netdev_priv(ndev);
	struct enetc_pf *pf = enetc_si_priv(priv->si);
	char vlan_promisc_simap = pf->vlan_promisc_simap;
	struct enetc_hw *hw = &priv->si->hw;
	bool uprom = false, mprom = false;
	struct enetc_mac_filter *filter;
	struct netdev_hw_addr *ha;
	u32 psipmr = 0;
	bool em;

	if (ndev->flags & IFF_PROMISC) {
		/* enable promisc mode for SI0 (PF) */
		psipmr = ENETC_PSIPMR_SET_UP(0) | ENETC_PSIPMR_SET_MP(0);
		uprom = true;
		mprom = true;
		/* Enable VLAN promiscuous mode for SI0 (PF) */
		vlan_promisc_simap |= BIT(0);
	} else if (ndev->flags & IFF_ALLMULTI) {
		/* enable multi cast promisc mode for SI0 (PF) */
		psipmr = ENETC_PSIPMR_SET_MP(0);
		mprom = true;
	}

	enetc_set_vlan_promisc(&pf->si->hw, vlan_promisc_simap);

	/* first 2 filter entries belong to PF */
	if (!uprom) {
		/* Update unicast filters */
		filter = &pf->mac_filter[UC];
		enetc_reset_mac_addr_filter(filter);

		em = (netdev_uc_count(ndev) == 1);
		netdev_for_each_uc_addr(ha, ndev) {
			if (em) {
				enetc_add_mac_addr_em_filter(filter, ha->addr);
				break;
			}

			enetc_add_mac_addr_ht_filter(filter, ha->addr);
		}
	}

	if (!mprom) {
		/* Update multicast filters */
		filter = &pf->mac_filter[MC];
		enetc_reset_mac_addr_filter(filter);

		netdev_for_each_mc_addr(ha, ndev) {
			if (!is_multicast_ether_addr(ha->addr))
				continue;

			enetc_add_mac_addr_ht_filter(filter, ha->addr);
		}
	}

	if (!uprom || !mprom)
		/* update PF entries */
		enetc_sync_mac_filters(pf);

	psipmr |= enetc_port_rd(hw, ENETC_PSIPMR) &
		  ~(ENETC_PSIPMR_SET_UP(0) | ENETC_PSIPMR_SET_MP(0));
	enetc_port_wr(hw, ENETC_PSIPMR, psipmr);
}

static void enetc_set_vlan_ht_filter(struct enetc_hw *hw, int si_idx,
				     u32 *hash)
{
	enetc_port_wr(hw, ENETC_PSIVHFR0(si_idx), *hash);
	enetc_port_wr(hw, ENETC_PSIVHFR1(si_idx), *(hash + 1));
}

static int enetc_vid_hash_idx(unsigned int vid)
{
	int res = 0;
	int i;

	for (i = 0; i < 6; i++)
		res |= (hweight8(vid & (BIT(i) | BIT(i + 6))) & 0x1) << i;

	return res;
}

static void enetc_sync_vlan_ht_filter(struct enetc_pf *pf, bool rehash)
{
	int i;

	if (rehash) {
		bitmap_zero(pf->vlan_ht_filter, ENETC_VLAN_HT_SIZE);

		for_each_set_bit(i, pf->active_vlans, VLAN_N_VID) {
			int hidx = enetc_vid_hash_idx(i);

			__set_bit(hidx, pf->vlan_ht_filter);
		}
	}

	enetc_set_vlan_ht_filter(&pf->si->hw, 0, (u32 *)pf->vlan_ht_filter);
}

static int enetc_vlan_rx_add_vid(struct net_device *ndev, __be16 prot, u16 vid)
{
	struct enetc_ndev_priv *priv = netdev_priv(ndev);
	struct enetc_pf *pf = enetc_si_priv(priv->si);
	int idx;

	__set_bit(vid, pf->active_vlans);

	idx = enetc_vid_hash_idx(vid);
	if (!__test_and_set_bit(idx, pf->vlan_ht_filter))
		enetc_sync_vlan_ht_filter(pf, false);

	return 0;
}

static int enetc_vlan_rx_del_vid(struct net_device *ndev, __be16 prot, u16 vid)
{
	struct enetc_ndev_priv *priv = netdev_priv(ndev);
	struct enetc_pf *pf = enetc_si_priv(priv->si);

	__clear_bit(vid, pf->active_vlans);
	enetc_sync_vlan_ht_filter(pf, true);

	return 0;
}

static void enetc_set_loopback(struct net_device *ndev, bool en)
{
	struct enetc_ndev_priv *priv = netdev_priv(ndev);
	struct enetc_hw *hw = &priv->si->hw;
	u32 reg;

	reg = enetc_port_rd(hw, ENETC_PM0_IF_MODE);
	if (reg & ENETC_PMO_IFM_RG) {
		/* RGMII mode */
		reg = (reg & ~ENETC_PM0_IFM_RLP) |
		      (en ? ENETC_PM0_IFM_RLP : 0);
		enetc_port_wr(hw, ENETC_PM0_IF_MODE, reg);
	} else {
		/* assume SGMII mode */
		reg = enetc_port_rd(hw, ENETC_PM0_CMD_CFG);
		reg = (reg & ~ENETC_PM0_CMD_XGLP) |
		      (en ? ENETC_PM0_CMD_XGLP : 0);
		reg = (reg & ~ENETC_PM0_CMD_PHY_TX_EN) |
		      (en ? ENETC_PM0_CMD_PHY_TX_EN : 0);
		enetc_port_wr(hw, ENETC_PM0_CMD_CFG, reg);
		enetc_port_wr(hw, ENETC_PM1_CMD_CFG, reg);
	}
}

static int enetc_pf_set_vf_mac(struct net_device *ndev, int vf, u8 *mac)
{
	struct enetc_ndev_priv *priv = netdev_priv(ndev);
	struct enetc_pf *pf = enetc_si_priv(priv->si);
	struct enetc_vf_state *vf_state;

	if (vf >= pf->total_vfs)
		return -EINVAL;

	if (!is_valid_ether_addr(mac))
		return -EADDRNOTAVAIL;

	vf_state = &pf->vf_state[vf];
	vf_state->flags |= ENETC_VF_FLAG_PF_SET_MAC;
	enetc_pf_set_primary_mac_addr(&priv->si->hw, vf + 1, mac);
	return 0;
}

static int enetc_pf_set_vf_vlan(struct net_device *ndev, int vf, u16 vlan,
				u8 qos, __be16 proto)
{
	struct enetc_ndev_priv *priv = netdev_priv(ndev);
	struct enetc_pf *pf = enetc_si_priv(priv->si);

	if (priv->si->errata & ENETC_ERR_VLAN_ISOL)
		return -EOPNOTSUPP;

	if (vf >= pf->total_vfs)
		return -EINVAL;

	if (proto != htons(ETH_P_8021Q))
		/* only C-tags supported for now */
		return -EPROTONOSUPPORT;

	enetc_set_isol_vlan(&priv->si->hw, vf + 1, vlan, qos);
	return 0;
}

static int enetc_pf_set_vf_spoofchk(struct net_device *ndev, int vf, bool en)
{
	struct enetc_ndev_priv *priv = netdev_priv(ndev);
	struct enetc_pf *pf = enetc_si_priv(priv->si);
	u32 cfgr;

	if (vf >= pf->total_vfs)
		return -EINVAL;

	cfgr = enetc_port_rd(&priv->si->hw, ENETC_PSICFGR0(vf + 1));
	cfgr = (cfgr & ~ENETC_PSICFGR0_ASE) | (en ? ENETC_PSICFGR0_ASE : 0);
	enetc_port_wr(&priv->si->hw, ENETC_PSICFGR0(vf + 1), cfgr);

	return 0;
}

static void enetc_port_setup_primary_mac_address(struct enetc_si *si)
{
	unsigned char mac_addr[MAX_ADDR_LEN];
	struct enetc_pf *pf = enetc_si_priv(si);
	struct enetc_hw *hw = &si->hw;
	int i;

	/* check MAC addresses for PF and all VFs, if any is 0 set it ro rand */
	for (i = 0; i < pf->total_vfs + 1; i++) {
		enetc_pf_get_primary_mac_addr(hw, i, mac_addr);
		if (!is_zero_ether_addr(mac_addr))
			continue;
		eth_random_addr(mac_addr);
		dev_info(&si->pdev->dev, "no MAC address specified for SI%d, using %pM\n",
			 i, mac_addr);
		enetc_pf_set_primary_mac_addr(hw, i, mac_addr);
	}
}

static void enetc_port_assign_rfs_entries(struct enetc_si *si)
{
	struct enetc_pf *pf = enetc_si_priv(si);
	struct enetc_hw *hw = &si->hw;
	int num_entries, vf_entries, i;
	u32 val;

	/* split RFS entries between functions */
	val = enetc_port_rd(hw, ENETC_PRFSCAPR);
	num_entries = ENETC_PRFSCAPR_GET_NUM_RFS(val);
	vf_entries = num_entries / (pf->total_vfs + 1);

	for (i = 0; i < pf->total_vfs; i++)
		enetc_port_wr(hw, ENETC_PSIRFSCFGR(i + 1), vf_entries);
	enetc_port_wr(hw, ENETC_PSIRFSCFGR(0),
		      num_entries - vf_entries * pf->total_vfs);

	/* enable RFS on port */
	enetc_port_wr(hw, ENETC_PRFSMR, ENETC_PRFSMR_RFSE);
}

static void enetc_port_si_configure(struct enetc_si *si)
{
	struct enetc_pf *pf = enetc_si_priv(si);
	struct enetc_hw *hw = &si->hw;
	int num_rings, i;
	u32 val;

	val = enetc_port_rd(hw, ENETC_PCAPR0);
	num_rings = min(ENETC_PCAPR0_RXBDR(val), ENETC_PCAPR0_TXBDR(val));

	val = ENETC_PSICFGR0_SET_TXBDR(ENETC_PF_NUM_RINGS);
	val |= ENETC_PSICFGR0_SET_RXBDR(ENETC_PF_NUM_RINGS);

	if (unlikely(num_rings < ENETC_PF_NUM_RINGS)) {
		val = ENETC_PSICFGR0_SET_TXBDR(num_rings);
		val |= ENETC_PSICFGR0_SET_RXBDR(num_rings);

		dev_warn(&si->pdev->dev, "Found %d rings, expected %d!\n",
			 num_rings, ENETC_PF_NUM_RINGS);

		num_rings = 0;
	}

	/* Add default one-time settings for SI0 (PF) */
	val |= ENETC_PSICFGR0_SIVC(ENETC_VLAN_TYPE_C | ENETC_VLAN_TYPE_S);

	enetc_port_wr(hw, ENETC_PSICFGR0(0), val);

	if (num_rings)
		num_rings -= ENETC_PF_NUM_RINGS;

	/* Configure the SIs for each available VF */
	val = ENETC_PSICFGR0_SIVC(ENETC_VLAN_TYPE_C | ENETC_VLAN_TYPE_S);
	val |= ENETC_PSICFGR0_VTE | ENETC_PSICFGR0_SIVIE;

	if (num_rings) {
		num_rings /= pf->total_vfs;
		val |= ENETC_PSICFGR0_SET_TXBDR(num_rings);
		val |= ENETC_PSICFGR0_SET_RXBDR(num_rings);
	}

	for (i = 0; i < pf->total_vfs; i++)
		enetc_port_wr(hw, ENETC_PSICFGR0(i + 1), val);

	/* Port level VLAN settings */
	val = ENETC_PVCLCTR_OVTPIDL(ENETC_VLAN_TYPE_C | ENETC_VLAN_TYPE_S);
	enetc_port_wr(hw, ENETC_PVCLCTR, val);
	/* use outer tag for VLAN filtering */
	enetc_port_wr(hw, ENETC_PSIVLANFMR, ENETC_PSIVLANFMR_VS);
}

static void enetc_configure_port_mac(struct enetc_hw *hw)
{
	enetc_port_wr(hw, ENETC_PM0_MAXFRM,
		      ENETC_SET_MAXFRM(ENETC_RX_MAXFRM_SIZE));

	enetc_port_wr(hw, ENETC_PTCMSDUR(0), ENETC_MAC_MAXFRM_SIZE);
	enetc_port_wr(hw, ENETC_PTXMBAR, 2 * ENETC_MAC_MAXFRM_SIZE);

	enetc_port_wr(hw, ENETC_PM0_CMD_CFG, ENETC_PM0_CMD_PHY_TX_EN |
		      ENETC_PM0_CMD_TXP	| ENETC_PM0_PROMISC |
		      ENETC_PM0_TX_EN | ENETC_PM0_RX_EN);

	enetc_port_wr(hw, ENETC_PM1_CMD_CFG, ENETC_PM0_CMD_PHY_TX_EN |
		      ENETC_PM0_CMD_TXP	| ENETC_PM0_PROMISC |
		      ENETC_PM0_TX_EN | ENETC_PM0_RX_EN);
	/* set auto-speed for RGMII */
	if (enetc_port_rd(hw, ENETC_PM0_IF_MODE) & ENETC_PMO_IFM_RG)
		enetc_port_wr(hw, ENETC_PM0_IF_MODE, ENETC_PM0_IFM_RGAUTO);
	if (enetc_global_rd(hw, ENETC_G_EPFBLPR(1)) == ENETC_G_EPFBLPR1_XGMII)
		enetc_port_wr(hw, ENETC_PM0_IF_MODE, ENETC_PM0_IFM_XGMII);
}

static void enetc_configure_port_pmac(struct enetc_hw *hw)
{
	u32 temp;

	/* Set pMAC step lock */
	temp = enetc_port_rd(hw, ENETC_PFPMR);
	enetc_port_wr(hw, ENETC_PFPMR,
		      temp | ENETC_PFPMR_PMACE | ENETC_PFPMR_MWLM);

	temp = enetc_port_rd(hw, ENETC_MMCSR);
	enetc_port_wr(hw, ENETC_MMCSR, temp | ENETC_MMCSR_ME);
}

static void enetc_configure_port(struct enetc_pf *pf)
{
	u8 hash_key[ENETC_RSSHASH_KEY_SIZE];
	struct enetc_hw *hw = &pf->si->hw;

	enetc_configure_port_pmac(hw);

	enetc_configure_port_mac(hw);

	enetc_port_si_configure(pf->si);

	/* set up hash key */
	get_random_bytes(hash_key, ENETC_RSSHASH_KEY_SIZE);
	enetc_set_rss_key(hw, hash_key);

	/* split up RFS entries */
	enetc_port_assign_rfs_entries(pf->si);

	/* fix-up primary MAC addresses, if not set already */
	enetc_port_setup_primary_mac_address(pf->si);

	/* enforce VLAN promisc mode for all SIs */
	pf->vlan_promisc_simap = ENETC_VLAN_PROMISC_MAP_ALL;
	enetc_set_vlan_promisc(hw, pf->vlan_promisc_simap);

	enetc_port_wr(hw, ENETC_PSIPMR, 0);

	/* enable port */
	enetc_port_wr(hw, ENETC_PMR, ENETC_PMR_EN);
}

/* Messaging */
static u16 enetc_msg_pf_set_vf_primary_mac_addr(struct enetc_pf *pf,
						int vf_id)
{
	struct enetc_vf_state *vf_state = &pf->vf_state[vf_id];
	struct enetc_msg_swbd *msg = &pf->rxmsg[vf_id];
	struct enetc_msg_cmd_set_primary_mac *cmd;
	struct device *dev = &pf->si->pdev->dev;
	u16 cmd_id;
	char *addr;

	cmd = (struct enetc_msg_cmd_set_primary_mac *)msg->vaddr;
	cmd_id = cmd->header.id;
	if (cmd_id != ENETC_MSG_CMD_MNG_ADD)
		return ENETC_MSG_CMD_STATUS_FAIL;

	addr = cmd->mac.sa_data;
	if (vf_state->flags & ENETC_VF_FLAG_PF_SET_MAC)
		dev_warn(dev, "Attempt to override PF set mac addr for VF%d\n",
			 vf_id);
	else
		enetc_pf_set_primary_mac_addr(&pf->si->hw, vf_id + 1, addr);

	return ENETC_MSG_CMD_STATUS_OK;
}

void enetc_msg_handle_rxmsg(struct enetc_pf *pf, int vf_id, u16 *status)
{
	struct enetc_msg_swbd *msg = &pf->rxmsg[vf_id];
	struct device *dev = &pf->si->pdev->dev;
	struct enetc_msg_cmd_header *cmd_hdr;
	u16 cmd_type;

	*status = ENETC_MSG_CMD_STATUS_OK;
	cmd_hdr = (struct enetc_msg_cmd_header *)msg->vaddr;
	cmd_type = cmd_hdr->type;

	switch (cmd_type) {
	case ENETC_MSG_CMD_MNG_MAC:
		*status = enetc_msg_pf_set_vf_primary_mac_addr(pf, vf_id);
		break;
	default:
		dev_err(dev, "command not supported (cmd_type: 0x%x)\n",
			cmd_type);
	}
}

#ifdef CONFIG_PCI_IOV
static int enetc_sriov_configure(struct pci_dev *pdev, int num_vfs)
{
	struct enetc_si *si = pci_get_drvdata(pdev);
	struct enetc_pf *pf = enetc_si_priv(si);
	int err;

	if (!num_vfs) {
		enetc_msg_psi_free(pf);
		kfree(pf->vf_state);
		pf->num_vfs = 0;
		pci_disable_sriov(pdev);
	} else {
		pf->num_vfs = num_vfs;

		pf->vf_state = kcalloc(num_vfs, sizeof(struct enetc_vf_state),
				       GFP_KERNEL);
		if (!pf->vf_state) {
			pf->num_vfs = 0;
			return -ENOMEM;
		}

		err = enetc_msg_psi_init(pf);
		if (err) {
			dev_err(&pdev->dev, "enetc_msg_psi_init (%d)\n", err);
			goto err_msg_psi;
		}

		err = pci_enable_sriov(pdev, num_vfs);
		if (err) {
			dev_err(&pdev->dev, "pci_enable_sriov err %d\n", err);
			goto err_en_sriov;
		}
	}

	return num_vfs;

err_en_sriov:
	enetc_msg_psi_free(pf);
err_msg_psi:
	kfree(pf->vf_state);
	pf->num_vfs = 0;

	return err;
}
#else
#define enetc_sriov_configure(pdev, num_vfs)	(void)0
#endif

static int enetc_pf_set_features(struct net_device *ndev,
				 netdev_features_t features)
{
	netdev_features_t changed = ndev->features ^ features;
<<<<<<< HEAD
=======
	struct enetc_ndev_priv *priv = netdev_priv(ndev);

	if (changed & NETIF_F_HW_VLAN_CTAG_FILTER) {
		struct enetc_pf *pf = enetc_si_priv(priv->si);

		if (!!(features & NETIF_F_HW_VLAN_CTAG_FILTER))
			enetc_disable_si_vlan_promisc(pf, 0);
		else
			enetc_enable_si_vlan_promisc(pf, 0);
	}
>>>>>>> ad8c735b

	if (changed & NETIF_F_LOOPBACK)
		enetc_set_loopback(ndev, !!(features & NETIF_F_LOOPBACK));

	return enetc_set_features(ndev, features);
}

static const struct net_device_ops enetc_ndev_ops = {
	.ndo_open		= enetc_open,
	.ndo_stop		= enetc_close,
	.ndo_start_xmit		= enetc_xmit,
	.ndo_get_stats		= enetc_get_stats,
	.ndo_set_mac_address	= enetc_pf_set_mac_addr,
	.ndo_set_rx_mode	= enetc_pf_set_rx_mode,
	.ndo_vlan_rx_add_vid	= enetc_vlan_rx_add_vid,
	.ndo_vlan_rx_kill_vid	= enetc_vlan_rx_del_vid,
	.ndo_set_vf_mac		= enetc_pf_set_vf_mac,
	.ndo_set_vf_vlan	= enetc_pf_set_vf_vlan,
	.ndo_set_vf_spoofchk	= enetc_pf_set_vf_spoofchk,
	.ndo_set_features	= enetc_pf_set_features,
	.ndo_do_ioctl		= enetc_ioctl,
	.ndo_setup_tc		= enetc_setup_tc,
};

static void enetc_pf_netdev_setup(struct enetc_si *si, struct net_device *ndev,
				  const struct net_device_ops *ndev_ops)
{
	struct enetc_ndev_priv *priv = netdev_priv(ndev);

	SET_NETDEV_DEV(ndev, &si->pdev->dev);
	priv->ndev = ndev;
	priv->si = si;
	priv->dev = &si->pdev->dev;
	si->ndev = ndev;

	priv->msg_enable = (NETIF_MSG_WOL << 1) - 1;
	ndev->netdev_ops = ndev_ops;
	enetc_set_ethtool_ops(ndev);
	ndev->watchdog_timeo = 5 * HZ;
	ndev->max_mtu = ENETC_MAX_MTU;

	ndev->hw_features = NETIF_F_SG | NETIF_F_RXCSUM | NETIF_F_HW_CSUM |
			    NETIF_F_HW_VLAN_CTAG_TX | NETIF_F_HW_VLAN_CTAG_RX |
			    NETIF_F_HW_VLAN_CTAG_FILTER | NETIF_F_LOOPBACK;
	ndev->features = NETIF_F_HIGHDMA | NETIF_F_SG |
			 NETIF_F_RXCSUM | NETIF_F_HW_CSUM |
			 NETIF_F_HW_VLAN_CTAG_TX |
			 NETIF_F_HW_VLAN_CTAG_RX;

	if (si->num_rss)
		ndev->hw_features |= NETIF_F_RXHASH;

	if (si->errata & ENETC_ERR_TXCSUM) {
		ndev->hw_features &= ~NETIF_F_HW_CSUM;
		ndev->features &= ~NETIF_F_HW_CSUM;
	}

	ndev->priv_flags |= IFF_UNICAST_FLT;

	if (si->hw_features & ENETC_SI_F_QBV)
		priv->active_offloads |= ENETC_F_QBV;

<<<<<<< HEAD
	if (si->hw_features & ENETC_SI_F_PSFP) {
		priv->active_offloads |= ENETC_F_QCI;
		ndev->features |= NETIF_F_HW_TC;
		ndev->hw_features |= NETIF_F_HW_TC;
		enetc_get_max_cap(priv);
		enetc_psfp_enable(&si->hw);
=======
	if (si->hw_features & ENETC_SI_F_PSFP && !enetc_psfp_enable(priv)) {
		priv->active_offloads |= ENETC_F_QCI;
		ndev->features |= NETIF_F_HW_TC;
		ndev->hw_features |= NETIF_F_HW_TC;
>>>>>>> ad8c735b
	}

	/* pick up primary MAC address from SI */
	enetc_get_primary_mac_addr(&si->hw, ndev->dev_addr);
}

static int enetc_mdio_probe(struct enetc_pf *pf)
{
	struct device *dev = &pf->si->pdev->dev;
	struct enetc_mdio_priv *mdio_priv;
	struct device_node *np;
	struct mii_bus *bus;
	int err;

	bus = devm_mdiobus_alloc_size(dev, sizeof(*mdio_priv));
	if (!bus)
		return -ENOMEM;

	bus->name = "Freescale ENETC MDIO Bus";
	bus->read = enetc_mdio_read;
	bus->write = enetc_mdio_write;
	bus->parent = dev;
	mdio_priv = bus->priv;
	mdio_priv->hw = &pf->si->hw;
	mdio_priv->mdio_base = ENETC_EMDIO_BASE;
	snprintf(bus->id, MII_BUS_ID_SIZE, "%s", dev_name(dev));

	np = of_get_child_by_name(dev->of_node, "mdio");
	if (!np) {
		dev_err(dev, "MDIO node missing\n");
		return -EINVAL;
	}

	err = of_mdiobus_register(bus, np);
	if (err) {
		of_node_put(np);
		dev_err(dev, "cannot register MDIO bus\n");
		return err;
	}

	of_node_put(np);
	pf->mdio = bus;

	return 0;
}

static void enetc_mdio_remove(struct enetc_pf *pf)
{
	if (pf->mdio)
		mdiobus_unregister(pf->mdio);
}

static int enetc_of_get_phy(struct enetc_ndev_priv *priv)
{
	struct enetc_pf *pf = enetc_si_priv(priv->si);
	struct device_node *np = priv->dev->of_node;
	struct device_node *mdio_np;
	int err;

	priv->phy_node = of_parse_phandle(np, "phy-handle", 0);
	if (!priv->phy_node) {
		if (!of_phy_is_fixed_link(np)) {
			dev_err(priv->dev, "PHY not specified\n");
			return -ENODEV;
		}

		err = of_phy_register_fixed_link(np);
		if (err < 0) {
			dev_err(priv->dev, "fixed link registration failed\n");
			return err;
		}

		priv->phy_node = of_node_get(np);
	}

	mdio_np = of_get_child_by_name(np, "mdio");
	if (mdio_np) {
		of_node_put(mdio_np);
		err = enetc_mdio_probe(pf);
		if (err) {
			of_node_put(priv->phy_node);
			return err;
		}
	}

	err = of_get_phy_mode(np, &priv->if_mode);
	if (err) {
		dev_err(priv->dev, "missing phy type\n");
		of_node_put(priv->phy_node);
		if (of_phy_is_fixed_link(np))
			of_phy_deregister_fixed_link(np);
		else
			enetc_mdio_remove(pf);

		return -EINVAL;
	}

	return 0;
}

static void enetc_of_put_phy(struct enetc_ndev_priv *priv)
{
	struct device_node *np = priv->dev->of_node;

	if (np && of_phy_is_fixed_link(np))
		of_phy_deregister_fixed_link(np);
	if (priv->phy_node)
		of_node_put(priv->phy_node);
}

static int enetc_pf_probe(struct pci_dev *pdev,
			  const struct pci_device_id *ent)
{
	struct enetc_ndev_priv *priv;
	struct net_device *ndev;
	struct enetc_si *si;
	struct enetc_pf *pf;
	int err;

	if (pdev->dev.of_node && !of_device_is_available(pdev->dev.of_node)) {
		dev_info(&pdev->dev, "device is disabled, skipping\n");
		return -ENODEV;
	}

	err = enetc_pci_probe(pdev, KBUILD_MODNAME, sizeof(*pf));
	if (err) {
		dev_err(&pdev->dev, "PCI probing failed\n");
		return err;
	}

	si = pci_get_drvdata(pdev);
	if (!si->hw.port || !si->hw.global) {
		err = -ENODEV;
		dev_err(&pdev->dev, "could not map PF space, probing a VF?\n");
		goto err_map_pf_space;
	}

	pf = enetc_si_priv(si);
	pf->si = si;
	pf->total_vfs = pci_sriov_get_totalvfs(pdev);

	enetc_configure_port(pf);

	enetc_get_si_caps(si);

	ndev = alloc_etherdev_mq(sizeof(*priv), ENETC_MAX_NUM_TXQS);
	if (!ndev) {
		err = -ENOMEM;
		dev_err(&pdev->dev, "netdev creation failed\n");
		goto err_alloc_netdev;
	}

	enetc_pf_netdev_setup(si, ndev, &enetc_ndev_ops);

	priv = netdev_priv(ndev);

	enetc_init_si_rings_params(priv);

	err = enetc_alloc_si_resources(priv);
	if (err) {
		dev_err(&pdev->dev, "SI resource alloc failed\n");
		goto err_alloc_si_res;
	}

	err = enetc_alloc_msix(priv);
	if (err) {
		dev_err(&pdev->dev, "MSIX alloc failed\n");
		goto err_alloc_msix;
	}

	err = enetc_of_get_phy(priv);
	if (err)
		dev_warn(&pdev->dev, "Fallback to PHY-less operation\n");

	err = register_netdev(ndev);
	if (err)
		goto err_reg_netdev;

	netif_carrier_off(ndev);

	return 0;

err_reg_netdev:
	enetc_mdio_remove(pf);
	enetc_of_put_phy(priv);
	enetc_free_msix(priv);
err_alloc_msix:
	enetc_free_si_resources(priv);
err_alloc_si_res:
	si->ndev = NULL;
	free_netdev(ndev);
err_alloc_netdev:
err_map_pf_space:
	enetc_pci_remove(pdev);

	return err;
}

static void enetc_pf_remove(struct pci_dev *pdev)
{
	struct enetc_si *si = pci_get_drvdata(pdev);
	struct enetc_pf *pf = enetc_si_priv(si);
	struct enetc_ndev_priv *priv;

	if (pf->num_vfs)
		enetc_sriov_configure(pdev, 0);

	priv = netdev_priv(si->ndev);
	unregister_netdev(si->ndev);

	enetc_mdio_remove(pf);
	enetc_of_put_phy(priv);

	enetc_free_msix(priv);

	enetc_free_si_resources(priv);

	free_netdev(si->ndev);

	enetc_pci_remove(pdev);
}

static const struct pci_device_id enetc_pf_id_table[] = {
	{ PCI_DEVICE(PCI_VENDOR_ID_FREESCALE, ENETC_DEV_ID_PF) },
	{ 0, } /* End of table. */
};
MODULE_DEVICE_TABLE(pci, enetc_pf_id_table);

static struct pci_driver enetc_pf_driver = {
	.name = KBUILD_MODNAME,
	.id_table = enetc_pf_id_table,
	.probe = enetc_pf_probe,
	.remove = enetc_pf_remove,
#ifdef CONFIG_PCI_IOV
	.sriov_configure = enetc_sriov_configure,
#endif
};
module_pci_driver(enetc_pf_driver);

MODULE_DESCRIPTION(ENETC_DRV_NAME_STR);
MODULE_LICENSE("Dual BSD/GPL");<|MERGE_RESOLUTION|>--- conflicted
+++ resolved
@@ -647,8 +647,6 @@
 				 netdev_features_t features)
 {
 	netdev_features_t changed = ndev->features ^ features;
-<<<<<<< HEAD
-=======
 	struct enetc_ndev_priv *priv = netdev_priv(ndev);
 
 	if (changed & NETIF_F_HW_VLAN_CTAG_FILTER) {
@@ -659,7 +657,6 @@
 		else
 			enetc_enable_si_vlan_promisc(pf, 0);
 	}
->>>>>>> ad8c735b
 
 	if (changed & NETIF_F_LOOPBACK)
 		enetc_set_loopback(ndev, !!(features & NETIF_F_LOOPBACK));
@@ -722,19 +719,10 @@
 	if (si->hw_features & ENETC_SI_F_QBV)
 		priv->active_offloads |= ENETC_F_QBV;
 
-<<<<<<< HEAD
-	if (si->hw_features & ENETC_SI_F_PSFP) {
-		priv->active_offloads |= ENETC_F_QCI;
-		ndev->features |= NETIF_F_HW_TC;
-		ndev->hw_features |= NETIF_F_HW_TC;
-		enetc_get_max_cap(priv);
-		enetc_psfp_enable(&si->hw);
-=======
 	if (si->hw_features & ENETC_SI_F_PSFP && !enetc_psfp_enable(priv)) {
 		priv->active_offloads |= ENETC_F_QCI;
 		ndev->features |= NETIF_F_HW_TC;
 		ndev->hw_features |= NETIF_F_HW_TC;
->>>>>>> ad8c735b
 	}
 
 	/* pick up primary MAC address from SI */
