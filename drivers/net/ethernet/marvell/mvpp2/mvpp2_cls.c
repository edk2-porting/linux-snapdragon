// SPDX-License-Identifier: GPL-2.0
/*
 * RSS and Classifier helpers for Marvell PPv2 Network Controller
 *
 * Copyright (C) 2014 Marvell
 *
 * Marcin Wojtas <mw@semihalf.com>
 */

#include "mvpp2.h"
#include "mvpp2_cls.h"
#include "mvpp2_prs.h"

#define MVPP2_DEF_FLOW(_type, _id, _opts, _ri, _ri_mask)	\
{								\
	.flow_type = _type,					\
	.flow_id = _id,						\
	.supported_hash_opts = _opts,				\
	.prs_ri = {						\
		.ri = _ri,					\
		.ri_mask = _ri_mask				\
	}							\
}

static const struct mvpp2_cls_flow cls_flows[MVPP2_N_PRS_FLOWS] = {
	/* TCP over IPv4 flows, Not fragmented, no vlan tag */
	MVPP2_DEF_FLOW(MVPP22_FLOW_TCP4, MVPP2_FL_IP4_TCP_NF_UNTAG,
		       MVPP22_CLS_HEK_IP4_5T,
		       MVPP2_PRS_RI_VLAN_NONE | MVPP2_PRS_RI_L3_IP4 |
		       MVPP2_PRS_RI_L4_TCP,
		       MVPP2_PRS_IP_MASK | MVPP2_PRS_RI_VLAN_MASK),

	MVPP2_DEF_FLOW(MVPP22_FLOW_TCP4, MVPP2_FL_IP4_TCP_NF_UNTAG,
		       MVPP22_CLS_HEK_IP4_5T,
		       MVPP2_PRS_RI_VLAN_NONE | MVPP2_PRS_RI_L3_IP4_OPT |
		       MVPP2_PRS_RI_L4_TCP,
		       MVPP2_PRS_IP_MASK | MVPP2_PRS_RI_VLAN_MASK),

	MVPP2_DEF_FLOW(MVPP22_FLOW_TCP4, MVPP2_FL_IP4_TCP_NF_UNTAG,
		       MVPP22_CLS_HEK_IP4_5T,
		       MVPP2_PRS_RI_VLAN_NONE | MVPP2_PRS_RI_L3_IP4_OTHER |
		       MVPP2_PRS_RI_L4_TCP,
		       MVPP2_PRS_IP_MASK | MVPP2_PRS_RI_VLAN_MASK),

	/* TCP over IPv4 flows, Not fragmented, with vlan tag */
	MVPP2_DEF_FLOW(MVPP22_FLOW_TCP4, MVPP2_FL_IP4_TCP_NF_TAG,
		       MVPP22_CLS_HEK_IP4_5T | MVPP22_CLS_HEK_OPT_VLAN,
		       MVPP2_PRS_RI_L3_IP4 | MVPP2_PRS_RI_L4_TCP,
		       MVPP2_PRS_IP_MASK),

	MVPP2_DEF_FLOW(MVPP22_FLOW_TCP4, MVPP2_FL_IP4_TCP_NF_TAG,
		       MVPP22_CLS_HEK_IP4_5T | MVPP22_CLS_HEK_OPT_VLAN,
		       MVPP2_PRS_RI_L3_IP4_OPT | MVPP2_PRS_RI_L4_TCP,
		       MVPP2_PRS_IP_MASK),

	MVPP2_DEF_FLOW(MVPP22_FLOW_TCP4, MVPP2_FL_IP4_TCP_NF_TAG,
		       MVPP22_CLS_HEK_IP4_5T | MVPP22_CLS_HEK_OPT_VLAN,
		       MVPP2_PRS_RI_L3_IP4_OTHER | MVPP2_PRS_RI_L4_TCP,
		       MVPP2_PRS_IP_MASK),

	/* TCP over IPv4 flows, fragmented, no vlan tag */
	MVPP2_DEF_FLOW(MVPP22_FLOW_TCP4, MVPP2_FL_IP4_TCP_FRAG_UNTAG,
		       MVPP22_CLS_HEK_IP4_2T,
		       MVPP2_PRS_RI_VLAN_NONE | MVPP2_PRS_RI_L3_IP4 |
		       MVPP2_PRS_RI_L4_TCP,
		       MVPP2_PRS_IP_MASK | MVPP2_PRS_RI_VLAN_MASK),

	MVPP2_DEF_FLOW(MVPP22_FLOW_TCP4, MVPP2_FL_IP4_TCP_FRAG_UNTAG,
		       MVPP22_CLS_HEK_IP4_2T,
		       MVPP2_PRS_RI_VLAN_NONE | MVPP2_PRS_RI_L3_IP4_OPT |
		       MVPP2_PRS_RI_L4_TCP,
		       MVPP2_PRS_IP_MASK | MVPP2_PRS_RI_VLAN_MASK),

	MVPP2_DEF_FLOW(MVPP22_FLOW_TCP4, MVPP2_FL_IP4_TCP_FRAG_UNTAG,
		       MVPP22_CLS_HEK_IP4_2T,
		       MVPP2_PRS_RI_VLAN_NONE | MVPP2_PRS_RI_L3_IP4_OTHER |
		       MVPP2_PRS_RI_L4_TCP,
		       MVPP2_PRS_IP_MASK | MVPP2_PRS_RI_VLAN_MASK),

	/* TCP over IPv4 flows, fragmented, with vlan tag */
	MVPP2_DEF_FLOW(MVPP22_FLOW_TCP4, MVPP2_FL_IP4_TCP_FRAG_TAG,
		       MVPP22_CLS_HEK_IP4_2T | MVPP22_CLS_HEK_OPT_VLAN,
		       MVPP2_PRS_RI_L3_IP4 | MVPP2_PRS_RI_L4_TCP,
		       MVPP2_PRS_IP_MASK),

	MVPP2_DEF_FLOW(MVPP22_FLOW_TCP4, MVPP2_FL_IP4_TCP_FRAG_TAG,
		       MVPP22_CLS_HEK_IP4_2T | MVPP22_CLS_HEK_OPT_VLAN,
		       MVPP2_PRS_RI_L3_IP4_OPT | MVPP2_PRS_RI_L4_TCP,
		       MVPP2_PRS_IP_MASK),

	MVPP2_DEF_FLOW(MVPP22_FLOW_TCP4, MVPP2_FL_IP4_TCP_FRAG_TAG,
		       MVPP22_CLS_HEK_IP4_2T | MVPP22_CLS_HEK_OPT_VLAN,
		       MVPP2_PRS_RI_L3_IP4_OTHER | MVPP2_PRS_RI_L4_TCP,
		       MVPP2_PRS_IP_MASK),

	/* UDP over IPv4 flows, Not fragmented, no vlan tag */
	MVPP2_DEF_FLOW(MVPP22_FLOW_UDP4, MVPP2_FL_IP4_UDP_NF_UNTAG,
		       MVPP22_CLS_HEK_IP4_5T,
		       MVPP2_PRS_RI_VLAN_NONE | MVPP2_PRS_RI_L3_IP4 |
		       MVPP2_PRS_RI_L4_UDP,
		       MVPP2_PRS_IP_MASK | MVPP2_PRS_RI_VLAN_MASK),

	MVPP2_DEF_FLOW(MVPP22_FLOW_UDP4, MVPP2_FL_IP4_UDP_NF_UNTAG,
		       MVPP22_CLS_HEK_IP4_5T,
		       MVPP2_PRS_RI_VLAN_NONE | MVPP2_PRS_RI_L3_IP4_OPT |
		       MVPP2_PRS_RI_L4_UDP,
		       MVPP2_PRS_IP_MASK | MVPP2_PRS_RI_VLAN_MASK),

	MVPP2_DEF_FLOW(MVPP22_FLOW_UDP4, MVPP2_FL_IP4_UDP_NF_UNTAG,
		       MVPP22_CLS_HEK_IP4_5T,
		       MVPP2_PRS_RI_VLAN_NONE | MVPP2_PRS_RI_L3_IP4_OTHER |
		       MVPP2_PRS_RI_L4_UDP,
		       MVPP2_PRS_IP_MASK | MVPP2_PRS_RI_VLAN_MASK),

	/* UDP over IPv4 flows, Not fragmented, with vlan tag */
	MVPP2_DEF_FLOW(MVPP22_FLOW_UDP4, MVPP2_FL_IP4_UDP_NF_TAG,
		       MVPP22_CLS_HEK_IP4_5T | MVPP22_CLS_HEK_OPT_VLAN,
		       MVPP2_PRS_RI_L3_IP4 | MVPP2_PRS_RI_L4_UDP,
		       MVPP2_PRS_IP_MASK),

	MVPP2_DEF_FLOW(MVPP22_FLOW_UDP4, MVPP2_FL_IP4_UDP_NF_TAG,
		       MVPP22_CLS_HEK_IP4_5T | MVPP22_CLS_HEK_OPT_VLAN,
		       MVPP2_PRS_RI_L3_IP4_OPT | MVPP2_PRS_RI_L4_UDP,
		       MVPP2_PRS_IP_MASK),

	MVPP2_DEF_FLOW(MVPP22_FLOW_UDP4, MVPP2_FL_IP4_UDP_NF_TAG,
		       MVPP22_CLS_HEK_IP4_5T | MVPP22_CLS_HEK_OPT_VLAN,
		       MVPP2_PRS_RI_L3_IP4_OTHER | MVPP2_PRS_RI_L4_UDP,
		       MVPP2_PRS_IP_MASK),

	/* UDP over IPv4 flows, fragmented, no vlan tag */
	MVPP2_DEF_FLOW(MVPP22_FLOW_UDP4, MVPP2_FL_IP4_UDP_FRAG_UNTAG,
		       MVPP22_CLS_HEK_IP4_2T,
		       MVPP2_PRS_RI_VLAN_NONE | MVPP2_PRS_RI_L3_IP4 |
		       MVPP2_PRS_RI_L4_UDP,
		       MVPP2_PRS_IP_MASK | MVPP2_PRS_RI_VLAN_MASK),

	MVPP2_DEF_FLOW(MVPP22_FLOW_UDP4, MVPP2_FL_IP4_UDP_FRAG_UNTAG,
		       MVPP22_CLS_HEK_IP4_2T,
		       MVPP2_PRS_RI_VLAN_NONE | MVPP2_PRS_RI_L3_IP4_OPT |
		       MVPP2_PRS_RI_L4_UDP,
		       MVPP2_PRS_IP_MASK | MVPP2_PRS_RI_VLAN_MASK),

	MVPP2_DEF_FLOW(MVPP22_FLOW_UDP4, MVPP2_FL_IP4_UDP_FRAG_UNTAG,
		       MVPP22_CLS_HEK_IP4_2T,
		       MVPP2_PRS_RI_VLAN_NONE | MVPP2_PRS_RI_L3_IP4_OTHER |
		       MVPP2_PRS_RI_L4_UDP,
		       MVPP2_PRS_IP_MASK | MVPP2_PRS_RI_VLAN_MASK),

	/* UDP over IPv4 flows, fragmented, with vlan tag */
	MVPP2_DEF_FLOW(MVPP22_FLOW_UDP4, MVPP2_FL_IP4_UDP_FRAG_TAG,
		       MVPP22_CLS_HEK_IP4_2T | MVPP22_CLS_HEK_OPT_VLAN,
		       MVPP2_PRS_RI_L3_IP4 | MVPP2_PRS_RI_L4_UDP,
		       MVPP2_PRS_IP_MASK),

	MVPP2_DEF_FLOW(MVPP22_FLOW_UDP4, MVPP2_FL_IP4_UDP_FRAG_TAG,
		       MVPP22_CLS_HEK_IP4_2T | MVPP22_CLS_HEK_OPT_VLAN,
		       MVPP2_PRS_RI_L3_IP4_OPT | MVPP2_PRS_RI_L4_UDP,
		       MVPP2_PRS_IP_MASK),

	MVPP2_DEF_FLOW(MVPP22_FLOW_UDP4, MVPP2_FL_IP4_UDP_FRAG_TAG,
		       MVPP22_CLS_HEK_IP4_2T | MVPP22_CLS_HEK_OPT_VLAN,
		       MVPP2_PRS_RI_L3_IP4_OTHER | MVPP2_PRS_RI_L4_UDP,
		       MVPP2_PRS_IP_MASK),

	/* TCP over IPv6 flows, not fragmented, no vlan tag */
	MVPP2_DEF_FLOW(MVPP22_FLOW_TCP6, MVPP2_FL_IP6_TCP_NF_UNTAG,
		       MVPP22_CLS_HEK_IP6_5T,
		       MVPP2_PRS_RI_VLAN_NONE | MVPP2_PRS_RI_L3_IP6 |
		       MVPP2_PRS_RI_L4_TCP,
		       MVPP2_PRS_IP_MASK | MVPP2_PRS_RI_VLAN_MASK),

	MVPP2_DEF_FLOW(MVPP22_FLOW_TCP6, MVPP2_FL_IP6_TCP_NF_UNTAG,
		       MVPP22_CLS_HEK_IP6_5T,
		       MVPP2_PRS_RI_VLAN_NONE | MVPP2_PRS_RI_L3_IP6_EXT |
		       MVPP2_PRS_RI_L4_TCP,
		       MVPP2_PRS_IP_MASK | MVPP2_PRS_RI_VLAN_MASK),

	/* TCP over IPv6 flows, not fragmented, with vlan tag */
	MVPP2_DEF_FLOW(MVPP22_FLOW_TCP6, MVPP2_FL_IP6_TCP_NF_TAG,
		       MVPP22_CLS_HEK_IP6_5T | MVPP22_CLS_HEK_OPT_VLAN,
		       MVPP2_PRS_RI_L3_IP6 | MVPP2_PRS_RI_L4_TCP,
		       MVPP2_PRS_IP_MASK),

	MVPP2_DEF_FLOW(MVPP22_FLOW_TCP6, MVPP2_FL_IP6_TCP_NF_TAG,
		       MVPP22_CLS_HEK_IP6_5T | MVPP22_CLS_HEK_OPT_VLAN,
		       MVPP2_PRS_RI_L3_IP6_EXT | MVPP2_PRS_RI_L4_TCP,
		       MVPP2_PRS_IP_MASK),

	/* TCP over IPv6 flows, fragmented, no vlan tag */
	MVPP2_DEF_FLOW(MVPP22_FLOW_TCP6, MVPP2_FL_IP6_TCP_FRAG_UNTAG,
		       MVPP22_CLS_HEK_IP6_2T,
		       MVPP2_PRS_RI_VLAN_NONE | MVPP2_PRS_RI_L3_IP6 |
		       MVPP2_PRS_RI_IP_FRAG_TRUE | MVPP2_PRS_RI_L4_TCP,
		       MVPP2_PRS_IP_MASK | MVPP2_PRS_RI_VLAN_MASK),

	MVPP2_DEF_FLOW(MVPP22_FLOW_TCP6, MVPP2_FL_IP6_TCP_FRAG_UNTAG,
		       MVPP22_CLS_HEK_IP6_2T,
		       MVPP2_PRS_RI_VLAN_NONE | MVPP2_PRS_RI_L3_IP6_EXT |
		       MVPP2_PRS_RI_IP_FRAG_TRUE | MVPP2_PRS_RI_L4_TCP,
		       MVPP2_PRS_IP_MASK | MVPP2_PRS_RI_VLAN_MASK),

	/* TCP over IPv6 flows, fragmented, with vlan tag */
	MVPP2_DEF_FLOW(MVPP22_FLOW_TCP6, MVPP2_FL_IP6_TCP_FRAG_TAG,
		       MVPP22_CLS_HEK_IP6_2T | MVPP22_CLS_HEK_OPT_VLAN,
		       MVPP2_PRS_RI_L3_IP6 | MVPP2_PRS_RI_IP_FRAG_TRUE |
		       MVPP2_PRS_RI_L4_TCP,
		       MVPP2_PRS_IP_MASK),

	MVPP2_DEF_FLOW(MVPP22_FLOW_TCP6, MVPP2_FL_IP6_TCP_FRAG_TAG,
		       MVPP22_CLS_HEK_IP6_2T | MVPP22_CLS_HEK_OPT_VLAN,
		       MVPP2_PRS_RI_L3_IP6_EXT | MVPP2_PRS_RI_IP_FRAG_TRUE |
		       MVPP2_PRS_RI_L4_TCP,
		       MVPP2_PRS_IP_MASK),

	/* UDP over IPv6 flows, not fragmented, no vlan tag */
	MVPP2_DEF_FLOW(MVPP22_FLOW_UDP6, MVPP2_FL_IP6_UDP_NF_UNTAG,
		       MVPP22_CLS_HEK_IP6_5T,
		       MVPP2_PRS_RI_VLAN_NONE | MVPP2_PRS_RI_L3_IP6 |
		       MVPP2_PRS_RI_L4_UDP,
		       MVPP2_PRS_IP_MASK | MVPP2_PRS_RI_VLAN_MASK),

	MVPP2_DEF_FLOW(MVPP22_FLOW_UDP6, MVPP2_FL_IP6_UDP_NF_UNTAG,
		       MVPP22_CLS_HEK_IP6_5T,
		       MVPP2_PRS_RI_VLAN_NONE | MVPP2_PRS_RI_L3_IP6_EXT |
		       MVPP2_PRS_RI_L4_UDP,
		       MVPP2_PRS_IP_MASK | MVPP2_PRS_RI_VLAN_MASK),

	/* UDP over IPv6 flows, not fragmented, with vlan tag */
	MVPP2_DEF_FLOW(MVPP22_FLOW_UDP6, MVPP2_FL_IP6_UDP_NF_TAG,
		       MVPP22_CLS_HEK_IP6_5T | MVPP22_CLS_HEK_OPT_VLAN,
		       MVPP2_PRS_RI_L3_IP6 | MVPP2_PRS_RI_L4_UDP,
		       MVPP2_PRS_IP_MASK),

	MVPP2_DEF_FLOW(MVPP22_FLOW_UDP6, MVPP2_FL_IP6_UDP_NF_TAG,
		       MVPP22_CLS_HEK_IP6_5T | MVPP22_CLS_HEK_OPT_VLAN,
		       MVPP2_PRS_RI_L3_IP6_EXT | MVPP2_PRS_RI_L4_UDP,
		       MVPP2_PRS_IP_MASK),

	/* UDP over IPv6 flows, fragmented, no vlan tag */
	MVPP2_DEF_FLOW(MVPP22_FLOW_UDP6, MVPP2_FL_IP6_UDP_FRAG_UNTAG,
		       MVPP22_CLS_HEK_IP6_2T,
		       MVPP2_PRS_RI_VLAN_NONE | MVPP2_PRS_RI_L3_IP6 |
		       MVPP2_PRS_RI_IP_FRAG_TRUE | MVPP2_PRS_RI_L4_UDP,
		       MVPP2_PRS_IP_MASK | MVPP2_PRS_RI_VLAN_MASK),

	MVPP2_DEF_FLOW(MVPP22_FLOW_UDP6, MVPP2_FL_IP6_UDP_FRAG_UNTAG,
		       MVPP22_CLS_HEK_IP6_2T,
		       MVPP2_PRS_RI_VLAN_NONE | MVPP2_PRS_RI_L3_IP6_EXT |
		       MVPP2_PRS_RI_IP_FRAG_TRUE | MVPP2_PRS_RI_L4_UDP,
		       MVPP2_PRS_IP_MASK | MVPP2_PRS_RI_VLAN_MASK),

	/* UDP over IPv6 flows, fragmented, with vlan tag */
	MVPP2_DEF_FLOW(MVPP22_FLOW_UDP6, MVPP2_FL_IP6_UDP_FRAG_TAG,
		       MVPP22_CLS_HEK_IP6_2T | MVPP22_CLS_HEK_OPT_VLAN,
		       MVPP2_PRS_RI_L3_IP6 | MVPP2_PRS_RI_IP_FRAG_TRUE |
		       MVPP2_PRS_RI_L4_UDP,
		       MVPP2_PRS_IP_MASK),

	MVPP2_DEF_FLOW(MVPP22_FLOW_UDP6, MVPP2_FL_IP6_UDP_FRAG_TAG,
		       MVPP22_CLS_HEK_IP6_2T | MVPP22_CLS_HEK_OPT_VLAN,
		       MVPP2_PRS_RI_L3_IP6_EXT | MVPP2_PRS_RI_IP_FRAG_TRUE |
		       MVPP2_PRS_RI_L4_UDP,
		       MVPP2_PRS_IP_MASK),

	/* IPv4 flows, no vlan tag */
	MVPP2_DEF_FLOW(MVPP22_FLOW_IP4, MVPP2_FL_IP4_UNTAG,
		       MVPP22_CLS_HEK_IP4_2T,
		       MVPP2_PRS_RI_VLAN_NONE | MVPP2_PRS_RI_L3_IP4,
		       MVPP2_PRS_RI_VLAN_MASK | MVPP2_PRS_RI_L3_PROTO_MASK),
	MVPP2_DEF_FLOW(MVPP22_FLOW_IP4, MVPP2_FL_IP4_UNTAG,
		       MVPP22_CLS_HEK_IP4_2T,
		       MVPP2_PRS_RI_VLAN_NONE | MVPP2_PRS_RI_L3_IP4_OPT,
		       MVPP2_PRS_RI_VLAN_MASK | MVPP2_PRS_RI_L3_PROTO_MASK),
	MVPP2_DEF_FLOW(MVPP22_FLOW_IP4, MVPP2_FL_IP4_UNTAG,
		       MVPP22_CLS_HEK_IP4_2T,
		       MVPP2_PRS_RI_VLAN_NONE | MVPP2_PRS_RI_L3_IP4_OTHER,
		       MVPP2_PRS_RI_VLAN_MASK | MVPP2_PRS_RI_L3_PROTO_MASK),

	/* IPv4 flows, with vlan tag */
	MVPP2_DEF_FLOW(MVPP22_FLOW_IP4, MVPP2_FL_IP4_TAG,
		       MVPP22_CLS_HEK_IP4_2T | MVPP22_CLS_HEK_OPT_VLAN,
		       MVPP2_PRS_RI_L3_IP4,
		       MVPP2_PRS_RI_L3_PROTO_MASK),
	MVPP2_DEF_FLOW(MVPP22_FLOW_IP4, MVPP2_FL_IP4_TAG,
		       MVPP22_CLS_HEK_IP4_2T | MVPP22_CLS_HEK_OPT_VLAN,
		       MVPP2_PRS_RI_L3_IP4_OPT,
		       MVPP2_PRS_RI_L3_PROTO_MASK),
	MVPP2_DEF_FLOW(MVPP22_FLOW_IP4, MVPP2_FL_IP4_TAG,
		       MVPP22_CLS_HEK_IP4_2T | MVPP22_CLS_HEK_OPT_VLAN,
		       MVPP2_PRS_RI_L3_IP4_OTHER,
		       MVPP2_PRS_RI_L3_PROTO_MASK),

	/* IPv6 flows, no vlan tag */
	MVPP2_DEF_FLOW(MVPP22_FLOW_IP6, MVPP2_FL_IP6_UNTAG,
		       MVPP22_CLS_HEK_IP6_2T,
		       MVPP2_PRS_RI_VLAN_NONE | MVPP2_PRS_RI_L3_IP6,
		       MVPP2_PRS_RI_VLAN_MASK | MVPP2_PRS_RI_L3_PROTO_MASK),
	MVPP2_DEF_FLOW(MVPP22_FLOW_IP6, MVPP2_FL_IP6_UNTAG,
		       MVPP22_CLS_HEK_IP6_2T,
		       MVPP2_PRS_RI_VLAN_NONE | MVPP2_PRS_RI_L3_IP6,
		       MVPP2_PRS_RI_VLAN_MASK | MVPP2_PRS_RI_L3_PROTO_MASK),

	/* IPv6 flows, with vlan tag */
	MVPP2_DEF_FLOW(MVPP22_FLOW_IP6, MVPP2_FL_IP6_TAG,
		       MVPP22_CLS_HEK_IP6_2T | MVPP22_CLS_HEK_OPT_VLAN,
		       MVPP2_PRS_RI_L3_IP6,
		       MVPP2_PRS_RI_L3_PROTO_MASK),
	MVPP2_DEF_FLOW(MVPP22_FLOW_IP6, MVPP2_FL_IP6_TAG,
		       MVPP22_CLS_HEK_IP6_2T | MVPP22_CLS_HEK_OPT_VLAN,
		       MVPP2_PRS_RI_L3_IP6,
		       MVPP2_PRS_RI_L3_PROTO_MASK),

	/* Non IP flow, no vlan tag */
	MVPP2_DEF_FLOW(MVPP22_FLOW_ETHERNET, MVPP2_FL_NON_IP_UNTAG,
		       0,
		       MVPP2_PRS_RI_VLAN_NONE,
		       MVPP2_PRS_RI_VLAN_MASK),
	/* Non IP flow, with vlan tag */
	MVPP2_DEF_FLOW(MVPP22_FLOW_ETHERNET, MVPP2_FL_NON_IP_TAG,
		       MVPP22_CLS_HEK_OPT_VLAN,
		       0, 0),
};

u32 mvpp2_cls_flow_hits(struct mvpp2 *priv, int index)
{
	mvpp2_write(priv, MVPP2_CTRS_IDX, index);

	return mvpp2_read(priv, MVPP2_CLS_FLOW_TBL_HIT_CTR);
}

void mvpp2_cls_flow_read(struct mvpp2 *priv, int index,
			 struct mvpp2_cls_flow_entry *fe)
{
	fe->index = index;
	mvpp2_write(priv, MVPP2_CLS_FLOW_INDEX_REG, index);
	fe->data[0] = mvpp2_read(priv, MVPP2_CLS_FLOW_TBL0_REG);
	fe->data[1] = mvpp2_read(priv, MVPP2_CLS_FLOW_TBL1_REG);
	fe->data[2] = mvpp2_read(priv, MVPP2_CLS_FLOW_TBL2_REG);
}

/* Update classification flow table registers */
static void mvpp2_cls_flow_write(struct mvpp2 *priv,
				 struct mvpp2_cls_flow_entry *fe)
{
	mvpp2_write(priv, MVPP2_CLS_FLOW_INDEX_REG, fe->index);
	mvpp2_write(priv, MVPP2_CLS_FLOW_TBL0_REG, fe->data[0]);
	mvpp2_write(priv, MVPP2_CLS_FLOW_TBL1_REG, fe->data[1]);
	mvpp2_write(priv, MVPP2_CLS_FLOW_TBL2_REG, fe->data[2]);
}

u32 mvpp2_cls_lookup_hits(struct mvpp2 *priv, int index)
{
	mvpp2_write(priv, MVPP2_CTRS_IDX, index);

	return mvpp2_read(priv, MVPP2_CLS_DEC_TBL_HIT_CTR);
}

void mvpp2_cls_lookup_read(struct mvpp2 *priv, int lkpid, int way,
			   struct mvpp2_cls_lookup_entry *le)
{
	u32 val;

	val = (way << MVPP2_CLS_LKP_INDEX_WAY_OFFS) | lkpid;
	mvpp2_write(priv, MVPP2_CLS_LKP_INDEX_REG, val);
	le->way = way;
	le->lkpid = lkpid;
	le->data = mvpp2_read(priv, MVPP2_CLS_LKP_TBL_REG);
}

/* Update classification lookup table register */
static void mvpp2_cls_lookup_write(struct mvpp2 *priv,
				   struct mvpp2_cls_lookup_entry *le)
{
	u32 val;

	val = (le->way << MVPP2_CLS_LKP_INDEX_WAY_OFFS) | le->lkpid;
	mvpp2_write(priv, MVPP2_CLS_LKP_INDEX_REG, val);
	mvpp2_write(priv, MVPP2_CLS_LKP_TBL_REG, le->data);
}

/* Operations on flow entry */
static int mvpp2_cls_flow_hek_num_get(struct mvpp2_cls_flow_entry *fe)
{
	return fe->data[1] & MVPP2_CLS_FLOW_TBL1_N_FIELDS_MASK;
}

static void mvpp2_cls_flow_hek_num_set(struct mvpp2_cls_flow_entry *fe,
				       int num_of_fields)
{
	fe->data[1] &= ~MVPP2_CLS_FLOW_TBL1_N_FIELDS_MASK;
	fe->data[1] |= MVPP2_CLS_FLOW_TBL1_N_FIELDS(num_of_fields);
}

static int mvpp2_cls_flow_hek_get(struct mvpp2_cls_flow_entry *fe,
				  int field_index)
{
	return (fe->data[2] >> MVPP2_CLS_FLOW_TBL2_FLD_OFFS(field_index)) &
		MVPP2_CLS_FLOW_TBL2_FLD_MASK;
}

static void mvpp2_cls_flow_hek_set(struct mvpp2_cls_flow_entry *fe,
				   int field_index, int field_id)
{
	fe->data[2] &= ~MVPP2_CLS_FLOW_TBL2_FLD(field_index,
						MVPP2_CLS_FLOW_TBL2_FLD_MASK);
	fe->data[2] |= MVPP2_CLS_FLOW_TBL2_FLD(field_index, field_id);
}

static void mvpp2_cls_flow_eng_set(struct mvpp2_cls_flow_entry *fe,
				   int engine)
{
	fe->data[0] &= ~MVPP2_CLS_FLOW_TBL0_ENG(MVPP2_CLS_FLOW_TBL0_ENG_MASK);
	fe->data[0] |= MVPP2_CLS_FLOW_TBL0_ENG(engine);
}

int mvpp2_cls_flow_eng_get(struct mvpp2_cls_flow_entry *fe)
{
	return (fe->data[0] >> MVPP2_CLS_FLOW_TBL0_OFFS) &
		MVPP2_CLS_FLOW_TBL0_ENG_MASK;
}

static void mvpp2_cls_flow_port_id_sel(struct mvpp2_cls_flow_entry *fe,
				       bool from_packet)
{
	if (from_packet)
		fe->data[0] |= MVPP2_CLS_FLOW_TBL0_PORT_ID_SEL;
	else
		fe->data[0] &= ~MVPP2_CLS_FLOW_TBL0_PORT_ID_SEL;
}

static void mvpp2_cls_flow_last_set(struct mvpp2_cls_flow_entry *fe,
				    bool is_last)
{
	fe->data[0] &= ~MVPP2_CLS_FLOW_TBL0_LAST;
	fe->data[0] |= !!is_last;
}

static void mvpp2_cls_flow_pri_set(struct mvpp2_cls_flow_entry *fe, int prio)
{
	fe->data[1] &= ~MVPP2_CLS_FLOW_TBL1_PRIO(MVPP2_CLS_FLOW_TBL1_PRIO_MASK);
	fe->data[1] |= MVPP2_CLS_FLOW_TBL1_PRIO(prio);
}

static void mvpp2_cls_flow_port_add(struct mvpp2_cls_flow_entry *fe,
				    u32 port)
{
	fe->data[0] |= MVPP2_CLS_FLOW_TBL0_PORT_ID(port);
}

static void mvpp2_cls_flow_port_remove(struct mvpp2_cls_flow_entry *fe,
				       u32 port)
{
	fe->data[0] &= ~MVPP2_CLS_FLOW_TBL0_PORT_ID(port);
}

static void mvpp2_cls_flow_lu_type_set(struct mvpp2_cls_flow_entry *fe,
				       u8 lu_type)
{
	fe->data[1] &= ~MVPP2_CLS_FLOW_TBL1_LU_TYPE(MVPP2_CLS_LU_TYPE_MASK);
	fe->data[1] |= MVPP2_CLS_FLOW_TBL1_LU_TYPE(lu_type);
}

/* Initialize the parser entry for the given flow */
static void mvpp2_cls_flow_prs_init(struct mvpp2 *priv,
				    const struct mvpp2_cls_flow *flow)
{
	mvpp2_prs_add_flow(priv, flow->flow_id, flow->prs_ri.ri,
			   flow->prs_ri.ri_mask);
}

/* Initialize the Lookup Id table entry for the given flow */
static void mvpp2_cls_flow_lkp_init(struct mvpp2 *priv,
				    const struct mvpp2_cls_flow *flow)
{
	struct mvpp2_cls_lookup_entry le;

	le.way = 0;
	le.lkpid = flow->flow_id;

	/* The default RxQ for this port is set in the C2 lookup */
	le.data = 0;

	/* We point on the first lookup in the sequence for the flow, that is
	 * the C2 lookup.
	 */
	le.data |= MVPP2_CLS_LKP_FLOW_PTR(MVPP2_CLS_FLT_FIRST(flow->flow_id));

	/* CLS is always enabled, RSS is enabled/disabled in C2 lookup */
	le.data |= MVPP2_CLS_LKP_TBL_LOOKUP_EN_MASK;

	mvpp2_cls_lookup_write(priv, &le);
}

static void mvpp2_cls_c2_write(struct mvpp2 *priv,
			       struct mvpp2_cls_c2_entry *c2)
{
	u32 val;
	mvpp2_write(priv, MVPP22_CLS_C2_TCAM_IDX, c2->index);

	val = mvpp2_read(priv, MVPP22_CLS_C2_TCAM_INV);
	if (c2->valid)
		val &= ~MVPP22_CLS_C2_TCAM_INV_BIT;
	else
		val |= MVPP22_CLS_C2_TCAM_INV_BIT;
	mvpp2_write(priv, MVPP22_CLS_C2_TCAM_INV, val);

	mvpp2_write(priv, MVPP22_CLS_C2_ACT, c2->act);

	mvpp2_write(priv, MVPP22_CLS_C2_ATTR0, c2->attr[0]);
	mvpp2_write(priv, MVPP22_CLS_C2_ATTR1, c2->attr[1]);
	mvpp2_write(priv, MVPP22_CLS_C2_ATTR2, c2->attr[2]);
	mvpp2_write(priv, MVPP22_CLS_C2_ATTR3, c2->attr[3]);

	mvpp2_write(priv, MVPP22_CLS_C2_TCAM_DATA0, c2->tcam[0]);
	mvpp2_write(priv, MVPP22_CLS_C2_TCAM_DATA1, c2->tcam[1]);
	mvpp2_write(priv, MVPP22_CLS_C2_TCAM_DATA2, c2->tcam[2]);
	mvpp2_write(priv, MVPP22_CLS_C2_TCAM_DATA3, c2->tcam[3]);
	/* Writing TCAM_DATA4 flushes writes to TCAM_DATA0-4 and INV to HW */
	mvpp2_write(priv, MVPP22_CLS_C2_TCAM_DATA4, c2->tcam[4]);
}

void mvpp2_cls_c2_read(struct mvpp2 *priv, int index,
		       struct mvpp2_cls_c2_entry *c2)
{
	u32 val;
	mvpp2_write(priv, MVPP22_CLS_C2_TCAM_IDX, index);

	c2->index = index;

	c2->tcam[0] = mvpp2_read(priv, MVPP22_CLS_C2_TCAM_DATA0);
	c2->tcam[1] = mvpp2_read(priv, MVPP22_CLS_C2_TCAM_DATA1);
	c2->tcam[2] = mvpp2_read(priv, MVPP22_CLS_C2_TCAM_DATA2);
	c2->tcam[3] = mvpp2_read(priv, MVPP22_CLS_C2_TCAM_DATA3);
	c2->tcam[4] = mvpp2_read(priv, MVPP22_CLS_C2_TCAM_DATA4);

	c2->act = mvpp2_read(priv, MVPP22_CLS_C2_ACT);

	c2->attr[0] = mvpp2_read(priv, MVPP22_CLS_C2_ATTR0);
	c2->attr[1] = mvpp2_read(priv, MVPP22_CLS_C2_ATTR1);
	c2->attr[2] = mvpp2_read(priv, MVPP22_CLS_C2_ATTR2);
	c2->attr[3] = mvpp2_read(priv, MVPP22_CLS_C2_ATTR3);

	val = mvpp2_read(priv, MVPP22_CLS_C2_TCAM_INV);
	c2->valid = !(val & MVPP22_CLS_C2_TCAM_INV_BIT);
}

static int mvpp2_cls_ethtool_flow_to_type(int flow_type)
{
	switch (flow_type & ~(FLOW_EXT | FLOW_MAC_EXT | FLOW_RSS)) {
	case TCP_V4_FLOW:
		return MVPP22_FLOW_TCP4;
	case TCP_V6_FLOW:
		return MVPP22_FLOW_TCP6;
	case UDP_V4_FLOW:
		return MVPP22_FLOW_UDP4;
	case UDP_V6_FLOW:
		return MVPP22_FLOW_UDP6;
	case IPV4_FLOW:
		return MVPP22_FLOW_IP4;
	case IPV6_FLOW:
		return MVPP22_FLOW_IP6;
	default:
		return -EOPNOTSUPP;
	}
}

static int mvpp2_cls_c2_port_flow_index(struct mvpp2_port *port, int loc)
{
	return MVPP22_CLS_C2_RFS_LOC(port->id, loc);
}

/* Initialize the flow table entries for the given flow */
static void mvpp2_cls_flow_init(struct mvpp2 *priv,
				const struct mvpp2_cls_flow *flow)
{
	struct mvpp2_cls_flow_entry fe;
	int i, pri = 0;

	/* Assign default values to all entries in the flow */
	for (i = MVPP2_CLS_FLT_FIRST(flow->flow_id);
	     i <= MVPP2_CLS_FLT_LAST(flow->flow_id); i++) {
		memset(&fe, 0, sizeof(fe));
		fe.index = i;
		mvpp2_cls_flow_pri_set(&fe, pri++);

		if (i == MVPP2_CLS_FLT_LAST(flow->flow_id))
			mvpp2_cls_flow_last_set(&fe, 1);

		mvpp2_cls_flow_write(priv, &fe);
	}

	/* RSS config C2 lookup */
	mvpp2_cls_flow_read(priv, MVPP2_CLS_FLT_C2_RSS_ENTRY(flow->flow_id),
			    &fe);

	mvpp2_cls_flow_eng_set(&fe, MVPP22_CLS_ENGINE_C2);
	mvpp2_cls_flow_port_id_sel(&fe, true);
	mvpp2_cls_flow_lu_type_set(&fe, MVPP22_FLOW_ETHERNET);

	/* Add all ports */
	for (i = 0; i < MVPP2_MAX_PORTS; i++)
		mvpp2_cls_flow_port_add(&fe, BIT(i));

	mvpp2_cls_flow_write(priv, &fe);

	/* C3Hx lookups */
	for (i = 0; i < MVPP2_MAX_PORTS; i++) {
		mvpp2_cls_flow_read(priv,
				    MVPP2_CLS_FLT_HASH_ENTRY(i, flow->flow_id),
				    &fe);

		/* Set a default engine. Will be overwritten when setting the
		 * real HEK parameters
		 */
		mvpp2_cls_flow_eng_set(&fe, MVPP22_CLS_ENGINE_C3HA);
		mvpp2_cls_flow_port_id_sel(&fe, true);
		mvpp2_cls_flow_port_add(&fe, BIT(i));

		mvpp2_cls_flow_write(priv, &fe);
	}
}

/* Adds a field to the Header Extracted Key generation parameters*/
static int mvpp2_flow_add_hek_field(struct mvpp2_cls_flow_entry *fe,
				    u32 field_id)
{
	int nb_fields = mvpp2_cls_flow_hek_num_get(fe);

	if (nb_fields == MVPP2_FLOW_N_FIELDS)
		return -EINVAL;

	mvpp2_cls_flow_hek_set(fe, nb_fields, field_id);

	mvpp2_cls_flow_hek_num_set(fe, nb_fields + 1);

	return 0;
}

static int mvpp2_flow_set_hek_fields(struct mvpp2_cls_flow_entry *fe,
				     unsigned long hash_opts)
{
	u32 field_id;
	int i;

	/* Clear old fields */
	mvpp2_cls_flow_hek_num_set(fe, 0);
	fe->data[2] = 0;

	for_each_set_bit(i, &hash_opts, MVPP22_CLS_HEK_N_FIELDS) {
		switch (BIT(i)) {
		case MVPP22_CLS_HEK_OPT_MAC_DA:
			field_id = MVPP22_CLS_FIELD_MAC_DA;
			break;
		case MVPP22_CLS_HEK_OPT_VLAN:
			field_id = MVPP22_CLS_FIELD_VLAN;
			break;
		case MVPP22_CLS_HEK_OPT_IP4SA:
			field_id = MVPP22_CLS_FIELD_IP4SA;
			break;
		case MVPP22_CLS_HEK_OPT_IP4DA:
			field_id = MVPP22_CLS_FIELD_IP4DA;
			break;
		case MVPP22_CLS_HEK_OPT_IP6SA:
			field_id = MVPP22_CLS_FIELD_IP6SA;
			break;
		case MVPP22_CLS_HEK_OPT_IP6DA:
			field_id = MVPP22_CLS_FIELD_IP6DA;
			break;
		case MVPP22_CLS_HEK_OPT_L4SIP:
			field_id = MVPP22_CLS_FIELD_L4SIP;
			break;
		case MVPP22_CLS_HEK_OPT_L4DIP:
			field_id = MVPP22_CLS_FIELD_L4DIP;
			break;
		default:
			return -EINVAL;
		}
		if (mvpp2_flow_add_hek_field(fe, field_id))
			return -EINVAL;
	}

	return 0;
}

/* Returns the size, in bits, of the corresponding HEK field */
static int mvpp2_cls_hek_field_size(u32 field)
{
	switch (field) {
	case MVPP22_CLS_HEK_OPT_MAC_DA:
		return 48;
	case MVPP22_CLS_HEK_OPT_IP4SA:
	case MVPP22_CLS_HEK_OPT_IP4DA:
		return 32;
	case MVPP22_CLS_HEK_OPT_IP6SA:
	case MVPP22_CLS_HEK_OPT_IP6DA:
		return 128;
	case MVPP22_CLS_HEK_OPT_L4SIP:
	case MVPP22_CLS_HEK_OPT_L4DIP:
		return 16;
	default:
		return -1;
	}
}

const struct mvpp2_cls_flow *mvpp2_cls_flow_get(int flow)
{
	if (flow >= MVPP2_N_PRS_FLOWS)
		return NULL;

	return &cls_flows[flow];
}

/* Set the hash generation options for the given traffic flow.
 * One traffic flow (in the ethtool sense) has multiple classification flows,
 * to handle specific cases such as fragmentation, or the presence of a
 * VLAN / DSA Tag.
 *
 * Each of these individual flows has different constraints, for example we
 * can't hash fragmented packets on L4 data (else we would risk having packet
 * re-ordering), so each classification flows masks the options with their
 * supported ones.
 *
 */
static int mvpp2_port_rss_hash_opts_set(struct mvpp2_port *port, int flow_type,
					u16 requested_opts)
{
	const struct mvpp2_cls_flow *flow;
	struct mvpp2_cls_flow_entry fe;
	int i, engine, flow_index;
	u16 hash_opts;

	for_each_cls_flow_id_with_type(i, flow_type) {
		flow = mvpp2_cls_flow_get(i);
		if (!flow)
			return -EINVAL;

		flow_index = MVPP2_CLS_FLT_HASH_ENTRY(port->id, flow->flow_id);

		mvpp2_cls_flow_read(port->priv, flow_index, &fe);

		hash_opts = flow->supported_hash_opts & requested_opts;

		/* Use C3HB engine to access L4 infos. This adds L4 infos to the
		 * hash parameters
		 */
		if (hash_opts & MVPP22_CLS_HEK_L4_OPTS)
			engine = MVPP22_CLS_ENGINE_C3HB;
		else
			engine = MVPP22_CLS_ENGINE_C3HA;

		if (mvpp2_flow_set_hek_fields(&fe, hash_opts))
			return -EINVAL;

		mvpp2_cls_flow_eng_set(&fe, engine);

		mvpp2_cls_flow_write(port->priv, &fe);
	}

	return 0;
}

u16 mvpp2_flow_get_hek_fields(struct mvpp2_cls_flow_entry *fe)
{
	u16 hash_opts = 0;
	int n_fields, i, field;

	n_fields = mvpp2_cls_flow_hek_num_get(fe);

	for (i = 0; i < n_fields; i++) {
		field = mvpp2_cls_flow_hek_get(fe, i);

		switch (field) {
		case MVPP22_CLS_FIELD_MAC_DA:
			hash_opts |= MVPP22_CLS_HEK_OPT_MAC_DA;
			break;
		case MVPP22_CLS_FIELD_VLAN:
			hash_opts |= MVPP22_CLS_HEK_OPT_VLAN;
			break;
		case MVPP22_CLS_FIELD_L3_PROTO:
			hash_opts |= MVPP22_CLS_HEK_OPT_L3_PROTO;
			break;
		case MVPP22_CLS_FIELD_IP4SA:
			hash_opts |= MVPP22_CLS_HEK_OPT_IP4SA;
			break;
		case MVPP22_CLS_FIELD_IP4DA:
			hash_opts |= MVPP22_CLS_HEK_OPT_IP4DA;
			break;
		case MVPP22_CLS_FIELD_IP6SA:
			hash_opts |= MVPP22_CLS_HEK_OPT_IP6SA;
			break;
		case MVPP22_CLS_FIELD_IP6DA:
			hash_opts |= MVPP22_CLS_HEK_OPT_IP6DA;
			break;
		case MVPP22_CLS_FIELD_L4SIP:
			hash_opts |= MVPP22_CLS_HEK_OPT_L4SIP;
			break;
		case MVPP22_CLS_FIELD_L4DIP:
			hash_opts |= MVPP22_CLS_HEK_OPT_L4DIP;
			break;
		default:
			break;
		}
	}
	return hash_opts;
}

/* Returns the hash opts for this flow. There are several classifier flows
 * for one traffic flow, this returns an aggregation of all configurations.
 */
static u16 mvpp2_port_rss_hash_opts_get(struct mvpp2_port *port, int flow_type)
{
	const struct mvpp2_cls_flow *flow;
	struct mvpp2_cls_flow_entry fe;
	int i, flow_index;
	u16 hash_opts = 0;

	for_each_cls_flow_id_with_type(i, flow_type) {
		flow = mvpp2_cls_flow_get(i);
		if (!flow)
			return 0;

		flow_index = MVPP2_CLS_FLT_HASH_ENTRY(port->id, flow->flow_id);

		mvpp2_cls_flow_read(port->priv, flow_index, &fe);

		hash_opts |= mvpp2_flow_get_hek_fields(&fe);
	}

	return hash_opts;
}

static void mvpp2_cls_port_init_flows(struct mvpp2 *priv)
{
	const struct mvpp2_cls_flow *flow;
	int i;

	for (i = 0; i < MVPP2_N_PRS_FLOWS; i++) {
		flow = mvpp2_cls_flow_get(i);
		if (!flow)
			break;

		mvpp2_cls_flow_prs_init(priv, flow);
		mvpp2_cls_flow_lkp_init(priv, flow);
		mvpp2_cls_flow_init(priv, flow);
	}
}

static void mvpp2_port_c2_cls_init(struct mvpp2_port *port)
{
	struct mvpp2_cls_c2_entry c2;
	u8 qh, ql, pmap;

	memset(&c2, 0, sizeof(c2));

	c2.index = MVPP22_CLS_C2_RSS_ENTRY(port->id);

	pmap = BIT(port->id);
	c2.tcam[4] = MVPP22_CLS_C2_PORT_ID(pmap);
	c2.tcam[4] |= MVPP22_CLS_C2_TCAM_EN(MVPP22_CLS_C2_PORT_ID(pmap));

	/* Match on Lookup Type */
	c2.tcam[4] |= MVPP22_CLS_C2_TCAM_EN(MVPP22_CLS_C2_LU_TYPE(MVPP2_CLS_LU_TYPE_MASK));
	c2.tcam[4] |= MVPP22_CLS_C2_LU_TYPE(MVPP22_FLOW_ETHERNET);

	/* Update RSS status after matching this entry */
	c2.act = MVPP22_CLS_C2_ACT_RSS_EN(MVPP22_C2_UPD_LOCK);

	/* Mark packet as "forwarded to software", needed for RSS */
	c2.act |= MVPP22_CLS_C2_ACT_FWD(MVPP22_C2_FWD_SW_LOCK);

	/* Configure the default rx queue : Update Queue Low and Queue High, but
	 * don't lock, since the rx queue selection might be overridden by RSS
	 */
	c2.act |= MVPP22_CLS_C2_ACT_QHIGH(MVPP22_C2_UPD) |
		   MVPP22_CLS_C2_ACT_QLOW(MVPP22_C2_UPD);

	qh = (port->first_rxq >> 3) & MVPP22_CLS_C2_ATTR0_QHIGH_MASK;
	ql = port->first_rxq & MVPP22_CLS_C2_ATTR0_QLOW_MASK;

	c2.attr[0] = MVPP22_CLS_C2_ATTR0_QHIGH(qh) |
		      MVPP22_CLS_C2_ATTR0_QLOW(ql);

	c2.valid = true;

	mvpp2_cls_c2_write(port->priv, &c2);
}

/* Classifier default initialization */
void mvpp2_cls_init(struct mvpp2 *priv)
{
	struct mvpp2_cls_lookup_entry le;
	struct mvpp2_cls_flow_entry fe;
	struct mvpp2_cls_c2_entry c2;
	int index;

	/* Enable classifier */
	mvpp2_write(priv, MVPP2_CLS_MODE_REG, MVPP2_CLS_MODE_ACTIVE_MASK);

	/* Clear classifier flow table */
	memset(&fe.data, 0, sizeof(fe.data));
	for (index = 0; index < MVPP2_CLS_FLOWS_TBL_SIZE; index++) {
		fe.index = index;
		mvpp2_cls_flow_write(priv, &fe);
	}

	/* Clear classifier lookup table */
	le.data = 0;
	for (index = 0; index < MVPP2_CLS_LKP_TBL_SIZE; index++) {
		le.lkpid = index;
		le.way = 0;
		mvpp2_cls_lookup_write(priv, &le);

		le.way = 1;
		mvpp2_cls_lookup_write(priv, &le);
	}

	/* Clear C2 TCAM engine table */
	memset(&c2, 0, sizeof(c2));
	c2.valid = false;
	for (index = 0; index < MVPP22_CLS_C2_N_ENTRIES; index++) {
		c2.index = index;
		mvpp2_cls_c2_write(priv, &c2);
	}

	mvpp2_cls_port_init_flows(priv);
}

void mvpp2_cls_port_config(struct mvpp2_port *port)
{
	struct mvpp2_cls_lookup_entry le;
	u32 val;

	/* Set way for the port */
	val = mvpp2_read(port->priv, MVPP2_CLS_PORT_WAY_REG);
	val &= ~MVPP2_CLS_PORT_WAY_MASK(port->id);
	mvpp2_write(port->priv, MVPP2_CLS_PORT_WAY_REG, val);

	/* Pick the entry to be accessed in lookup ID decoding table
	 * according to the way and lkpid.
	 */
	le.lkpid = port->id;
	le.way = 0;
	le.data = 0;

	/* Set initial CPU queue for receiving packets */
	le.data &= ~MVPP2_CLS_LKP_TBL_RXQ_MASK;
	le.data |= port->first_rxq;

	/* Disable classification engines */
	le.data &= ~MVPP2_CLS_LKP_TBL_LOOKUP_EN_MASK;

	/* Update lookup ID table entry */
	mvpp2_cls_lookup_write(port->priv, &le);

	mvpp2_port_c2_cls_init(port);
}

u32 mvpp2_cls_c2_hit_count(struct mvpp2 *priv, int c2_index)
{
	mvpp2_write(priv, MVPP22_CLS_C2_TCAM_IDX, c2_index);

	return mvpp2_read(priv, MVPP22_CLS_C2_HIT_CTR);
}

static void mvpp2_rss_port_c2_enable(struct mvpp2_port *port)
{
	struct mvpp2_cls_c2_entry c2;

	mvpp2_cls_c2_read(port->priv, MVPP22_CLS_C2_RSS_ENTRY(port->id), &c2);

	c2.attr[2] |= MVPP22_CLS_C2_ATTR2_RSS_EN;

	mvpp2_cls_c2_write(port->priv, &c2);
}

static void mvpp2_rss_port_c2_disable(struct mvpp2_port *port)
{
	struct mvpp2_cls_c2_entry c2;

	mvpp2_cls_c2_read(port->priv, MVPP22_CLS_C2_RSS_ENTRY(port->id), &c2);

	c2.attr[2] &= ~MVPP22_CLS_C2_ATTR2_RSS_EN;

	mvpp2_cls_c2_write(port->priv, &c2);
}

void mvpp22_port_rss_enable(struct mvpp2_port *port)
{
	mvpp2_rss_port_c2_enable(port);
}

void mvpp22_port_rss_disable(struct mvpp2_port *port)
{
	mvpp2_rss_port_c2_disable(port);
}

static void mvpp22_port_c2_lookup_disable(struct mvpp2_port *port, int entry)
{
	struct mvpp2_cls_c2_entry c2;

	mvpp2_cls_c2_read(port->priv, entry, &c2);

	/* Clear the port map so that the entry doesn't match anymore */
	c2.tcam[4] &= ~(MVPP22_CLS_C2_PORT_ID(BIT(port->id)));

	mvpp2_cls_c2_write(port->priv, &c2);
}

/* Set CPU queue number for oversize packets */
void mvpp2_cls_oversize_rxq_set(struct mvpp2_port *port)
{
	u32 val;

	mvpp2_write(port->priv, MVPP2_CLS_OVERSIZE_RXQ_LOW_REG(port->id),
		    port->first_rxq & MVPP2_CLS_OVERSIZE_RXQ_LOW_MASK);

	mvpp2_write(port->priv, MVPP2_CLS_SWFWD_P2HQ_REG(port->id),
		    (port->first_rxq >> MVPP2_CLS_OVERSIZE_RXQ_LOW_BITS));

	val = mvpp2_read(port->priv, MVPP2_CLS_SWFWD_PCTRL_REG);
	val |= MVPP2_CLS_SWFWD_PCTRL_MASK(port->id);
	mvpp2_write(port->priv, MVPP2_CLS_SWFWD_PCTRL_REG, val);
}

static int mvpp2_port_c2_tcam_rule_add(struct mvpp2_port *port,
				       struct mvpp2_rfs_rule *rule)
{
	struct flow_action_entry *act;
	struct mvpp2_cls_c2_entry c2;
	u8 qh, ql, pmap;
	int index;

	memset(&c2, 0, sizeof(c2));

	index = mvpp2_cls_c2_port_flow_index(port, rule->loc);
	if (index < 0)
		return -EINVAL;
	c2.index = index;

	act = &rule->flow->action.entries[0];

	rule->c2_index = c2.index;

	c2.tcam[0] = (rule->c2_tcam & 0xffff) |
		     ((rule->c2_tcam_mask & 0xffff) << 16);
	c2.tcam[1] = ((rule->c2_tcam >> 16) & 0xffff) |
		     (((rule->c2_tcam_mask >> 16) & 0xffff) << 16);
	c2.tcam[2] = ((rule->c2_tcam >> 32) & 0xffff) |
		     (((rule->c2_tcam_mask >> 32) & 0xffff) << 16);
	c2.tcam[3] = ((rule->c2_tcam >> 48) & 0xffff) |
		     (((rule->c2_tcam_mask >> 48) & 0xffff) << 16);

	pmap = BIT(port->id);
	c2.tcam[4] = MVPP22_CLS_C2_PORT_ID(pmap);
	c2.tcam[4] |= MVPP22_CLS_C2_TCAM_EN(MVPP22_CLS_C2_PORT_ID(pmap));

	/* Match on Lookup Type */
	c2.tcam[4] |= MVPP22_CLS_C2_TCAM_EN(MVPP22_CLS_C2_LU_TYPE(MVPP2_CLS_LU_TYPE_MASK));
	c2.tcam[4] |= MVPP22_CLS_C2_LU_TYPE(rule->loc);

	if (act->id == FLOW_ACTION_DROP) {
		c2.act = MVPP22_CLS_C2_ACT_COLOR(MVPP22_C2_COL_RED_LOCK);
	} else {
		/* We want to keep the default color derived from the Header
		 * Parser drop entries, for VLAN and MAC filtering. This will
		 * assign a default color of Green or Red, and we want matches
		 * with a non-drop action to keep that color.
		 */
		c2.act = MVPP22_CLS_C2_ACT_COLOR(MVPP22_C2_COL_NO_UPD_LOCK);

		/* Mark packet as "forwarded to software", needed for RSS */
		c2.act |= MVPP22_CLS_C2_ACT_FWD(MVPP22_C2_FWD_SW_LOCK);

		c2.act |= MVPP22_CLS_C2_ACT_QHIGH(MVPP22_C2_UPD_LOCK) |
			   MVPP22_CLS_C2_ACT_QLOW(MVPP22_C2_UPD_LOCK);

		qh = ((act->queue.index + port->first_rxq) >> 3) & MVPP22_CLS_C2_ATTR0_QHIGH_MASK;
		ql = (act->queue.index + port->first_rxq) & MVPP22_CLS_C2_ATTR0_QLOW_MASK;

		c2.attr[0] = MVPP22_CLS_C2_ATTR0_QHIGH(qh) |
			      MVPP22_CLS_C2_ATTR0_QLOW(ql);
	}

	c2.valid = true;

	mvpp2_cls_c2_write(port->priv, &c2);

	return 0;
}

static int mvpp2_port_c2_rfs_rule_insert(struct mvpp2_port *port,
					 struct mvpp2_rfs_rule *rule)
{
	return mvpp2_port_c2_tcam_rule_add(port, rule);
}

static int mvpp2_port_cls_rfs_rule_remove(struct mvpp2_port *port,
					  struct mvpp2_rfs_rule *rule)
{
	const struct mvpp2_cls_flow *flow;
	struct mvpp2_cls_flow_entry fe;
	int index, i;

	for_each_cls_flow_id_containing_type(i, rule->flow_type) {
		flow = mvpp2_cls_flow_get(i);
		if (!flow)
			return 0;

		index = MVPP2_CLS_FLT_C2_RFS(port->id, flow->flow_id, rule->loc);

		mvpp2_cls_flow_read(port->priv, index, &fe);
		mvpp2_cls_flow_port_remove(&fe, BIT(port->id));
		mvpp2_cls_flow_write(port->priv, &fe);
	}

	if (rule->c2_index >= 0)
		mvpp22_port_c2_lookup_disable(port, rule->c2_index);

	return 0;
}

static int mvpp2_port_flt_rfs_rule_insert(struct mvpp2_port *port,
					  struct mvpp2_rfs_rule *rule)
{
	const struct mvpp2_cls_flow *flow;
	struct mvpp2 *priv = port->priv;
	struct mvpp2_cls_flow_entry fe;
	int index, ret, i;

	if (rule->engine != MVPP22_CLS_ENGINE_C2)
		return -EOPNOTSUPP;

	ret = mvpp2_port_c2_rfs_rule_insert(port, rule);
	if (ret)
		return ret;

	for_each_cls_flow_id_containing_type(i, rule->flow_type) {
		flow = mvpp2_cls_flow_get(i);
		if (!flow)
			return 0;

		index = MVPP2_CLS_FLT_C2_RFS(port->id, flow->flow_id, rule->loc);

		mvpp2_cls_flow_read(priv, index, &fe);
		mvpp2_cls_flow_eng_set(&fe, rule->engine);
		mvpp2_cls_flow_port_id_sel(&fe, true);
		mvpp2_flow_set_hek_fields(&fe, rule->hek_fields);
		mvpp2_cls_flow_lu_type_set(&fe, rule->loc);
		mvpp2_cls_flow_port_add(&fe, 0xf);

		mvpp2_cls_flow_write(priv, &fe);
	}

	return 0;
}

static int mvpp2_cls_c2_build_match(struct mvpp2_rfs_rule *rule)
{
	struct flow_rule *flow = rule->flow;
	int offs = 64;

	if (flow_rule_match_key(flow, FLOW_DISSECTOR_KEY_PORTS)) {
		struct flow_match_ports match;

		flow_rule_match_ports(flow, &match);
		if (match.mask->src) {
			rule->hek_fields |= MVPP22_CLS_HEK_OPT_L4SIP;
			offs -= mvpp2_cls_hek_field_size(MVPP22_CLS_HEK_OPT_L4SIP);

			rule->c2_tcam |= ((u64)ntohs(match.key->src)) << offs;
			rule->c2_tcam_mask |= ((u64)ntohs(match.mask->src)) << offs;
		}

		if (match.mask->dst) {
			rule->hek_fields |= MVPP22_CLS_HEK_OPT_L4DIP;
			offs -= mvpp2_cls_hek_field_size(MVPP22_CLS_HEK_OPT_L4DIP);

			rule->c2_tcam |= ((u64)ntohs(match.key->dst)) << offs;
			rule->c2_tcam_mask |= ((u64)ntohs(match.mask->dst)) << offs;
		}
	}

	if (hweight16(rule->hek_fields) > MVPP2_FLOW_N_FIELDS)
		return -EOPNOTSUPP;

	return 0;
}

static int mvpp2_cls_rfs_parse_rule(struct mvpp2_rfs_rule *rule)
{
	struct flow_rule *flow = rule->flow;
	struct flow_action_entry *act;

	act = &flow->action.entries[0];
	if (act->id != FLOW_ACTION_QUEUE && act->id != FLOW_ACTION_DROP)
		return -EOPNOTSUPP;

	/* For now, only use the C2 engine which has a HEK size limited to 64
	 * bits for TCAM matching.
	 */
	rule->engine = MVPP22_CLS_ENGINE_C2;

	if (mvpp2_cls_c2_build_match(rule))
		return -EINVAL;

	return 0;
}

int mvpp2_ethtool_cls_rule_get(struct mvpp2_port *port,
			       struct ethtool_rxnfc *rxnfc)
{
	struct mvpp2_ethtool_fs *efs;

	if (rxnfc->fs.location >= MVPP2_N_RFS_RULES)
		return -EINVAL;

	efs = port->rfs_rules[rxnfc->fs.location];
	if (!efs)
		return -ENOENT;

	memcpy(rxnfc, &efs->rxnfc, sizeof(efs->rxnfc));

	return 0;
}

int mvpp2_ethtool_cls_rule_ins(struct mvpp2_port *port,
			       struct ethtool_rxnfc *info)
{
	struct ethtool_rx_flow_spec_input input = {};
	struct ethtool_rx_flow_rule *ethtool_rule;
	struct mvpp2_ethtool_fs *efs, *old_efs;
	int ret = 0;

	if (info->fs.location >= 4 ||
	    info->fs.location < 0)
		return -EINVAL;

	efs = kzalloc(sizeof(*efs), GFP_KERNEL);
	if (!efs)
		return -ENOMEM;

	input.fs = &info->fs;

	ethtool_rule = ethtool_rx_flow_rule_create(&input);
	if (IS_ERR(ethtool_rule)) {
		ret = PTR_ERR(ethtool_rule);
		goto clean_rule;
	}

	efs->rule.flow = ethtool_rule->rule;
	efs->rule.flow_type = mvpp2_cls_ethtool_flow_to_type(info->fs.flow_type);

	ret = mvpp2_cls_rfs_parse_rule(&efs->rule);
	if (ret)
		goto clean_eth_rule;

	efs->rule.loc = info->fs.location;

	/* Replace an already existing rule */
	if (port->rfs_rules[efs->rule.loc]) {
		old_efs = port->rfs_rules[efs->rule.loc];
		ret = mvpp2_port_cls_rfs_rule_remove(port, &old_efs->rule);
		if (ret)
			goto clean_eth_rule;
		kfree(old_efs);
		port->n_rfs_rules--;
	}

	ret = mvpp2_port_flt_rfs_rule_insert(port, &efs->rule);
	if (ret)
		goto clean_eth_rule;

<<<<<<< HEAD
=======
	ethtool_rx_flow_rule_destroy(ethtool_rule);
	efs->rule.flow = NULL;

>>>>>>> 4b972a01
	memcpy(&efs->rxnfc, info, sizeof(*info));
	port->rfs_rules[efs->rule.loc] = efs;
	port->n_rfs_rules++;

	return ret;

clean_eth_rule:
	ethtool_rx_flow_rule_destroy(ethtool_rule);
clean_rule:
	kfree(efs);
	return ret;
}

int mvpp2_ethtool_cls_rule_del(struct mvpp2_port *port,
			       struct ethtool_rxnfc *info)
{
	struct mvpp2_ethtool_fs *efs;
	int ret;

	efs = port->rfs_rules[info->fs.location];
	if (!efs)
		return -EINVAL;

	/* Remove the rule from the engines. */
	ret = mvpp2_port_cls_rfs_rule_remove(port, &efs->rule);
	if (ret)
		return ret;

	port->n_rfs_rules--;
	port->rfs_rules[info->fs.location] = NULL;
	kfree(efs);

	return 0;
}

static inline u32 mvpp22_rxfh_indir(struct mvpp2_port *port, u32 rxq)
{
	int nrxqs, cpu, cpus = num_possible_cpus();

	/* Number of RXQs per CPU */
	nrxqs = port->nrxqs / cpus;

	/* CPU that will handle this rx queue */
	cpu = rxq / nrxqs;

	if (!cpu_online(cpu))
		return port->first_rxq;

	/* Indirection to better distribute the paquets on the CPUs when
	 * configuring the RSS queues.
	 */
	return port->first_rxq + ((rxq * nrxqs + rxq / cpus) % port->nrxqs);
}

void mvpp22_rss_fill_table(struct mvpp2_port *port, u32 table)
{
	struct mvpp2 *priv = port->priv;
	int i;

	for (i = 0; i < MVPP22_RSS_TABLE_ENTRIES; i++) {
		u32 sel = MVPP22_RSS_INDEX_TABLE(table) |
			  MVPP22_RSS_INDEX_TABLE_ENTRY(i);
		mvpp2_write(priv, MVPP22_RSS_INDEX, sel);

		mvpp2_write(priv, MVPP22_RSS_TABLE_ENTRY,
			    mvpp22_rxfh_indir(port, port->indir[i]));
	}
}

int mvpp2_ethtool_rxfh_set(struct mvpp2_port *port, struct ethtool_rxnfc *info)
{
	u16 hash_opts = 0;
	u32 flow_type;

	flow_type = mvpp2_cls_ethtool_flow_to_type(info->flow_type);

	switch (flow_type) {
	case MVPP22_FLOW_TCP4:
	case MVPP22_FLOW_UDP4:
	case MVPP22_FLOW_TCP6:
	case MVPP22_FLOW_UDP6:
		if (info->data & RXH_L4_B_0_1)
			hash_opts |= MVPP22_CLS_HEK_OPT_L4SIP;
		if (info->data & RXH_L4_B_2_3)
			hash_opts |= MVPP22_CLS_HEK_OPT_L4DIP;
		/* Fallthrough */
	case MVPP22_FLOW_IP4:
	case MVPP22_FLOW_IP6:
		if (info->data & RXH_L2DA)
			hash_opts |= MVPP22_CLS_HEK_OPT_MAC_DA;
		if (info->data & RXH_VLAN)
			hash_opts |= MVPP22_CLS_HEK_OPT_VLAN;
		if (info->data & RXH_L3_PROTO)
			hash_opts |= MVPP22_CLS_HEK_OPT_L3_PROTO;
		if (info->data & RXH_IP_SRC)
			hash_opts |= (MVPP22_CLS_HEK_OPT_IP4SA |
				     MVPP22_CLS_HEK_OPT_IP6SA);
		if (info->data & RXH_IP_DST)
			hash_opts |= (MVPP22_CLS_HEK_OPT_IP4DA |
				     MVPP22_CLS_HEK_OPT_IP6DA);
		break;
	default: return -EOPNOTSUPP;
	}

	return mvpp2_port_rss_hash_opts_set(port, flow_type, hash_opts);
}

int mvpp2_ethtool_rxfh_get(struct mvpp2_port *port, struct ethtool_rxnfc *info)
{
	unsigned long hash_opts;
	u32 flow_type;
	int i;

	flow_type = mvpp2_cls_ethtool_flow_to_type(info->flow_type);

	hash_opts = mvpp2_port_rss_hash_opts_get(port, flow_type);
	info->data = 0;

	for_each_set_bit(i, &hash_opts, MVPP22_CLS_HEK_N_FIELDS) {
		switch (BIT(i)) {
		case MVPP22_CLS_HEK_OPT_MAC_DA:
			info->data |= RXH_L2DA;
			break;
		case MVPP22_CLS_HEK_OPT_VLAN:
			info->data |= RXH_VLAN;
			break;
		case MVPP22_CLS_HEK_OPT_L3_PROTO:
			info->data |= RXH_L3_PROTO;
			break;
		case MVPP22_CLS_HEK_OPT_IP4SA:
		case MVPP22_CLS_HEK_OPT_IP6SA:
			info->data |= RXH_IP_SRC;
			break;
		case MVPP22_CLS_HEK_OPT_IP4DA:
		case MVPP22_CLS_HEK_OPT_IP6DA:
			info->data |= RXH_IP_DST;
			break;
		case MVPP22_CLS_HEK_OPT_L4SIP:
			info->data |= RXH_L4_B_0_1;
			break;
		case MVPP22_CLS_HEK_OPT_L4DIP:
			info->data |= RXH_L4_B_2_3;
			break;
		default:
			return -EINVAL;
		}
	}
	return 0;
}

void mvpp22_port_rss_init(struct mvpp2_port *port)
{
	struct mvpp2 *priv = port->priv;
	int i;

	/* Set the table width: replace the whole classifier Rx queue number
	 * with the ones configured in RSS table entries.
	 */
	mvpp2_write(priv, MVPP22_RSS_INDEX, MVPP22_RSS_INDEX_TABLE(port->id));
	mvpp2_write(priv, MVPP22_RSS_WIDTH, 8);

	/* The default RxQ is used as a key to select the RSS table to use.
	 * We use one RSS table per port.
	 */
	mvpp2_write(priv, MVPP22_RSS_INDEX,
		    MVPP22_RSS_INDEX_QUEUE(port->first_rxq));
	mvpp2_write(priv, MVPP22_RXQ2RSS_TABLE,
		    MVPP22_RSS_TABLE_POINTER(port->id));

	/* Configure the first table to evenly distribute the packets across
	 * real Rx Queues. The table entries map a hash to a port Rx Queue.
	 */
	for (i = 0; i < MVPP22_RSS_TABLE_ENTRIES; i++)
		port->indir[i] = ethtool_rxfh_indir_default(i, port->nrxqs);

	mvpp22_rss_fill_table(port, port->id);

	/* Configure default flows */
	mvpp2_port_rss_hash_opts_set(port, MVPP22_FLOW_IP4, MVPP22_CLS_HEK_IP4_2T);
	mvpp2_port_rss_hash_opts_set(port, MVPP22_FLOW_IP6, MVPP22_CLS_HEK_IP6_2T);
	mvpp2_port_rss_hash_opts_set(port, MVPP22_FLOW_TCP4, MVPP22_CLS_HEK_IP4_5T);
	mvpp2_port_rss_hash_opts_set(port, MVPP22_FLOW_TCP6, MVPP22_CLS_HEK_IP6_5T);
	mvpp2_port_rss_hash_opts_set(port, MVPP22_FLOW_UDP4, MVPP22_CLS_HEK_IP4_5T);
	mvpp2_port_rss_hash_opts_set(port, MVPP22_FLOW_UDP6, MVPP22_CLS_HEK_IP6_5T);
}<|MERGE_RESOLUTION|>--- conflicted
+++ resolved
@@ -1271,12 +1271,9 @@
 	if (ret)
 		goto clean_eth_rule;
 
-<<<<<<< HEAD
-=======
 	ethtool_rx_flow_rule_destroy(ethtool_rule);
 	efs->rule.flow = NULL;
 
->>>>>>> 4b972a01
 	memcpy(&efs->rxnfc, info, sizeof(*info));
 	port->rfs_rules[efs->rule.loc] = efs;
 	port->n_rfs_rules++;
