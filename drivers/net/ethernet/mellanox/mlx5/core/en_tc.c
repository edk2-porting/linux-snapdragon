/*
 * Copyright (c) 2016, Mellanox Technologies. All rights reserved.
 *
 * This software is available to you under a choice of one of two
 * licenses.  You may choose to be licensed under the terms of the GNU
 * General Public License (GPL) Version 2, available from the file
 * COPYING in the main directory of this source tree, or the
 * OpenIB.org BSD license below:
 *
 *     Redistribution and use in source and binary forms, with or
 *     without modification, are permitted provided that the following
 *     conditions are met:
 *
 *      - Redistributions of source code must retain the above
 *        copyright notice, this list of conditions and the following
 *        disclaimer.
 *
 *      - Redistributions in binary form must reproduce the above
 *        copyright notice, this list of conditions and the following
 *        disclaimer in the documentation and/or other materials
 *        provided with the distribution.
 *
 * THE SOFTWARE IS PROVIDED "AS IS", WITHOUT WARRANTY OF ANY KIND,
 * EXPRESS OR IMPLIED, INCLUDING BUT NOT LIMITED TO THE WARRANTIES OF
 * MERCHANTABILITY, FITNESS FOR A PARTICULAR PURPOSE AND
 * NONINFRINGEMENT. IN NO EVENT SHALL THE AUTHORS OR COPYRIGHT HOLDERS
 * BE LIABLE FOR ANY CLAIM, DAMAGES OR OTHER LIABILITY, WHETHER IN AN
 * ACTION OF CONTRACT, TORT OR OTHERWISE, ARISING FROM, OUT OF OR IN
 * CONNECTION WITH THE SOFTWARE OR THE USE OR OTHER DEALINGS IN THE
 * SOFTWARE.
 */

#include <net/flow_dissector.h>
#include <net/flow_offload.h>
#include <net/sch_generic.h>
#include <net/pkt_cls.h>
#include <linux/mlx5/fs.h>
#include <linux/mlx5/device.h>
#include <linux/rhashtable.h>
#include <linux/refcount.h>
#include <linux/completion.h>
#include <net/arp.h>
#include <net/ipv6_stubs.h>
#include <net/bareudp.h>
#include <net/bonding.h>
#include "en.h"
#include "en/tc/post_act.h"
#include "en_rep.h"
#include "en/rep/tc.h"
#include "en/rep/neigh.h"
#include "en_tc.h"
#include "eswitch.h"
#include "fs_core.h"
#include "en/port.h"
#include "en/tc_tun.h"
#include "en/mapping.h"
#include "en/tc_ct.h"
#include "en/mod_hdr.h"
#include "en/tc_tun_encap.h"
#include "en/tc/sample.h"
#include "en/tc/act/act.h"
#include "lib/devcom.h"
#include "lib/geneve.h"
#include "lib/fs_chains.h"
#include "diag/en_tc_tracepoint.h"
#include <asm/div64.h>
#include "lag/lag.h"
#include "lag/mp.h"

#define MLX5E_TC_TABLE_NUM_GROUPS 4
#define MLX5E_TC_TABLE_MAX_GROUP_SIZE BIT(18)

struct mlx5e_tc_attr_to_reg_mapping mlx5e_tc_attr_to_reg_mappings[] = {
	[CHAIN_TO_REG] = {
		.mfield = MLX5_ACTION_IN_FIELD_METADATA_REG_C_0,
		.moffset = 0,
		.mlen = 16,
	},
	[VPORT_TO_REG] = {
		.mfield = MLX5_ACTION_IN_FIELD_METADATA_REG_C_0,
		.moffset = 16,
		.mlen = 16,
	},
	[TUNNEL_TO_REG] = {
		.mfield = MLX5_ACTION_IN_FIELD_METADATA_REG_C_1,
		.moffset = 8,
		.mlen = ESW_TUN_OPTS_BITS + ESW_TUN_ID_BITS,
		.soffset = MLX5_BYTE_OFF(fte_match_param,
					 misc_parameters_2.metadata_reg_c_1),
	},
	[ZONE_TO_REG] = zone_to_reg_ct,
	[ZONE_RESTORE_TO_REG] = zone_restore_to_reg_ct,
	[CTSTATE_TO_REG] = ctstate_to_reg_ct,
	[MARK_TO_REG] = mark_to_reg_ct,
	[LABELS_TO_REG] = labels_to_reg_ct,
	[FTEID_TO_REG] = fteid_to_reg_ct,
	/* For NIC rules we store the restore metadata directly
	 * into reg_b that is passed to SW since we don't
	 * jump between steering domains.
	 */
	[NIC_CHAIN_TO_REG] = {
		.mfield = MLX5_ACTION_IN_FIELD_METADATA_REG_B,
		.moffset = 0,
		.mlen = 16,
	},
	[NIC_ZONE_RESTORE_TO_REG] = nic_zone_restore_to_reg_ct,
};

/* To avoid false lock dependency warning set the tc_ht lock
 * class different than the lock class of the ht being used when deleting
 * last flow from a group and then deleting a group, we get into del_sw_flow_group()
 * which call rhashtable_destroy on fg->ftes_hash which will take ht->mutex but
 * it's different than the ht->mutex here.
 */
static struct lock_class_key tc_ht_lock_key;

static void mlx5e_put_flow_tunnel_id(struct mlx5e_tc_flow *flow);

void
mlx5e_tc_match_to_reg_match(struct mlx5_flow_spec *spec,
			    enum mlx5e_tc_attr_to_reg type,
			    u32 val,
			    u32 mask)
{
	void *headers_c = spec->match_criteria, *headers_v = spec->match_value, *fmask, *fval;
	int soffset = mlx5e_tc_attr_to_reg_mappings[type].soffset;
	int moffset = mlx5e_tc_attr_to_reg_mappings[type].moffset;
	int match_len = mlx5e_tc_attr_to_reg_mappings[type].mlen;
	u32 max_mask = GENMASK(match_len - 1, 0);
	__be32 curr_mask_be, curr_val_be;
	u32 curr_mask, curr_val;

	fmask = headers_c + soffset;
	fval = headers_v + soffset;

	memcpy(&curr_mask_be, fmask, 4);
	memcpy(&curr_val_be, fval, 4);

	curr_mask = be32_to_cpu(curr_mask_be);
	curr_val = be32_to_cpu(curr_val_be);

	//move to correct offset
	WARN_ON(mask > max_mask);
	mask <<= moffset;
	val <<= moffset;
	max_mask <<= moffset;

	//zero val and mask
	curr_mask &= ~max_mask;
	curr_val &= ~max_mask;

	//add current to mask
	curr_mask |= mask;
	curr_val |= val;

	//back to be32 and write
	curr_mask_be = cpu_to_be32(curr_mask);
	curr_val_be = cpu_to_be32(curr_val);

	memcpy(fmask, &curr_mask_be, 4);
	memcpy(fval, &curr_val_be, 4);

	spec->match_criteria_enable |= MLX5_MATCH_MISC_PARAMETERS_2;
}

void
mlx5e_tc_match_to_reg_get_match(struct mlx5_flow_spec *spec,
				enum mlx5e_tc_attr_to_reg type,
				u32 *val,
				u32 *mask)
{
	void *headers_c = spec->match_criteria, *headers_v = spec->match_value, *fmask, *fval;
	int soffset = mlx5e_tc_attr_to_reg_mappings[type].soffset;
	int moffset = mlx5e_tc_attr_to_reg_mappings[type].moffset;
	int match_len = mlx5e_tc_attr_to_reg_mappings[type].mlen;
	u32 max_mask = GENMASK(match_len - 1, 0);
	__be32 curr_mask_be, curr_val_be;
	u32 curr_mask, curr_val;

	fmask = headers_c + soffset;
	fval = headers_v + soffset;

	memcpy(&curr_mask_be, fmask, 4);
	memcpy(&curr_val_be, fval, 4);

	curr_mask = be32_to_cpu(curr_mask_be);
	curr_val = be32_to_cpu(curr_val_be);

	*mask = (curr_mask >> moffset) & max_mask;
	*val = (curr_val >> moffset) & max_mask;
}

int
mlx5e_tc_match_to_reg_set_and_get_id(struct mlx5_core_dev *mdev,
				     struct mlx5e_tc_mod_hdr_acts *mod_hdr_acts,
				     enum mlx5_flow_namespace_type ns,
				     enum mlx5e_tc_attr_to_reg type,
				     u32 data)
{
	int moffset = mlx5e_tc_attr_to_reg_mappings[type].moffset;
	int mfield = mlx5e_tc_attr_to_reg_mappings[type].mfield;
	int mlen = mlx5e_tc_attr_to_reg_mappings[type].mlen;
	char *modact;
	int err;

	modact = mlx5e_mod_hdr_alloc(mdev, ns, mod_hdr_acts);
	if (IS_ERR(modact))
		return PTR_ERR(modact);

	/* Firmware has 5bit length field and 0 means 32bits */
	if (mlen == 32)
		mlen = 0;

	MLX5_SET(set_action_in, modact, action_type, MLX5_ACTION_TYPE_SET);
	MLX5_SET(set_action_in, modact, field, mfield);
	MLX5_SET(set_action_in, modact, offset, moffset);
	MLX5_SET(set_action_in, modact, length, mlen);
	MLX5_SET(set_action_in, modact, data, data);
	err = mod_hdr_acts->num_actions;
	mod_hdr_acts->num_actions++;

	return err;
}

struct mlx5e_tc_int_port_priv *
mlx5e_get_int_port_priv(struct mlx5e_priv *priv)
{
	struct mlx5_eswitch *esw = priv->mdev->priv.eswitch;
	struct mlx5_rep_uplink_priv *uplink_priv;
	struct mlx5e_rep_priv *uplink_rpriv;

	if (is_mdev_switchdev_mode(priv->mdev)) {
		uplink_rpriv = mlx5_eswitch_get_uplink_priv(esw, REP_ETH);
		uplink_priv = &uplink_rpriv->uplink_priv;

		return uplink_priv->int_port_priv;
	}

	return NULL;
}

static struct mlx5_tc_ct_priv *
get_ct_priv(struct mlx5e_priv *priv)
{
	struct mlx5_eswitch *esw = priv->mdev->priv.eswitch;
	struct mlx5_rep_uplink_priv *uplink_priv;
	struct mlx5e_rep_priv *uplink_rpriv;

	if (is_mdev_switchdev_mode(priv->mdev)) {
		uplink_rpriv = mlx5_eswitch_get_uplink_priv(esw, REP_ETH);
		uplink_priv = &uplink_rpriv->uplink_priv;

		return uplink_priv->ct_priv;
	}

	return priv->fs.tc.ct;
}

static struct mlx5e_tc_psample *
get_sample_priv(struct mlx5e_priv *priv)
{
	struct mlx5_eswitch *esw = priv->mdev->priv.eswitch;
	struct mlx5_rep_uplink_priv *uplink_priv;
	struct mlx5e_rep_priv *uplink_rpriv;

	if (is_mdev_switchdev_mode(priv->mdev)) {
		uplink_rpriv = mlx5_eswitch_get_uplink_priv(esw, REP_ETH);
		uplink_priv = &uplink_rpriv->uplink_priv;

		return uplink_priv->tc_psample;
	}

	return NULL;
}

struct mlx5_flow_handle *
mlx5_tc_rule_insert(struct mlx5e_priv *priv,
		    struct mlx5_flow_spec *spec,
		    struct mlx5_flow_attr *attr)
{
	struct mlx5_eswitch *esw = priv->mdev->priv.eswitch;

	if (is_mdev_switchdev_mode(priv->mdev))
		return mlx5_eswitch_add_offloaded_rule(esw, spec, attr);

	return	mlx5e_add_offloaded_nic_rule(priv, spec, attr);
}

void
mlx5_tc_rule_delete(struct mlx5e_priv *priv,
		    struct mlx5_flow_handle *rule,
		    struct mlx5_flow_attr *attr)
{
	struct mlx5_eswitch *esw = priv->mdev->priv.eswitch;

	if (is_mdev_switchdev_mode(priv->mdev)) {
		mlx5_eswitch_del_offloaded_rule(esw, rule, attr);

		return;
	}

	mlx5e_del_offloaded_nic_rule(priv, rule, attr);
}

int
mlx5e_tc_match_to_reg_set(struct mlx5_core_dev *mdev,
			  struct mlx5e_tc_mod_hdr_acts *mod_hdr_acts,
			  enum mlx5_flow_namespace_type ns,
			  enum mlx5e_tc_attr_to_reg type,
			  u32 data)
{
	int ret = mlx5e_tc_match_to_reg_set_and_get_id(mdev, mod_hdr_acts, ns, type, data);

	return ret < 0 ? ret : 0;
}

void mlx5e_tc_match_to_reg_mod_hdr_change(struct mlx5_core_dev *mdev,
					  struct mlx5e_tc_mod_hdr_acts *mod_hdr_acts,
					  enum mlx5e_tc_attr_to_reg type,
					  int act_id, u32 data)
{
	int moffset = mlx5e_tc_attr_to_reg_mappings[type].moffset;
	int mfield = mlx5e_tc_attr_to_reg_mappings[type].mfield;
	int mlen = mlx5e_tc_attr_to_reg_mappings[type].mlen;
	char *modact;

	modact = mlx5e_mod_hdr_get_item(mod_hdr_acts, act_id);

	/* Firmware has 5bit length field and 0 means 32bits */
	if (mlen == 32)
		mlen = 0;

	MLX5_SET(set_action_in, modact, action_type, MLX5_ACTION_TYPE_SET);
	MLX5_SET(set_action_in, modact, field, mfield);
	MLX5_SET(set_action_in, modact, offset, moffset);
	MLX5_SET(set_action_in, modact, length, mlen);
	MLX5_SET(set_action_in, modact, data, data);
}

struct mlx5e_hairpin {
	struct mlx5_hairpin *pair;

	struct mlx5_core_dev *func_mdev;
	struct mlx5e_priv *func_priv;
	u32 tdn;
	struct mlx5e_tir direct_tir;

	int num_channels;
	struct mlx5e_rqt indir_rqt;
	struct mlx5e_tir indir_tir[MLX5E_NUM_INDIR_TIRS];
	struct mlx5_ttc_table *ttc;
};

struct mlx5e_hairpin_entry {
	/* a node of a hash table which keeps all the  hairpin entries */
	struct hlist_node hairpin_hlist;

	/* protects flows list */
	spinlock_t flows_lock;
	/* flows sharing the same hairpin */
	struct list_head flows;
	/* hpe's that were not fully initialized when dead peer update event
	 * function traversed them.
	 */
	struct list_head dead_peer_wait_list;

	u16 peer_vhca_id;
	u8 prio;
	struct mlx5e_hairpin *hp;
	refcount_t refcnt;
	struct completion res_ready;
};

static void mlx5e_tc_del_flow(struct mlx5e_priv *priv,
			      struct mlx5e_tc_flow *flow);

struct mlx5e_tc_flow *mlx5e_flow_get(struct mlx5e_tc_flow *flow)
{
	if (!flow || !refcount_inc_not_zero(&flow->refcnt))
		return ERR_PTR(-EINVAL);
	return flow;
}

void mlx5e_flow_put(struct mlx5e_priv *priv, struct mlx5e_tc_flow *flow)
{
	if (refcount_dec_and_test(&flow->refcnt)) {
		mlx5e_tc_del_flow(priv, flow);
		kfree_rcu(flow, rcu_head);
	}
}

bool mlx5e_is_eswitch_flow(struct mlx5e_tc_flow *flow)
{
	return flow_flag_test(flow, ESWITCH);
}

bool mlx5e_is_ft_flow(struct mlx5e_tc_flow *flow)
{
	return flow_flag_test(flow, FT);
}

bool mlx5e_is_offloaded_flow(struct mlx5e_tc_flow *flow)
{
	return flow_flag_test(flow, OFFLOADED);
}

int mlx5e_get_flow_namespace(struct mlx5e_tc_flow *flow)
{
	return mlx5e_is_eswitch_flow(flow) ?
		MLX5_FLOW_NAMESPACE_FDB : MLX5_FLOW_NAMESPACE_KERNEL;
}

static struct mod_hdr_tbl *
get_mod_hdr_table(struct mlx5e_priv *priv, struct mlx5e_tc_flow *flow)
{
	struct mlx5_eswitch *esw = priv->mdev->priv.eswitch;

	return mlx5e_get_flow_namespace(flow) == MLX5_FLOW_NAMESPACE_FDB ?
		&esw->offloads.mod_hdr :
		&priv->fs.tc.mod_hdr;
}

static int mlx5e_attach_mod_hdr(struct mlx5e_priv *priv,
				struct mlx5e_tc_flow *flow,
				struct mlx5e_tc_flow_parse_attr *parse_attr)
{
	struct mlx5_modify_hdr *modify_hdr;
	struct mlx5e_mod_hdr_handle *mh;

	mh = mlx5e_mod_hdr_attach(priv->mdev, get_mod_hdr_table(priv, flow),
				  mlx5e_get_flow_namespace(flow),
				  &parse_attr->mod_hdr_acts);
	if (IS_ERR(mh))
		return PTR_ERR(mh);

	modify_hdr = mlx5e_mod_hdr_get(mh);
	flow->attr->modify_hdr = modify_hdr;
	flow->mh = mh;

	return 0;
}

static void mlx5e_detach_mod_hdr(struct mlx5e_priv *priv,
				 struct mlx5e_tc_flow *flow)
{
	/* flow wasn't fully initialized */
	if (!flow->mh)
		return;

	mlx5e_mod_hdr_detach(priv->mdev, get_mod_hdr_table(priv, flow),
			     flow->mh);
	flow->mh = NULL;
}

static
struct mlx5_core_dev *mlx5e_hairpin_get_mdev(struct net *net, int ifindex)
{
	struct mlx5_core_dev *mdev;
	struct net_device *netdev;
	struct mlx5e_priv *priv;

	netdev = dev_get_by_index(net, ifindex);
	if (!netdev)
		return ERR_PTR(-ENODEV);

	priv = netdev_priv(netdev);
	mdev = priv->mdev;
	dev_put(netdev);

	/* Mirred tc action holds a refcount on the ifindex net_device (see
	 * net/sched/act_mirred.c:tcf_mirred_get_dev). So, it's okay to continue using mdev
	 * after dev_put(netdev), while we're in the context of adding a tc flow.
	 *
	 * The mdev pointer corresponds to the peer/out net_device of a hairpin. It is then
	 * stored in a hairpin object, which exists until all flows, that refer to it, get
	 * removed.
	 *
	 * On the other hand, after a hairpin object has been created, the peer net_device may
	 * be removed/unbound while there are still some hairpin flows that are using it. This
	 * case is handled by mlx5e_tc_hairpin_update_dead_peer, which is hooked to
	 * NETDEV_UNREGISTER event of the peer net_device.
	 */
	return mdev;
}

static int mlx5e_hairpin_create_transport(struct mlx5e_hairpin *hp)
{
	struct mlx5e_tir_builder *builder;
	int err;

	builder = mlx5e_tir_builder_alloc(false);
	if (!builder)
		return -ENOMEM;

	err = mlx5_core_alloc_transport_domain(hp->func_mdev, &hp->tdn);
	if (err)
		goto out;

	mlx5e_tir_builder_build_inline(builder, hp->tdn, hp->pair->rqn[0]);
	err = mlx5e_tir_init(&hp->direct_tir, builder, hp->func_mdev, false);
	if (err)
		goto create_tir_err;

out:
	mlx5e_tir_builder_free(builder);
	return err;

create_tir_err:
	mlx5_core_dealloc_transport_domain(hp->func_mdev, hp->tdn);

	goto out;
}

static void mlx5e_hairpin_destroy_transport(struct mlx5e_hairpin *hp)
{
	mlx5e_tir_destroy(&hp->direct_tir);
	mlx5_core_dealloc_transport_domain(hp->func_mdev, hp->tdn);
}

static int mlx5e_hairpin_create_indirect_rqt(struct mlx5e_hairpin *hp)
{
	struct mlx5e_priv *priv = hp->func_priv;
	struct mlx5_core_dev *mdev = priv->mdev;
	struct mlx5e_rss_params_indir *indir;
	int err;

	indir = kvmalloc(sizeof(*indir), GFP_KERNEL);
	if (!indir)
		return -ENOMEM;

	mlx5e_rss_params_indir_init_uniform(indir, hp->num_channels);
	err = mlx5e_rqt_init_indir(&hp->indir_rqt, mdev, hp->pair->rqn, hp->num_channels,
				   mlx5e_rx_res_get_current_hash(priv->rx_res).hfunc,
				   indir);

	kvfree(indir);
	return err;
}

static int mlx5e_hairpin_create_indirect_tirs(struct mlx5e_hairpin *hp)
{
	struct mlx5e_priv *priv = hp->func_priv;
	struct mlx5e_rss_params_hash rss_hash;
	enum mlx5_traffic_types tt, max_tt;
	struct mlx5e_tir_builder *builder;
	int err = 0;

	builder = mlx5e_tir_builder_alloc(false);
	if (!builder)
		return -ENOMEM;

	rss_hash = mlx5e_rx_res_get_current_hash(priv->rx_res);

	for (tt = 0; tt < MLX5E_NUM_INDIR_TIRS; tt++) {
		struct mlx5e_rss_params_traffic_type rss_tt;

		rss_tt = mlx5e_rss_get_default_tt_config(tt);

		mlx5e_tir_builder_build_rqt(builder, hp->tdn,
					    mlx5e_rqt_get_rqtn(&hp->indir_rqt),
					    false);
		mlx5e_tir_builder_build_rss(builder, &rss_hash, &rss_tt, false);

		err = mlx5e_tir_init(&hp->indir_tir[tt], builder, hp->func_mdev, false);
		if (err) {
			mlx5_core_warn(hp->func_mdev, "create indirect tirs failed, %d\n", err);
			goto err_destroy_tirs;
		}

		mlx5e_tir_builder_clear(builder);
	}

out:
	mlx5e_tir_builder_free(builder);
	return err;

err_destroy_tirs:
	max_tt = tt;
	for (tt = 0; tt < max_tt; tt++)
		mlx5e_tir_destroy(&hp->indir_tir[tt]);

	goto out;
}

static void mlx5e_hairpin_destroy_indirect_tirs(struct mlx5e_hairpin *hp)
{
	int tt;

	for (tt = 0; tt < MLX5E_NUM_INDIR_TIRS; tt++)
		mlx5e_tir_destroy(&hp->indir_tir[tt]);
}

static void mlx5e_hairpin_set_ttc_params(struct mlx5e_hairpin *hp,
					 struct ttc_params *ttc_params)
{
	struct mlx5_flow_table_attr *ft_attr = &ttc_params->ft_attr;
	int tt;

	memset(ttc_params, 0, sizeof(*ttc_params));

	ttc_params->ns = mlx5_get_flow_namespace(hp->func_mdev,
						 MLX5_FLOW_NAMESPACE_KERNEL);
	for (tt = 0; tt < MLX5_NUM_TT; tt++) {
		ttc_params->dests[tt].type = MLX5_FLOW_DESTINATION_TYPE_TIR;
		ttc_params->dests[tt].tir_num =
			tt == MLX5_TT_ANY ?
				mlx5e_tir_get_tirn(&hp->direct_tir) :
				mlx5e_tir_get_tirn(&hp->indir_tir[tt]);
	}

	ft_attr->level = MLX5E_TC_TTC_FT_LEVEL;
	ft_attr->prio = MLX5E_TC_PRIO;
}

static int mlx5e_hairpin_rss_init(struct mlx5e_hairpin *hp)
{
	struct mlx5e_priv *priv = hp->func_priv;
	struct ttc_params ttc_params;
	int err;

	err = mlx5e_hairpin_create_indirect_rqt(hp);
	if (err)
		return err;

	err = mlx5e_hairpin_create_indirect_tirs(hp);
	if (err)
		goto err_create_indirect_tirs;

	mlx5e_hairpin_set_ttc_params(hp, &ttc_params);
	hp->ttc = mlx5_create_ttc_table(priv->mdev, &ttc_params);
	if (IS_ERR(hp->ttc)) {
		err = PTR_ERR(hp->ttc);
		goto err_create_ttc_table;
	}

	netdev_dbg(priv->netdev, "add hairpin: using %d channels rss ttc table id %x\n",
		   hp->num_channels,
		   mlx5_get_ttc_flow_table(priv->fs.ttc)->id);

	return 0;

err_create_ttc_table:
	mlx5e_hairpin_destroy_indirect_tirs(hp);
err_create_indirect_tirs:
	mlx5e_rqt_destroy(&hp->indir_rqt);

	return err;
}

static void mlx5e_hairpin_rss_cleanup(struct mlx5e_hairpin *hp)
{
	mlx5_destroy_ttc_table(hp->ttc);
	mlx5e_hairpin_destroy_indirect_tirs(hp);
	mlx5e_rqt_destroy(&hp->indir_rqt);
}

static struct mlx5e_hairpin *
mlx5e_hairpin_create(struct mlx5e_priv *priv, struct mlx5_hairpin_params *params,
		     int peer_ifindex)
{
	struct mlx5_core_dev *func_mdev, *peer_mdev;
	struct mlx5e_hairpin *hp;
	struct mlx5_hairpin *pair;
	int err;

	hp = kzalloc(sizeof(*hp), GFP_KERNEL);
	if (!hp)
		return ERR_PTR(-ENOMEM);

	func_mdev = priv->mdev;
	peer_mdev = mlx5e_hairpin_get_mdev(dev_net(priv->netdev), peer_ifindex);
	if (IS_ERR(peer_mdev)) {
		err = PTR_ERR(peer_mdev);
		goto create_pair_err;
	}

	pair = mlx5_core_hairpin_create(func_mdev, peer_mdev, params);
	if (IS_ERR(pair)) {
		err = PTR_ERR(pair);
		goto create_pair_err;
	}
	hp->pair = pair;
	hp->func_mdev = func_mdev;
	hp->func_priv = priv;
	hp->num_channels = params->num_channels;

	err = mlx5e_hairpin_create_transport(hp);
	if (err)
		goto create_transport_err;

	if (hp->num_channels > 1) {
		err = mlx5e_hairpin_rss_init(hp);
		if (err)
			goto rss_init_err;
	}

	return hp;

rss_init_err:
	mlx5e_hairpin_destroy_transport(hp);
create_transport_err:
	mlx5_core_hairpin_destroy(hp->pair);
create_pair_err:
	kfree(hp);
	return ERR_PTR(err);
}

static void mlx5e_hairpin_destroy(struct mlx5e_hairpin *hp)
{
	if (hp->num_channels > 1)
		mlx5e_hairpin_rss_cleanup(hp);
	mlx5e_hairpin_destroy_transport(hp);
	mlx5_core_hairpin_destroy(hp->pair);
	kvfree(hp);
}

static inline u32 hash_hairpin_info(u16 peer_vhca_id, u8 prio)
{
	return (peer_vhca_id << 16 | prio);
}

static struct mlx5e_hairpin_entry *mlx5e_hairpin_get(struct mlx5e_priv *priv,
						     u16 peer_vhca_id, u8 prio)
{
	struct mlx5e_hairpin_entry *hpe;
	u32 hash_key = hash_hairpin_info(peer_vhca_id, prio);

	hash_for_each_possible(priv->fs.tc.hairpin_tbl, hpe,
			       hairpin_hlist, hash_key) {
		if (hpe->peer_vhca_id == peer_vhca_id && hpe->prio == prio) {
			refcount_inc(&hpe->refcnt);
			return hpe;
		}
	}

	return NULL;
}

static void mlx5e_hairpin_put(struct mlx5e_priv *priv,
			      struct mlx5e_hairpin_entry *hpe)
{
	/* no more hairpin flows for us, release the hairpin pair */
	if (!refcount_dec_and_mutex_lock(&hpe->refcnt, &priv->fs.tc.hairpin_tbl_lock))
		return;
	hash_del(&hpe->hairpin_hlist);
	mutex_unlock(&priv->fs.tc.hairpin_tbl_lock);

	if (!IS_ERR_OR_NULL(hpe->hp)) {
		netdev_dbg(priv->netdev, "del hairpin: peer %s\n",
			   dev_name(hpe->hp->pair->peer_mdev->device));

		mlx5e_hairpin_destroy(hpe->hp);
	}

	WARN_ON(!list_empty(&hpe->flows));
	kfree(hpe);
}

#define UNKNOWN_MATCH_PRIO 8

static int mlx5e_hairpin_get_prio(struct mlx5e_priv *priv,
				  struct mlx5_flow_spec *spec, u8 *match_prio,
				  struct netlink_ext_ack *extack)
{
	void *headers_c, *headers_v;
	u8 prio_val, prio_mask = 0;
	bool vlan_present;

#ifdef CONFIG_MLX5_CORE_EN_DCB
	if (priv->dcbx_dp.trust_state != MLX5_QPTS_TRUST_PCP) {
		NL_SET_ERR_MSG_MOD(extack,
				   "only PCP trust state supported for hairpin");
		return -EOPNOTSUPP;
	}
#endif
	headers_c = MLX5_ADDR_OF(fte_match_param, spec->match_criteria, outer_headers);
	headers_v = MLX5_ADDR_OF(fte_match_param, spec->match_value, outer_headers);

	vlan_present = MLX5_GET(fte_match_set_lyr_2_4, headers_v, cvlan_tag);
	if (vlan_present) {
		prio_mask = MLX5_GET(fte_match_set_lyr_2_4, headers_c, first_prio);
		prio_val = MLX5_GET(fte_match_set_lyr_2_4, headers_v, first_prio);
	}

	if (!vlan_present || !prio_mask) {
		prio_val = UNKNOWN_MATCH_PRIO;
	} else if (prio_mask != 0x7) {
		NL_SET_ERR_MSG_MOD(extack,
				   "masked priority match not supported for hairpin");
		return -EOPNOTSUPP;
	}

	*match_prio = prio_val;
	return 0;
}

static int mlx5e_hairpin_flow_add(struct mlx5e_priv *priv,
				  struct mlx5e_tc_flow *flow,
				  struct mlx5e_tc_flow_parse_attr *parse_attr,
				  struct netlink_ext_ack *extack)
{
	int peer_ifindex = parse_attr->mirred_ifindex[0];
	struct mlx5_hairpin_params params;
	struct mlx5_core_dev *peer_mdev;
	struct mlx5e_hairpin_entry *hpe;
	struct mlx5e_hairpin *hp;
	u64 link_speed64;
	u32 link_speed;
	u8 match_prio;
	u16 peer_id;
	int err;

	peer_mdev = mlx5e_hairpin_get_mdev(dev_net(priv->netdev), peer_ifindex);
	if (IS_ERR(peer_mdev)) {
		NL_SET_ERR_MSG_MOD(extack, "invalid ifindex of mirred device");
		return PTR_ERR(peer_mdev);
	}

	if (!MLX5_CAP_GEN(priv->mdev, hairpin) || !MLX5_CAP_GEN(peer_mdev, hairpin)) {
		NL_SET_ERR_MSG_MOD(extack, "hairpin is not supported");
		return -EOPNOTSUPP;
	}

	peer_id = MLX5_CAP_GEN(peer_mdev, vhca_id);
	err = mlx5e_hairpin_get_prio(priv, &parse_attr->spec, &match_prio,
				     extack);
	if (err)
		return err;

	mutex_lock(&priv->fs.tc.hairpin_tbl_lock);
	hpe = mlx5e_hairpin_get(priv, peer_id, match_prio);
	if (hpe) {
		mutex_unlock(&priv->fs.tc.hairpin_tbl_lock);
		wait_for_completion(&hpe->res_ready);

		if (IS_ERR(hpe->hp)) {
			err = -EREMOTEIO;
			goto out_err;
		}
		goto attach_flow;
	}

	hpe = kzalloc(sizeof(*hpe), GFP_KERNEL);
	if (!hpe) {
		mutex_unlock(&priv->fs.tc.hairpin_tbl_lock);
		return -ENOMEM;
	}

	spin_lock_init(&hpe->flows_lock);
	INIT_LIST_HEAD(&hpe->flows);
	INIT_LIST_HEAD(&hpe->dead_peer_wait_list);
	hpe->peer_vhca_id = peer_id;
	hpe->prio = match_prio;
	refcount_set(&hpe->refcnt, 1);
	init_completion(&hpe->res_ready);

	hash_add(priv->fs.tc.hairpin_tbl, &hpe->hairpin_hlist,
		 hash_hairpin_info(peer_id, match_prio));
	mutex_unlock(&priv->fs.tc.hairpin_tbl_lock);

	params.log_data_size = 16;
	params.log_data_size = min_t(u8, params.log_data_size,
				     MLX5_CAP_GEN(priv->mdev, log_max_hairpin_wq_data_sz));
	params.log_data_size = max_t(u8, params.log_data_size,
				     MLX5_CAP_GEN(priv->mdev, log_min_hairpin_wq_data_sz));

	params.log_num_packets = params.log_data_size -
				 MLX5_MPWRQ_MIN_LOG_STRIDE_SZ(priv->mdev);
	params.log_num_packets = min_t(u8, params.log_num_packets,
				       MLX5_CAP_GEN(priv->mdev, log_max_hairpin_num_packets));

	params.q_counter = priv->q_counter;
	/* set hairpin pair per each 50Gbs share of the link */
	mlx5e_port_max_linkspeed(priv->mdev, &link_speed);
	link_speed = max_t(u32, link_speed, 50000);
	link_speed64 = link_speed;
	do_div(link_speed64, 50000);
	params.num_channels = link_speed64;

	hp = mlx5e_hairpin_create(priv, &params, peer_ifindex);
	hpe->hp = hp;
	complete_all(&hpe->res_ready);
	if (IS_ERR(hp)) {
		err = PTR_ERR(hp);
		goto out_err;
	}

	netdev_dbg(priv->netdev, "add hairpin: tirn %x rqn %x peer %s sqn %x prio %d (log) data %d packets %d\n",
		   mlx5e_tir_get_tirn(&hp->direct_tir), hp->pair->rqn[0],
		   dev_name(hp->pair->peer_mdev->device),
		   hp->pair->sqn[0], match_prio, params.log_data_size, params.log_num_packets);

attach_flow:
	if (hpe->hp->num_channels > 1) {
		flow_flag_set(flow, HAIRPIN_RSS);
		flow->attr->nic_attr->hairpin_ft =
			mlx5_get_ttc_flow_table(hpe->hp->ttc);
	} else {
		flow->attr->nic_attr->hairpin_tirn = mlx5e_tir_get_tirn(&hpe->hp->direct_tir);
	}

	flow->hpe = hpe;
	spin_lock(&hpe->flows_lock);
	list_add(&flow->hairpin, &hpe->flows);
	spin_unlock(&hpe->flows_lock);

	return 0;

out_err:
	mlx5e_hairpin_put(priv, hpe);
	return err;
}

static void mlx5e_hairpin_flow_del(struct mlx5e_priv *priv,
				   struct mlx5e_tc_flow *flow)
{
	/* flow wasn't fully initialized */
	if (!flow->hpe)
		return;

	spin_lock(&flow->hpe->flows_lock);
	list_del(&flow->hairpin);
	spin_unlock(&flow->hpe->flows_lock);

	mlx5e_hairpin_put(priv, flow->hpe);
	flow->hpe = NULL;
}

struct mlx5_flow_handle *
mlx5e_add_offloaded_nic_rule(struct mlx5e_priv *priv,
			     struct mlx5_flow_spec *spec,
			     struct mlx5_flow_attr *attr)
{
	struct mlx5_flow_context *flow_context = &spec->flow_context;
	struct mlx5_fs_chains *nic_chains = mlx5e_nic_chains(priv);
	struct mlx5_nic_flow_attr *nic_attr = attr->nic_attr;
	struct mlx5e_tc_table *tc = &priv->fs.tc;
	struct mlx5_flow_destination dest[2] = {};
	struct mlx5_flow_act flow_act = {
		.action = attr->action,
		.flags    = FLOW_ACT_NO_APPEND,
	};
	struct mlx5_flow_handle *rule;
	struct mlx5_flow_table *ft;
	int dest_ix = 0;

	flow_context->flags |= FLOW_CONTEXT_HAS_TAG;
	flow_context->flow_tag = nic_attr->flow_tag;

	if (attr->dest_ft) {
		dest[dest_ix].type = MLX5_FLOW_DESTINATION_TYPE_FLOW_TABLE;
		dest[dest_ix].ft = attr->dest_ft;
		dest_ix++;
	} else if (nic_attr->hairpin_ft) {
		dest[dest_ix].type = MLX5_FLOW_DESTINATION_TYPE_FLOW_TABLE;
		dest[dest_ix].ft = nic_attr->hairpin_ft;
		dest_ix++;
	} else if (nic_attr->hairpin_tirn) {
		dest[dest_ix].type = MLX5_FLOW_DESTINATION_TYPE_TIR;
		dest[dest_ix].tir_num = nic_attr->hairpin_tirn;
		dest_ix++;
	} else if (attr->action & MLX5_FLOW_CONTEXT_ACTION_FWD_DEST) {
		dest[dest_ix].type = MLX5_FLOW_DESTINATION_TYPE_FLOW_TABLE;
		if (attr->dest_chain) {
			dest[dest_ix].ft = mlx5_chains_get_table(nic_chains,
								 attr->dest_chain, 1,
								 MLX5E_TC_FT_LEVEL);
			if (IS_ERR(dest[dest_ix].ft))
				return ERR_CAST(dest[dest_ix].ft);
		} else {
			dest[dest_ix].ft = mlx5e_vlan_get_flowtable(priv->fs.vlan);
		}
		dest_ix++;
	}

	if (dest[0].type == MLX5_FLOW_DESTINATION_TYPE_FLOW_TABLE &&
	    MLX5_CAP_FLOWTABLE_NIC_RX(priv->mdev, ignore_flow_level))
		flow_act.flags |= FLOW_ACT_IGNORE_FLOW_LEVEL;

	if (flow_act.action & MLX5_FLOW_CONTEXT_ACTION_COUNT) {
		dest[dest_ix].type = MLX5_FLOW_DESTINATION_TYPE_COUNTER;
		dest[dest_ix].counter_id = mlx5_fc_id(attr->counter);
		dest_ix++;
	}

	if (attr->action & MLX5_FLOW_CONTEXT_ACTION_MOD_HDR)
		flow_act.modify_hdr = attr->modify_hdr;

	mutex_lock(&tc->t_lock);
	if (IS_ERR_OR_NULL(tc->t)) {
		/* Create the root table here if doesn't exist yet */
		tc->t =
			mlx5_chains_get_table(nic_chains, 0, 1, MLX5E_TC_FT_LEVEL);

		if (IS_ERR(tc->t)) {
			mutex_unlock(&tc->t_lock);
			netdev_err(priv->netdev,
				   "Failed to create tc offload table\n");
			rule = ERR_CAST(priv->fs.tc.t);
			goto err_ft_get;
		}
	}
	mutex_unlock(&tc->t_lock);

	if (attr->chain || attr->prio)
		ft = mlx5_chains_get_table(nic_chains,
					   attr->chain, attr->prio,
					   MLX5E_TC_FT_LEVEL);
	else
		ft = attr->ft;

	if (IS_ERR(ft)) {
		rule = ERR_CAST(ft);
		goto err_ft_get;
	}

	if (attr->outer_match_level != MLX5_MATCH_NONE)
		spec->match_criteria_enable |= MLX5_MATCH_OUTER_HEADERS;

	rule = mlx5_add_flow_rules(ft, spec,
				   &flow_act, dest, dest_ix);
	if (IS_ERR(rule))
		goto err_rule;

	return rule;

err_rule:
	if (attr->chain || attr->prio)
		mlx5_chains_put_table(nic_chains,
				      attr->chain, attr->prio,
				      MLX5E_TC_FT_LEVEL);
err_ft_get:
	if (attr->dest_chain)
		mlx5_chains_put_table(nic_chains,
				      attr->dest_chain, 1,
				      MLX5E_TC_FT_LEVEL);

	return ERR_CAST(rule);
}

static int
mlx5e_tc_add_nic_flow(struct mlx5e_priv *priv,
		      struct mlx5e_tc_flow *flow,
		      struct netlink_ext_ack *extack)
{
	struct mlx5e_tc_flow_parse_attr *parse_attr;
	struct mlx5_flow_attr *attr = flow->attr;
	struct mlx5_core_dev *dev = priv->mdev;
	struct mlx5_fc *counter;
	int err;

	parse_attr = attr->parse_attr;

	if (flow_flag_test(flow, HAIRPIN)) {
		err = mlx5e_hairpin_flow_add(priv, flow, parse_attr, extack);
		if (err)
			return err;
	}

	if (attr->action & MLX5_FLOW_CONTEXT_ACTION_COUNT) {
		counter = mlx5_fc_create(dev, true);
		if (IS_ERR(counter))
			return PTR_ERR(counter);

		attr->counter = counter;
	}

	if (attr->action & MLX5_FLOW_CONTEXT_ACTION_MOD_HDR) {
		err = mlx5e_attach_mod_hdr(priv, flow, parse_attr);
		mlx5e_mod_hdr_dealloc(&parse_attr->mod_hdr_acts);
		if (err)
			return err;
	}

	if (flow_flag_test(flow, CT))
		flow->rule[0] = mlx5_tc_ct_flow_offload(get_ct_priv(priv), flow, &parse_attr->spec,
							attr, &parse_attr->mod_hdr_acts);
	else
		flow->rule[0] = mlx5e_add_offloaded_nic_rule(priv, &parse_attr->spec,
							     attr);

	return PTR_ERR_OR_ZERO(flow->rule[0]);
}

void mlx5e_del_offloaded_nic_rule(struct mlx5e_priv *priv,
				  struct mlx5_flow_handle *rule,
				  struct mlx5_flow_attr *attr)
{
	struct mlx5_fs_chains *nic_chains = mlx5e_nic_chains(priv);

	mlx5_del_flow_rules(rule);

	if (attr->chain || attr->prio)
		mlx5_chains_put_table(nic_chains, attr->chain, attr->prio,
				      MLX5E_TC_FT_LEVEL);

	if (attr->dest_chain)
		mlx5_chains_put_table(nic_chains, attr->dest_chain, 1,
				      MLX5E_TC_FT_LEVEL);
}

static void mlx5e_tc_del_nic_flow(struct mlx5e_priv *priv,
				  struct mlx5e_tc_flow *flow)
{
	struct mlx5_flow_attr *attr = flow->attr;
	struct mlx5e_tc_table *tc = &priv->fs.tc;

	flow_flag_clear(flow, OFFLOADED);

	if (flow_flag_test(flow, CT))
		mlx5_tc_ct_delete_flow(get_ct_priv(flow->priv), flow, attr);
	else if (!IS_ERR_OR_NULL(flow->rule[0]))
		mlx5e_del_offloaded_nic_rule(priv, flow->rule[0], attr);

	/* Remove root table if no rules are left to avoid
	 * extra steering hops.
	 */
	mutex_lock(&priv->fs.tc.t_lock);
	if (!mlx5e_tc_num_filters(priv, MLX5_TC_FLAG(NIC_OFFLOAD)) &&
	    !IS_ERR_OR_NULL(tc->t)) {
		mlx5_chains_put_table(mlx5e_nic_chains(priv), 0, 1, MLX5E_TC_FT_LEVEL);
		priv->fs.tc.t = NULL;
	}
	mutex_unlock(&priv->fs.tc.t_lock);

	if (attr->action & MLX5_FLOW_CONTEXT_ACTION_MOD_HDR)
		mlx5e_detach_mod_hdr(priv, flow);

	if (attr->action & MLX5_FLOW_CONTEXT_ACTION_COUNT)
		mlx5_fc_destroy(priv->mdev, attr->counter);

	if (flow_flag_test(flow, HAIRPIN))
		mlx5e_hairpin_flow_del(priv, flow);

	kvfree(attr->parse_attr);
	kfree(flow->attr);
}

struct mlx5_flow_handle *
mlx5e_tc_offload_fdb_rules(struct mlx5_eswitch *esw,
			   struct mlx5e_tc_flow *flow,
			   struct mlx5_flow_spec *spec,
			   struct mlx5_flow_attr *attr)
{
	struct mlx5e_tc_mod_hdr_acts *mod_hdr_acts;
	struct mlx5_flow_handle *rule;

	if (attr->flags & MLX5_ESW_ATTR_FLAG_SLOW_PATH)
		return mlx5_eswitch_add_offloaded_rule(esw, spec, attr);

	if (flow_flag_test(flow, CT)) {
		mod_hdr_acts = &attr->parse_attr->mod_hdr_acts;

		rule = mlx5_tc_ct_flow_offload(get_ct_priv(flow->priv),
					       flow, spec, attr,
					       mod_hdr_acts);
	} else if (flow_flag_test(flow, SAMPLE)) {
		rule = mlx5e_tc_sample_offload(get_sample_priv(flow->priv), spec, attr,
					       mlx5e_tc_get_flow_tun_id(flow));
	} else {
		rule = mlx5_eswitch_add_offloaded_rule(esw, spec, attr);
	}

	if (IS_ERR(rule))
		return rule;

	if (attr->esw_attr->split_count) {
		flow->rule[1] = mlx5_eswitch_add_fwd_rule(esw, spec, attr);
		if (IS_ERR(flow->rule[1])) {
			if (flow_flag_test(flow, CT))
				mlx5_tc_ct_delete_flow(get_ct_priv(flow->priv), flow, attr);
			else
				mlx5_eswitch_del_offloaded_rule(esw, rule, attr);
			return flow->rule[1];
		}
	}

	return rule;
}

void mlx5e_tc_unoffload_fdb_rules(struct mlx5_eswitch *esw,
				  struct mlx5e_tc_flow *flow,
				  struct mlx5_flow_attr *attr)
{
	flow_flag_clear(flow, OFFLOADED);

	if (attr->flags & MLX5_ESW_ATTR_FLAG_SLOW_PATH)
		goto offload_rule_0;

	if (attr->esw_attr->split_count)
		mlx5_eswitch_del_fwd_rule(esw, flow->rule[1], attr);

	if (flow_flag_test(flow, CT))
		mlx5_tc_ct_delete_flow(get_ct_priv(flow->priv), flow, attr);
	else if (flow_flag_test(flow, SAMPLE))
		mlx5e_tc_sample_unoffload(get_sample_priv(flow->priv), flow->rule[0], attr);
	else
offload_rule_0:
		mlx5_eswitch_del_offloaded_rule(esw, flow->rule[0], attr);
}

struct mlx5_flow_handle *
mlx5e_tc_offload_to_slow_path(struct mlx5_eswitch *esw,
			      struct mlx5e_tc_flow *flow,
			      struct mlx5_flow_spec *spec)
{
	struct mlx5_flow_attr *slow_attr;
	struct mlx5_flow_handle *rule;

	slow_attr = mlx5_alloc_flow_attr(MLX5_FLOW_NAMESPACE_FDB);
	if (!slow_attr)
		return ERR_PTR(-ENOMEM);

	memcpy(slow_attr, flow->attr, ESW_FLOW_ATTR_SZ);
	slow_attr->action = MLX5_FLOW_CONTEXT_ACTION_FWD_DEST;
	slow_attr->esw_attr->split_count = 0;
	slow_attr->flags |= MLX5_ESW_ATTR_FLAG_SLOW_PATH;

	rule = mlx5e_tc_offload_fdb_rules(esw, flow, spec, slow_attr);
	if (!IS_ERR(rule))
		flow_flag_set(flow, SLOW);

	kfree(slow_attr);

	return rule;
}

void mlx5e_tc_unoffload_from_slow_path(struct mlx5_eswitch *esw,
				       struct mlx5e_tc_flow *flow)
{
	struct mlx5_flow_attr *slow_attr;

	slow_attr = mlx5_alloc_flow_attr(MLX5_FLOW_NAMESPACE_FDB);
	if (!slow_attr) {
		mlx5_core_warn(flow->priv->mdev, "Unable to alloc attr to unoffload slow path rule\n");
		return;
	}

	memcpy(slow_attr, flow->attr, ESW_FLOW_ATTR_SZ);
	slow_attr->action = MLX5_FLOW_CONTEXT_ACTION_FWD_DEST;
	slow_attr->esw_attr->split_count = 0;
	slow_attr->flags |= MLX5_ESW_ATTR_FLAG_SLOW_PATH;
	mlx5e_tc_unoffload_fdb_rules(esw, flow, slow_attr);
	flow_flag_clear(flow, SLOW);
	kfree(slow_attr);
}

/* Caller must obtain uplink_priv->unready_flows_lock mutex before calling this
 * function.
 */
static void unready_flow_add(struct mlx5e_tc_flow *flow,
			     struct list_head *unready_flows)
{
	flow_flag_set(flow, NOT_READY);
	list_add_tail(&flow->unready, unready_flows);
}

/* Caller must obtain uplink_priv->unready_flows_lock mutex before calling this
 * function.
 */
static void unready_flow_del(struct mlx5e_tc_flow *flow)
{
	list_del(&flow->unready);
	flow_flag_clear(flow, NOT_READY);
}

static void add_unready_flow(struct mlx5e_tc_flow *flow)
{
	struct mlx5_rep_uplink_priv *uplink_priv;
	struct mlx5e_rep_priv *rpriv;
	struct mlx5_eswitch *esw;

	esw = flow->priv->mdev->priv.eswitch;
	rpriv = mlx5_eswitch_get_uplink_priv(esw, REP_ETH);
	uplink_priv = &rpriv->uplink_priv;

	mutex_lock(&uplink_priv->unready_flows_lock);
	unready_flow_add(flow, &uplink_priv->unready_flows);
	mutex_unlock(&uplink_priv->unready_flows_lock);
}

static void remove_unready_flow(struct mlx5e_tc_flow *flow)
{
	struct mlx5_rep_uplink_priv *uplink_priv;
	struct mlx5e_rep_priv *rpriv;
	struct mlx5_eswitch *esw;

	esw = flow->priv->mdev->priv.eswitch;
	rpriv = mlx5_eswitch_get_uplink_priv(esw, REP_ETH);
	uplink_priv = &rpriv->uplink_priv;

	mutex_lock(&uplink_priv->unready_flows_lock);
	unready_flow_del(flow);
	mutex_unlock(&uplink_priv->unready_flows_lock);
}

bool mlx5e_tc_is_vf_tunnel(struct net_device *out_dev, struct net_device *route_dev)
{
	struct mlx5_core_dev *out_mdev, *route_mdev;
	struct mlx5e_priv *out_priv, *route_priv;

	out_priv = netdev_priv(out_dev);
	out_mdev = out_priv->mdev;
	route_priv = netdev_priv(route_dev);
	route_mdev = route_priv->mdev;

	if (out_mdev->coredev_type != MLX5_COREDEV_PF ||
	    route_mdev->coredev_type != MLX5_COREDEV_VF)
		return false;

	return mlx5e_same_hw_devs(out_priv, route_priv);
}

int mlx5e_tc_query_route_vport(struct net_device *out_dev, struct net_device *route_dev, u16 *vport)
{
	struct mlx5e_priv *out_priv, *route_priv;
	struct mlx5_devcom *devcom = NULL;
	struct mlx5_core_dev *route_mdev;
	struct mlx5_eswitch *esw;
	u16 vhca_id;
	int err;

	out_priv = netdev_priv(out_dev);
	esw = out_priv->mdev->priv.eswitch;
	route_priv = netdev_priv(route_dev);
	route_mdev = route_priv->mdev;

	vhca_id = MLX5_CAP_GEN(route_mdev, vhca_id);
	if (mlx5_lag_is_active(out_priv->mdev)) {
		/* In lag case we may get devices from different eswitch instances.
		 * If we failed to get vport num, it means, mostly, that we on the wrong
		 * eswitch.
		 */
		err = mlx5_eswitch_vhca_id_to_vport(esw, vhca_id, vport);
		if (err != -ENOENT)
			return err;

		devcom = out_priv->mdev->priv.devcom;
		esw = mlx5_devcom_get_peer_data(devcom, MLX5_DEVCOM_ESW_OFFLOADS);
		if (!esw)
			return -ENODEV;
	}

	err = mlx5_eswitch_vhca_id_to_vport(esw, vhca_id, vport);
	if (devcom)
		mlx5_devcom_release_peer_data(devcom, MLX5_DEVCOM_ESW_OFFLOADS);
	return err;
}

int mlx5e_tc_add_flow_mod_hdr(struct mlx5e_priv *priv,
			      struct mlx5e_tc_flow_parse_attr *parse_attr,
			      struct mlx5e_tc_flow *flow)
{
	struct mlx5e_tc_mod_hdr_acts *mod_hdr_acts = &parse_attr->mod_hdr_acts;
	struct mlx5_modify_hdr *mod_hdr;

	mod_hdr = mlx5_modify_header_alloc(priv->mdev,
					   mlx5e_get_flow_namespace(flow),
					   mod_hdr_acts->num_actions,
					   mod_hdr_acts->actions);
	if (IS_ERR(mod_hdr))
		return PTR_ERR(mod_hdr);

	WARN_ON(flow->attr->modify_hdr);
	flow->attr->modify_hdr = mod_hdr;

	return 0;
}

static int
mlx5e_tc_add_fdb_flow(struct mlx5e_priv *priv,
		      struct mlx5e_tc_flow *flow,
		      struct netlink_ext_ack *extack)
{
	struct mlx5_eswitch *esw = priv->mdev->priv.eswitch;
	struct mlx5e_tc_flow_parse_attr *parse_attr;
	struct mlx5_flow_attr *attr = flow->attr;
	bool vf_tun = false, encap_valid = true;
	struct net_device *encap_dev = NULL;
	struct mlx5_esw_flow_attr *esw_attr;
	struct mlx5e_rep_priv *rpriv;
	struct mlx5e_priv *out_priv;
	struct mlx5_fc *counter;
	u32 max_prio, max_chain;
	int err = 0;
	int out_index;

	parse_attr = attr->parse_attr;
	esw_attr = attr->esw_attr;

	/* We check chain range only for tc flows.
	 * For ft flows, we checked attr->chain was originally 0 and set it to
	 * FDB_FT_CHAIN which is outside tc range.
	 * See mlx5e_rep_setup_ft_cb().
	 */
	max_chain = mlx5_chains_get_chain_range(esw_chains(esw));
	if (!mlx5e_is_ft_flow(flow) && attr->chain > max_chain) {
		NL_SET_ERR_MSG_MOD(extack,
				   "Requested chain is out of supported range");
		err = -EOPNOTSUPP;
		goto err_out;
	}

	max_prio = mlx5_chains_get_prio_range(esw_chains(esw));
	if (attr->prio > max_prio) {
		NL_SET_ERR_MSG_MOD(extack,
				   "Requested priority is out of supported range");
		err = -EOPNOTSUPP;
		goto err_out;
	}

	if (flow_flag_test(flow, TUN_RX)) {
		err = mlx5e_attach_decap_route(priv, flow);
		if (err)
			goto err_out;

		if (!attr->chain && esw_attr->int_port &&
		    attr->action & MLX5_FLOW_CONTEXT_ACTION_FWD_DEST) {
			/* If decap route device is internal port, change the
			 * source vport value in reg_c0 back to uplink just in
			 * case the rule performs goto chain > 0. If we have a miss
			 * on chain > 0 we want the metadata regs to hold the
			 * chain id so SW will resume handling of this packet
			 * from the proper chain.
			 */
			u32 metadata = mlx5_eswitch_get_vport_metadata_for_set(esw,
									esw_attr->in_rep->vport);

			err = mlx5e_tc_match_to_reg_set(priv->mdev, &parse_attr->mod_hdr_acts,
							MLX5_FLOW_NAMESPACE_FDB, VPORT_TO_REG,
							metadata);
			if (err)
				goto err_out;

			attr->action |= MLX5_FLOW_CONTEXT_ACTION_MOD_HDR;
		}
	}

	if (flow_flag_test(flow, L3_TO_L2_DECAP)) {
		err = mlx5e_attach_decap(priv, flow, extack);
		if (err)
			goto err_out;
	}

	if (netif_is_ovs_master(parse_attr->filter_dev)) {
		struct mlx5e_tc_int_port *int_port;

		if (attr->chain) {
			NL_SET_ERR_MSG_MOD(extack,
					   "Internal port rule is only supported on chain 0");
			err = -EOPNOTSUPP;
			goto err_out;
		}

		if (attr->dest_chain) {
			NL_SET_ERR_MSG_MOD(extack,
					   "Internal port rule offload doesn't support goto action");
			err = -EOPNOTSUPP;
			goto err_out;
		}

		int_port = mlx5e_tc_int_port_get(mlx5e_get_int_port_priv(priv),
						 parse_attr->filter_dev->ifindex,
						 flow_flag_test(flow, EGRESS) ?
						 MLX5E_TC_INT_PORT_EGRESS :
						 MLX5E_TC_INT_PORT_INGRESS);
		if (IS_ERR(int_port)) {
			err = PTR_ERR(int_port);
			goto err_out;
		}

		esw_attr->int_port = int_port;
	}

	for (out_index = 0; out_index < MLX5_MAX_FLOW_FWD_VPORTS; out_index++) {
		struct net_device *out_dev;
		int mirred_ifindex;

		if (!(esw_attr->dests[out_index].flags & MLX5_ESW_DEST_ENCAP))
			continue;

		mirred_ifindex = parse_attr->mirred_ifindex[out_index];
		out_dev = dev_get_by_index(dev_net(priv->netdev), mirred_ifindex);
		if (!out_dev) {
			NL_SET_ERR_MSG_MOD(extack, "Requested mirred device not found");
			err = -ENODEV;
			goto err_out;
		}
		err = mlx5e_attach_encap(priv, flow, out_dev, out_index,
					 extack, &encap_dev, &encap_valid);
		dev_put(out_dev);
		if (err)
			goto err_out;

		if (esw_attr->dests[out_index].flags &
		    MLX5_ESW_DEST_CHAIN_WITH_SRC_PORT_CHANGE &&
		    !esw_attr->dest_int_port)
			vf_tun = true;
		out_priv = netdev_priv(encap_dev);
		rpriv = out_priv->ppriv;
		esw_attr->dests[out_index].rep = rpriv->rep;
		esw_attr->dests[out_index].mdev = out_priv->mdev;
	}

	if (vf_tun && esw_attr->out_count > 1) {
		NL_SET_ERR_MSG_MOD(extack, "VF tunnel encap with mirroring is not supported");
		err = -EOPNOTSUPP;
		goto err_out;
	}

	err = mlx5_eswitch_add_vlan_action(esw, attr);
	if (err)
		goto err_out;

	if (attr->action & MLX5_FLOW_CONTEXT_ACTION_MOD_HDR &&
	    !(attr->ct_attr.ct_action & TCA_CT_ACT_CLEAR)) {
		if (vf_tun) {
			err = mlx5e_tc_add_flow_mod_hdr(priv, parse_attr, flow);
			if (err)
				goto err_out;
		} else {
			err = mlx5e_attach_mod_hdr(priv, flow, parse_attr);
			if (err)
				goto err_out;
		}
	}

	if (attr->action & MLX5_FLOW_CONTEXT_ACTION_COUNT) {
		counter = mlx5_fc_create(esw_attr->counter_dev, true);
		if (IS_ERR(counter)) {
			err = PTR_ERR(counter);
			goto err_out;
		}

		attr->counter = counter;
	}

	/* we get here if one of the following takes place:
	 * (1) there's no error
	 * (2) there's an encap action and we don't have valid neigh
	 */
	if (!encap_valid)
		flow->rule[0] = mlx5e_tc_offload_to_slow_path(esw, flow, &parse_attr->spec);
	else
		flow->rule[0] = mlx5e_tc_offload_fdb_rules(esw, flow, &parse_attr->spec, attr);

	if (IS_ERR(flow->rule[0])) {
		err = PTR_ERR(flow->rule[0]);
		goto err_out;
	}
	flow_flag_set(flow, OFFLOADED);

	return 0;

err_out:
	flow_flag_set(flow, FAILED);
	return err;
}

static bool mlx5_flow_has_geneve_opt(struct mlx5e_tc_flow *flow)
{
	struct mlx5_flow_spec *spec = &flow->attr->parse_attr->spec;
	void *headers_v = MLX5_ADDR_OF(fte_match_param,
				       spec->match_value,
				       misc_parameters_3);
	u32 geneve_tlv_opt_0_data = MLX5_GET(fte_match_set_misc3,
					     headers_v,
					     geneve_tlv_option_0_data);

	return !!geneve_tlv_opt_0_data;
}

static void mlx5e_tc_del_fdb_flow(struct mlx5e_priv *priv,
				  struct mlx5e_tc_flow *flow)
{
	struct mlx5_eswitch *esw = priv->mdev->priv.eswitch;
	struct mlx5_flow_attr *attr = flow->attr;
	struct mlx5_esw_flow_attr *esw_attr;
	bool vf_tun = false;
	int out_index;

	esw_attr = attr->esw_attr;
	mlx5e_put_flow_tunnel_id(flow);

	if (flow_flag_test(flow, NOT_READY))
		remove_unready_flow(flow);

	if (mlx5e_is_offloaded_flow(flow)) {
		if (flow_flag_test(flow, SLOW))
			mlx5e_tc_unoffload_from_slow_path(esw, flow);
		else
			mlx5e_tc_unoffload_fdb_rules(esw, flow, attr);
	}
	complete_all(&flow->del_hw_done);

	if (mlx5_flow_has_geneve_opt(flow))
		mlx5_geneve_tlv_option_del(priv->mdev->geneve);

	mlx5_eswitch_del_vlan_action(esw, attr);

	if (flow->decap_route)
		mlx5e_detach_decap_route(priv, flow);

	for (out_index = 0; out_index < MLX5_MAX_FLOW_FWD_VPORTS; out_index++) {
		if (esw_attr->dests[out_index].flags &
		    MLX5_ESW_DEST_CHAIN_WITH_SRC_PORT_CHANGE &&
		    !esw_attr->dest_int_port)
			vf_tun = true;
		if (esw_attr->dests[out_index].flags & MLX5_ESW_DEST_ENCAP) {
			mlx5e_detach_encap(priv, flow, out_index);
			kfree(attr->parse_attr->tun_info[out_index]);
		}
	}

	mlx5_tc_ct_match_del(get_ct_priv(priv), &flow->attr->ct_attr);

	if (attr->action & MLX5_FLOW_CONTEXT_ACTION_MOD_HDR) {
		mlx5e_mod_hdr_dealloc(&attr->parse_attr->mod_hdr_acts);
		if (vf_tun && attr->modify_hdr)
			mlx5_modify_header_dealloc(priv->mdev, attr->modify_hdr);
		else
			mlx5e_detach_mod_hdr(priv, flow);
	}

	if (attr->action & MLX5_FLOW_CONTEXT_ACTION_COUNT)
		mlx5_fc_destroy(esw_attr->counter_dev, attr->counter);

	if (esw_attr->int_port)
		mlx5e_tc_int_port_put(mlx5e_get_int_port_priv(priv), esw_attr->int_port);

	if (esw_attr->dest_int_port)
		mlx5e_tc_int_port_put(mlx5e_get_int_port_priv(priv), esw_attr->dest_int_port);

	if (flow_flag_test(flow, L3_TO_L2_DECAP))
		mlx5e_detach_decap(priv, flow);

	kvfree(attr->esw_attr->rx_tun_attr);
	kvfree(attr->parse_attr);
	kfree(flow->attr);
}

struct mlx5_fc *mlx5e_tc_get_counter(struct mlx5e_tc_flow *flow)
{
	return flow->attr->counter;
}

/* Iterate over tmp_list of flows attached to flow_list head. */
void mlx5e_put_flow_list(struct mlx5e_priv *priv, struct list_head *flow_list)
{
	struct mlx5e_tc_flow *flow, *tmp;

	list_for_each_entry_safe(flow, tmp, flow_list, tmp_list)
		mlx5e_flow_put(priv, flow);
}

static void __mlx5e_tc_del_fdb_peer_flow(struct mlx5e_tc_flow *flow)
{
	struct mlx5_eswitch *esw = flow->priv->mdev->priv.eswitch;

	if (!flow_flag_test(flow, ESWITCH) ||
	    !flow_flag_test(flow, DUP))
		return;

	mutex_lock(&esw->offloads.peer_mutex);
	list_del(&flow->peer);
	mutex_unlock(&esw->offloads.peer_mutex);

	flow_flag_clear(flow, DUP);

	if (refcount_dec_and_test(&flow->peer_flow->refcnt)) {
		mlx5e_tc_del_fdb_flow(flow->peer_flow->priv, flow->peer_flow);
		kfree(flow->peer_flow);
	}

	flow->peer_flow = NULL;
}

static void mlx5e_tc_del_fdb_peer_flow(struct mlx5e_tc_flow *flow)
{
	struct mlx5_core_dev *dev = flow->priv->mdev;
	struct mlx5_devcom *devcom = dev->priv.devcom;
	struct mlx5_eswitch *peer_esw;

	peer_esw = mlx5_devcom_get_peer_data(devcom, MLX5_DEVCOM_ESW_OFFLOADS);
	if (!peer_esw)
		return;

	__mlx5e_tc_del_fdb_peer_flow(flow);
	mlx5_devcom_release_peer_data(devcom, MLX5_DEVCOM_ESW_OFFLOADS);
}

static void mlx5e_tc_del_flow(struct mlx5e_priv *priv,
			      struct mlx5e_tc_flow *flow)
{
	if (mlx5e_is_eswitch_flow(flow)) {
		mlx5e_tc_del_fdb_peer_flow(flow);
		mlx5e_tc_del_fdb_flow(priv, flow);
	} else {
		mlx5e_tc_del_nic_flow(priv, flow);
	}
}

static bool flow_requires_tunnel_mapping(u32 chain, struct flow_cls_offload *f)
{
	struct flow_rule *rule = flow_cls_offload_flow_rule(f);
	struct flow_action *flow_action = &rule->action;
	const struct flow_action_entry *act;
	int i;

	if (chain)
		return false;

	flow_action_for_each(i, act, flow_action) {
		switch (act->id) {
		case FLOW_ACTION_GOTO:
			return true;
		case FLOW_ACTION_SAMPLE:
			return true;
		default:
			continue;
		}
	}

	return false;
}

static int
enc_opts_is_dont_care_or_full_match(struct mlx5e_priv *priv,
				    struct flow_dissector_key_enc_opts *opts,
				    struct netlink_ext_ack *extack,
				    bool *dont_care)
{
	struct geneve_opt *opt;
	int off = 0;

	*dont_care = true;

	while (opts->len > off) {
		opt = (struct geneve_opt *)&opts->data[off];

		if (!(*dont_care) || opt->opt_class || opt->type ||
		    memchr_inv(opt->opt_data, 0, opt->length * 4)) {
			*dont_care = false;

			if (opt->opt_class != htons(U16_MAX) ||
			    opt->type != U8_MAX) {
				NL_SET_ERR_MSG_MOD(extack,
						   "Partial match of tunnel options in chain > 0 isn't supported");
				netdev_warn(priv->netdev,
					    "Partial match of tunnel options in chain > 0 isn't supported");
				return -EOPNOTSUPP;
			}
		}

		off += sizeof(struct geneve_opt) + opt->length * 4;
	}

	return 0;
}

#define COPY_DISSECTOR(rule, diss_key, dst)\
({ \
	struct flow_rule *__rule = (rule);\
	typeof(dst) __dst = dst;\
\
	memcpy(__dst,\
	       skb_flow_dissector_target(__rule->match.dissector,\
					 diss_key,\
					 __rule->match.key),\
	       sizeof(*__dst));\
})

static int mlx5e_get_flow_tunnel_id(struct mlx5e_priv *priv,
				    struct mlx5e_tc_flow *flow,
				    struct flow_cls_offload *f,
				    struct net_device *filter_dev)
{
	struct flow_rule *rule = flow_cls_offload_flow_rule(f);
	struct netlink_ext_ack *extack = f->common.extack;
	struct mlx5e_tc_mod_hdr_acts *mod_hdr_acts;
	struct flow_match_enc_opts enc_opts_match;
	struct tunnel_match_enc_opts tun_enc_opts;
	struct mlx5_rep_uplink_priv *uplink_priv;
	struct mlx5_flow_attr *attr = flow->attr;
	struct mlx5e_rep_priv *uplink_rpriv;
	struct tunnel_match_key tunnel_key;
	bool enc_opts_is_dont_care = true;
	u32 tun_id, enc_opts_id = 0;
	struct mlx5_eswitch *esw;
	u32 value, mask;
	int err;

	esw = priv->mdev->priv.eswitch;
	uplink_rpriv = mlx5_eswitch_get_uplink_priv(esw, REP_ETH);
	uplink_priv = &uplink_rpriv->uplink_priv;

	memset(&tunnel_key, 0, sizeof(tunnel_key));
	COPY_DISSECTOR(rule, FLOW_DISSECTOR_KEY_ENC_CONTROL,
		       &tunnel_key.enc_control);
	if (tunnel_key.enc_control.addr_type == FLOW_DISSECTOR_KEY_IPV4_ADDRS)
		COPY_DISSECTOR(rule, FLOW_DISSECTOR_KEY_ENC_IPV4_ADDRS,
			       &tunnel_key.enc_ipv4);
	else
		COPY_DISSECTOR(rule, FLOW_DISSECTOR_KEY_ENC_IPV6_ADDRS,
			       &tunnel_key.enc_ipv6);
	COPY_DISSECTOR(rule, FLOW_DISSECTOR_KEY_ENC_IP, &tunnel_key.enc_ip);
	COPY_DISSECTOR(rule, FLOW_DISSECTOR_KEY_ENC_PORTS,
		       &tunnel_key.enc_tp);
	COPY_DISSECTOR(rule, FLOW_DISSECTOR_KEY_ENC_KEYID,
		       &tunnel_key.enc_key_id);
	tunnel_key.filter_ifindex = filter_dev->ifindex;

	err = mapping_add(uplink_priv->tunnel_mapping, &tunnel_key, &tun_id);
	if (err)
		return err;

	flow_rule_match_enc_opts(rule, &enc_opts_match);
	err = enc_opts_is_dont_care_or_full_match(priv,
						  enc_opts_match.mask,
						  extack,
						  &enc_opts_is_dont_care);
	if (err)
		goto err_enc_opts;

	if (!enc_opts_is_dont_care) {
		memset(&tun_enc_opts, 0, sizeof(tun_enc_opts));
		memcpy(&tun_enc_opts.key, enc_opts_match.key,
		       sizeof(*enc_opts_match.key));
		memcpy(&tun_enc_opts.mask, enc_opts_match.mask,
		       sizeof(*enc_opts_match.mask));

		err = mapping_add(uplink_priv->tunnel_enc_opts_mapping,
				  &tun_enc_opts, &enc_opts_id);
		if (err)
			goto err_enc_opts;
	}

	value = tun_id << ENC_OPTS_BITS | enc_opts_id;
	mask = enc_opts_id ? TUNNEL_ID_MASK :
			     (TUNNEL_ID_MASK & ~ENC_OPTS_BITS_MASK);

	if (attr->chain) {
		mlx5e_tc_match_to_reg_match(&attr->parse_attr->spec,
					    TUNNEL_TO_REG, value, mask);
	} else {
		mod_hdr_acts = &attr->parse_attr->mod_hdr_acts;
		err = mlx5e_tc_match_to_reg_set(priv->mdev,
						mod_hdr_acts, MLX5_FLOW_NAMESPACE_FDB,
						TUNNEL_TO_REG, value);
		if (err)
			goto err_set;

		attr->action |= MLX5_FLOW_CONTEXT_ACTION_MOD_HDR;
	}

	flow->tunnel_id = value;
	return 0;

err_set:
	if (enc_opts_id)
		mapping_remove(uplink_priv->tunnel_enc_opts_mapping,
			       enc_opts_id);
err_enc_opts:
	mapping_remove(uplink_priv->tunnel_mapping, tun_id);
	return err;
}

static void mlx5e_put_flow_tunnel_id(struct mlx5e_tc_flow *flow)
{
	u32 enc_opts_id = flow->tunnel_id & ENC_OPTS_BITS_MASK;
	u32 tun_id = flow->tunnel_id >> ENC_OPTS_BITS;
	struct mlx5_rep_uplink_priv *uplink_priv;
	struct mlx5e_rep_priv *uplink_rpriv;
	struct mlx5_eswitch *esw;

	esw = flow->priv->mdev->priv.eswitch;
	uplink_rpriv = mlx5_eswitch_get_uplink_priv(esw, REP_ETH);
	uplink_priv = &uplink_rpriv->uplink_priv;

	if (tun_id)
		mapping_remove(uplink_priv->tunnel_mapping, tun_id);
	if (enc_opts_id)
		mapping_remove(uplink_priv->tunnel_enc_opts_mapping,
			       enc_opts_id);
}

u32 mlx5e_tc_get_flow_tun_id(struct mlx5e_tc_flow *flow)
{
	return flow->tunnel_id;
}

void mlx5e_tc_set_ethertype(struct mlx5_core_dev *mdev,
			    struct flow_match_basic *match, bool outer,
			    void *headers_c, void *headers_v)
{
	bool ip_version_cap;

	ip_version_cap = outer ?
		MLX5_CAP_FLOWTABLE_NIC_RX(mdev,
					  ft_field_support.outer_ip_version) :
		MLX5_CAP_FLOWTABLE_NIC_RX(mdev,
					  ft_field_support.inner_ip_version);

	if (ip_version_cap && match->mask->n_proto == htons(0xFFFF) &&
	    (match->key->n_proto == htons(ETH_P_IP) ||
	     match->key->n_proto == htons(ETH_P_IPV6))) {
		MLX5_SET_TO_ONES(fte_match_set_lyr_2_4, headers_c, ip_version);
		MLX5_SET(fte_match_set_lyr_2_4, headers_v, ip_version,
			 match->key->n_proto == htons(ETH_P_IP) ? 4 : 6);
	} else {
		MLX5_SET(fte_match_set_lyr_2_4, headers_c, ethertype,
			 ntohs(match->mask->n_proto));
		MLX5_SET(fte_match_set_lyr_2_4, headers_v, ethertype,
			 ntohs(match->key->n_proto));
	}
}

u8 mlx5e_tc_get_ip_version(struct mlx5_flow_spec *spec, bool outer)
{
	void *headers_v;
	u16 ethertype;
	u8 ip_version;

	if (outer)
		headers_v = MLX5_ADDR_OF(fte_match_param, spec->match_value, outer_headers);
	else
		headers_v = MLX5_ADDR_OF(fte_match_param, spec->match_value, inner_headers);

	ip_version = MLX5_GET(fte_match_set_lyr_2_4, headers_v, ip_version);
	/* Return ip_version converted from ethertype anyway */
	if (!ip_version) {
		ethertype = MLX5_GET(fte_match_set_lyr_2_4, headers_v, ethertype);
		if (ethertype == ETH_P_IP || ethertype == ETH_P_ARP)
			ip_version = 4;
		else if (ethertype == ETH_P_IPV6)
			ip_version = 6;
	}
	return ip_version;
}

/* Tunnel device follows RFC 6040, see include/net/inet_ecn.h.
 * And changes inner ip_ecn depending on inner and outer ip_ecn as follows:
 *      +---------+----------------------------------------+
 *      |Arriving |         Arriving Outer Header          |
 *      |   Inner +---------+---------+---------+----------+
 *      |  Header | Not-ECT | ECT(0)  | ECT(1)  |   CE     |
 *      +---------+---------+---------+---------+----------+
 *      | Not-ECT | Not-ECT | Not-ECT | Not-ECT | <drop>   |
 *      |  ECT(0) |  ECT(0) | ECT(0)  | ECT(1)  |   CE*    |
 *      |  ECT(1) |  ECT(1) | ECT(1)  | ECT(1)* |   CE*    |
 *      |    CE   |   CE    |  CE     | CE      |   CE     |
 *      +---------+---------+---------+---------+----------+
 *
 * Tc matches on inner after decapsulation on tunnel device, but hw offload matches
 * the inner ip_ecn value before hardware decap action.
 *
 * Cells marked are changed from original inner packet ip_ecn value during decap, and
 * so matching those values on inner ip_ecn before decap will fail.
 *
 * The following helper allows offload when inner ip_ecn won't be changed by outer ip_ecn,
 * except for the outer ip_ecn = CE, where in all cases inner ip_ecn will be changed to CE,
 * and such we can drop the inner ip_ecn=CE match.
 */

static int mlx5e_tc_verify_tunnel_ecn(struct mlx5e_priv *priv,
				      struct flow_cls_offload *f,
				      bool *match_inner_ecn)
{
	u8 outer_ecn_mask = 0, outer_ecn_key = 0, inner_ecn_mask = 0, inner_ecn_key = 0;
	struct flow_rule *rule = flow_cls_offload_flow_rule(f);
	struct netlink_ext_ack *extack = f->common.extack;
	struct flow_match_ip match;

	*match_inner_ecn = true;

	if (flow_rule_match_key(rule, FLOW_DISSECTOR_KEY_ENC_IP)) {
		flow_rule_match_enc_ip(rule, &match);
		outer_ecn_key = match.key->tos & INET_ECN_MASK;
		outer_ecn_mask = match.mask->tos & INET_ECN_MASK;
	}

	if (flow_rule_match_key(rule, FLOW_DISSECTOR_KEY_IP)) {
		flow_rule_match_ip(rule, &match);
		inner_ecn_key = match.key->tos & INET_ECN_MASK;
		inner_ecn_mask = match.mask->tos & INET_ECN_MASK;
	}

	if (outer_ecn_mask != 0 && outer_ecn_mask != INET_ECN_MASK) {
		NL_SET_ERR_MSG_MOD(extack, "Partial match on enc_tos ecn bits isn't supported");
		netdev_warn(priv->netdev, "Partial match on enc_tos ecn bits isn't supported");
		return -EOPNOTSUPP;
	}

	if (!outer_ecn_mask) {
		if (!inner_ecn_mask)
			return 0;

		NL_SET_ERR_MSG_MOD(extack,
				   "Matching on tos ecn bits without also matching enc_tos ecn bits isn't supported");
		netdev_warn(priv->netdev,
			    "Matching on tos ecn bits without also matching enc_tos ecn bits isn't supported");
		return -EOPNOTSUPP;
	}

	if (inner_ecn_mask && inner_ecn_mask != INET_ECN_MASK) {
		NL_SET_ERR_MSG_MOD(extack,
				   "Partial match on tos ecn bits with match on enc_tos ecn bits isn't supported");
		netdev_warn(priv->netdev,
			    "Partial match on tos ecn bits with match on enc_tos ecn bits isn't supported");
		return -EOPNOTSUPP;
	}

	if (!inner_ecn_mask)
		return 0;

	/* Both inner and outer have full mask on ecn */

	if (outer_ecn_key == INET_ECN_ECT_1) {
		/* inner ecn might change by DECAP action */

		NL_SET_ERR_MSG_MOD(extack, "Match on enc_tos ecn = ECT(1) isn't supported");
		netdev_warn(priv->netdev, "Match on enc_tos ecn = ECT(1) isn't supported");
		return -EOPNOTSUPP;
	}

	if (outer_ecn_key != INET_ECN_CE)
		return 0;

	if (inner_ecn_key != INET_ECN_CE) {
		/* Can't happen in software, as packet ecn will be changed to CE after decap */
		NL_SET_ERR_MSG_MOD(extack,
				   "Match on tos enc_tos ecn = CE while match on tos ecn != CE isn't supported");
		netdev_warn(priv->netdev,
			    "Match on tos enc_tos ecn = CE while match on tos ecn != CE isn't supported");
		return -EOPNOTSUPP;
	}

	/* outer ecn = CE, inner ecn = CE, as decap will change inner ecn to CE in anycase,
	 * drop match on inner ecn
	 */
	*match_inner_ecn = false;

	return 0;
}

static int parse_tunnel_attr(struct mlx5e_priv *priv,
			     struct mlx5e_tc_flow *flow,
			     struct mlx5_flow_spec *spec,
			     struct flow_cls_offload *f,
			     struct net_device *filter_dev,
			     u8 *match_level,
			     bool *match_inner)
{
	struct mlx5e_tc_tunnel *tunnel = mlx5e_get_tc_tun(filter_dev);
	struct mlx5_eswitch *esw = priv->mdev->priv.eswitch;
	struct netlink_ext_ack *extack = f->common.extack;
	bool needs_mapping, sets_mapping;
	int err;

	if (!mlx5e_is_eswitch_flow(flow)) {
		NL_SET_ERR_MSG_MOD(extack, "Match on tunnel is not supported");
		return -EOPNOTSUPP;
	}

	needs_mapping = !!flow->attr->chain;
	sets_mapping = flow_requires_tunnel_mapping(flow->attr->chain, f);
	*match_inner = !needs_mapping;

	if ((needs_mapping || sets_mapping) &&
	    !mlx5_eswitch_reg_c1_loopback_enabled(esw)) {
		NL_SET_ERR_MSG_MOD(extack,
				   "Chains on tunnel devices isn't supported without register loopback support");
		netdev_warn(priv->netdev,
			    "Chains on tunnel devices isn't supported without register loopback support");
		return -EOPNOTSUPP;
	}

	if (!flow->attr->chain) {
		err = mlx5e_tc_tun_parse(filter_dev, priv, spec, f,
					 match_level);
		if (err) {
			NL_SET_ERR_MSG_MOD(extack,
					   "Failed to parse tunnel attributes");
			netdev_warn(priv->netdev,
				    "Failed to parse tunnel attributes");
			return err;
		}

		/* With mpls over udp we decapsulate using packet reformat
		 * object
		 */
		if (!netif_is_bareudp(filter_dev))
			flow->attr->action |= MLX5_FLOW_CONTEXT_ACTION_DECAP;
		err = mlx5e_tc_set_attr_rx_tun(flow, spec);
		if (err)
			return err;
	} else if (tunnel && tunnel->tunnel_type == MLX5E_TC_TUNNEL_TYPE_VXLAN) {
		struct mlx5_flow_spec *tmp_spec;

		tmp_spec = kvzalloc(sizeof(*tmp_spec), GFP_KERNEL);
		if (!tmp_spec) {
			NL_SET_ERR_MSG_MOD(extack, "Failed to allocate memory for vxlan tmp spec");
			netdev_warn(priv->netdev, "Failed to allocate memory for vxlan tmp spec");
			return -ENOMEM;
		}
		memcpy(tmp_spec, spec, sizeof(*tmp_spec));

		err = mlx5e_tc_tun_parse(filter_dev, priv, tmp_spec, f, match_level);
		if (err) {
			kvfree(tmp_spec);
			NL_SET_ERR_MSG_MOD(extack, "Failed to parse tunnel attributes");
			netdev_warn(priv->netdev, "Failed to parse tunnel attributes");
			return err;
		}
		err = mlx5e_tc_set_attr_rx_tun(flow, tmp_spec);
		kvfree(tmp_spec);
		if (err)
			return err;
	}

	if (!needs_mapping && !sets_mapping)
		return 0;

	return mlx5e_get_flow_tunnel_id(priv, flow, f, filter_dev);
}

static void *get_match_inner_headers_criteria(struct mlx5_flow_spec *spec)
{
	return MLX5_ADDR_OF(fte_match_param, spec->match_criteria,
			    inner_headers);
}

static void *get_match_inner_headers_value(struct mlx5_flow_spec *spec)
{
	return MLX5_ADDR_OF(fte_match_param, spec->match_value,
			    inner_headers);
}

static void *get_match_outer_headers_criteria(struct mlx5_flow_spec *spec)
{
	return MLX5_ADDR_OF(fte_match_param, spec->match_criteria,
			    outer_headers);
}

static void *get_match_outer_headers_value(struct mlx5_flow_spec *spec)
{
	return MLX5_ADDR_OF(fte_match_param, spec->match_value,
			    outer_headers);
}

void *mlx5e_get_match_headers_value(u32 flags, struct mlx5_flow_spec *spec)
{
	return (flags & MLX5_FLOW_CONTEXT_ACTION_DECAP) ?
		get_match_inner_headers_value(spec) :
		get_match_outer_headers_value(spec);
}

void *mlx5e_get_match_headers_criteria(u32 flags, struct mlx5_flow_spec *spec)
{
	return (flags & MLX5_FLOW_CONTEXT_ACTION_DECAP) ?
		get_match_inner_headers_criteria(spec) :
		get_match_outer_headers_criteria(spec);
}

static int mlx5e_flower_parse_meta(struct net_device *filter_dev,
				   struct flow_cls_offload *f)
{
	struct flow_rule *rule = flow_cls_offload_flow_rule(f);
	struct netlink_ext_ack *extack = f->common.extack;
	struct net_device *ingress_dev;
	struct flow_match_meta match;

	if (!flow_rule_match_key(rule, FLOW_DISSECTOR_KEY_META))
		return 0;

	flow_rule_match_meta(rule, &match);
	if (!match.mask->ingress_ifindex)
		return 0;

	if (match.mask->ingress_ifindex != 0xFFFFFFFF) {
		NL_SET_ERR_MSG_MOD(extack, "Unsupported ingress ifindex mask");
		return -EOPNOTSUPP;
	}

	ingress_dev = __dev_get_by_index(dev_net(filter_dev),
					 match.key->ingress_ifindex);
	if (!ingress_dev) {
		NL_SET_ERR_MSG_MOD(extack,
				   "Can't find the ingress port to match on");
		return -ENOENT;
	}

	if (ingress_dev != filter_dev) {
		NL_SET_ERR_MSG_MOD(extack,
				   "Can't match on the ingress filter port");
		return -EOPNOTSUPP;
	}

	return 0;
}

static bool skip_key_basic(struct net_device *filter_dev,
			   struct flow_cls_offload *f)
{
	/* When doing mpls over udp decap, the user needs to provide
	 * MPLS_UC as the protocol in order to be able to match on mpls
	 * label fields.  However, the actual ethertype is IP so we want to
	 * avoid matching on this, otherwise we'll fail the match.
	 */
	if (netif_is_bareudp(filter_dev) && f->common.chain_index == 0)
		return true;

	return false;
}

static int __parse_cls_flower(struct mlx5e_priv *priv,
			      struct mlx5e_tc_flow *flow,
			      struct mlx5_flow_spec *spec,
			      struct flow_cls_offload *f,
			      struct net_device *filter_dev,
			      u8 *inner_match_level, u8 *outer_match_level)
{
	struct netlink_ext_ack *extack = f->common.extack;
	void *headers_c = MLX5_ADDR_OF(fte_match_param, spec->match_criteria,
				       outer_headers);
	void *headers_v = MLX5_ADDR_OF(fte_match_param, spec->match_value,
				       outer_headers);
	void *misc_c = MLX5_ADDR_OF(fte_match_param, spec->match_criteria,
				    misc_parameters);
	void *misc_v = MLX5_ADDR_OF(fte_match_param, spec->match_value,
				    misc_parameters);
	void *misc_c_3 = MLX5_ADDR_OF(fte_match_param, spec->match_criteria,
				    misc_parameters_3);
	void *misc_v_3 = MLX5_ADDR_OF(fte_match_param, spec->match_value,
				    misc_parameters_3);
	struct flow_rule *rule = flow_cls_offload_flow_rule(f);
	struct flow_dissector *dissector = rule->match.dissector;
	enum fs_flow_table_type fs_type;
	bool match_inner_ecn = true;
	u16 addr_type = 0;
	u8 ip_proto = 0;
	u8 *match_level;
	int err;

	fs_type = mlx5e_is_eswitch_flow(flow) ? FS_FT_FDB : FS_FT_NIC_RX;
	match_level = outer_match_level;

	if (dissector->used_keys &
	    ~(BIT(FLOW_DISSECTOR_KEY_META) |
	      BIT(FLOW_DISSECTOR_KEY_CONTROL) |
	      BIT(FLOW_DISSECTOR_KEY_BASIC) |
	      BIT(FLOW_DISSECTOR_KEY_ETH_ADDRS) |
	      BIT(FLOW_DISSECTOR_KEY_VLAN) |
	      BIT(FLOW_DISSECTOR_KEY_CVLAN) |
	      BIT(FLOW_DISSECTOR_KEY_IPV4_ADDRS) |
	      BIT(FLOW_DISSECTOR_KEY_IPV6_ADDRS) |
	      BIT(FLOW_DISSECTOR_KEY_PORTS) |
	      BIT(FLOW_DISSECTOR_KEY_ENC_KEYID) |
	      BIT(FLOW_DISSECTOR_KEY_ENC_IPV4_ADDRS) |
	      BIT(FLOW_DISSECTOR_KEY_ENC_IPV6_ADDRS) |
	      BIT(FLOW_DISSECTOR_KEY_ENC_PORTS)	|
	      BIT(FLOW_DISSECTOR_KEY_ENC_CONTROL) |
	      BIT(FLOW_DISSECTOR_KEY_TCP) |
	      BIT(FLOW_DISSECTOR_KEY_IP)  |
	      BIT(FLOW_DISSECTOR_KEY_CT) |
	      BIT(FLOW_DISSECTOR_KEY_ENC_IP) |
	      BIT(FLOW_DISSECTOR_KEY_ENC_OPTS) |
	      BIT(FLOW_DISSECTOR_KEY_ICMP) |
	      BIT(FLOW_DISSECTOR_KEY_MPLS))) {
		NL_SET_ERR_MSG_MOD(extack, "Unsupported key");
		netdev_dbg(priv->netdev, "Unsupported key used: 0x%x\n",
			   dissector->used_keys);
		return -EOPNOTSUPP;
	}

	if (mlx5e_get_tc_tun(filter_dev)) {
		bool match_inner = false;

		err = parse_tunnel_attr(priv, flow, spec, f, filter_dev,
					outer_match_level, &match_inner);
		if (err)
			return err;

		if (match_inner) {
			/* header pointers should point to the inner headers
			 * if the packet was decapsulated already.
			 * outer headers are set by parse_tunnel_attr.
			 */
			match_level = inner_match_level;
			headers_c = get_match_inner_headers_criteria(spec);
			headers_v = get_match_inner_headers_value(spec);
		}

		err = mlx5e_tc_verify_tunnel_ecn(priv, f, &match_inner_ecn);
		if (err)
			return err;
	}

	err = mlx5e_flower_parse_meta(filter_dev, f);
	if (err)
		return err;

	if (flow_rule_match_key(rule, FLOW_DISSECTOR_KEY_BASIC) &&
	    !skip_key_basic(filter_dev, f)) {
		struct flow_match_basic match;

		flow_rule_match_basic(rule, &match);
		mlx5e_tc_set_ethertype(priv->mdev, &match,
				       match_level == outer_match_level,
				       headers_c, headers_v);

		if (match.mask->n_proto)
			*match_level = MLX5_MATCH_L2;
	}
	if (flow_rule_match_key(rule, FLOW_DISSECTOR_KEY_VLAN) ||
	    is_vlan_dev(filter_dev)) {
		struct flow_dissector_key_vlan filter_dev_mask;
		struct flow_dissector_key_vlan filter_dev_key;
		struct flow_match_vlan match;

		if (is_vlan_dev(filter_dev)) {
			match.key = &filter_dev_key;
			match.key->vlan_id = vlan_dev_vlan_id(filter_dev);
			match.key->vlan_tpid = vlan_dev_vlan_proto(filter_dev);
			match.key->vlan_priority = 0;
			match.mask = &filter_dev_mask;
			memset(match.mask, 0xff, sizeof(*match.mask));
			match.mask->vlan_priority = 0;
		} else {
			flow_rule_match_vlan(rule, &match);
		}
		if (match.mask->vlan_id ||
		    match.mask->vlan_priority ||
		    match.mask->vlan_tpid) {
			if (match.key->vlan_tpid == htons(ETH_P_8021AD)) {
				MLX5_SET(fte_match_set_lyr_2_4, headers_c,
					 svlan_tag, 1);
				MLX5_SET(fte_match_set_lyr_2_4, headers_v,
					 svlan_tag, 1);
			} else {
				MLX5_SET(fte_match_set_lyr_2_4, headers_c,
					 cvlan_tag, 1);
				MLX5_SET(fte_match_set_lyr_2_4, headers_v,
					 cvlan_tag, 1);
			}

			MLX5_SET(fte_match_set_lyr_2_4, headers_c, first_vid,
				 match.mask->vlan_id);
			MLX5_SET(fte_match_set_lyr_2_4, headers_v, first_vid,
				 match.key->vlan_id);

			MLX5_SET(fte_match_set_lyr_2_4, headers_c, first_prio,
				 match.mask->vlan_priority);
			MLX5_SET(fte_match_set_lyr_2_4, headers_v, first_prio,
				 match.key->vlan_priority);

			*match_level = MLX5_MATCH_L2;
		}
	} else if (*match_level != MLX5_MATCH_NONE) {
		/* cvlan_tag enabled in match criteria and
		 * disabled in match value means both S & C tags
		 * don't exist (untagged of both)
		 */
		MLX5_SET(fte_match_set_lyr_2_4, headers_c, cvlan_tag, 1);
		*match_level = MLX5_MATCH_L2;
	}

	if (flow_rule_match_key(rule, FLOW_DISSECTOR_KEY_CVLAN)) {
		struct flow_match_vlan match;

		flow_rule_match_cvlan(rule, &match);
		if (match.mask->vlan_id ||
		    match.mask->vlan_priority ||
		    match.mask->vlan_tpid) {
			if (!MLX5_CAP_FLOWTABLE_TYPE(priv->mdev, ft_field_support.outer_second_vid,
						     fs_type)) {
				NL_SET_ERR_MSG_MOD(extack,
						   "Matching on CVLAN is not supported");
				return -EOPNOTSUPP;
			}

			if (match.key->vlan_tpid == htons(ETH_P_8021AD)) {
				MLX5_SET(fte_match_set_misc, misc_c,
					 outer_second_svlan_tag, 1);
				MLX5_SET(fte_match_set_misc, misc_v,
					 outer_second_svlan_tag, 1);
			} else {
				MLX5_SET(fte_match_set_misc, misc_c,
					 outer_second_cvlan_tag, 1);
				MLX5_SET(fte_match_set_misc, misc_v,
					 outer_second_cvlan_tag, 1);
			}

			MLX5_SET(fte_match_set_misc, misc_c, outer_second_vid,
				 match.mask->vlan_id);
			MLX5_SET(fte_match_set_misc, misc_v, outer_second_vid,
				 match.key->vlan_id);
			MLX5_SET(fte_match_set_misc, misc_c, outer_second_prio,
				 match.mask->vlan_priority);
			MLX5_SET(fte_match_set_misc, misc_v, outer_second_prio,
				 match.key->vlan_priority);

			*match_level = MLX5_MATCH_L2;
			spec->match_criteria_enable |= MLX5_MATCH_MISC_PARAMETERS;
		}
	}

	if (flow_rule_match_key(rule, FLOW_DISSECTOR_KEY_ETH_ADDRS)) {
		struct flow_match_eth_addrs match;

		flow_rule_match_eth_addrs(rule, &match);
		ether_addr_copy(MLX5_ADDR_OF(fte_match_set_lyr_2_4, headers_c,
					     dmac_47_16),
				match.mask->dst);
		ether_addr_copy(MLX5_ADDR_OF(fte_match_set_lyr_2_4, headers_v,
					     dmac_47_16),
				match.key->dst);

		ether_addr_copy(MLX5_ADDR_OF(fte_match_set_lyr_2_4, headers_c,
					     smac_47_16),
				match.mask->src);
		ether_addr_copy(MLX5_ADDR_OF(fte_match_set_lyr_2_4, headers_v,
					     smac_47_16),
				match.key->src);

		if (!is_zero_ether_addr(match.mask->src) ||
		    !is_zero_ether_addr(match.mask->dst))
			*match_level = MLX5_MATCH_L2;
	}

	if (flow_rule_match_key(rule, FLOW_DISSECTOR_KEY_CONTROL)) {
		struct flow_match_control match;

		flow_rule_match_control(rule, &match);
		addr_type = match.key->addr_type;

		/* the HW doesn't support frag first/later */
		if (match.mask->flags & FLOW_DIS_FIRST_FRAG) {
			NL_SET_ERR_MSG_MOD(extack, "Match on frag first/later is not supported");
			return -EOPNOTSUPP;
		}

		if (match.mask->flags & FLOW_DIS_IS_FRAGMENT) {
			MLX5_SET(fte_match_set_lyr_2_4, headers_c, frag, 1);
			MLX5_SET(fte_match_set_lyr_2_4, headers_v, frag,
				 match.key->flags & FLOW_DIS_IS_FRAGMENT);

			/* the HW doesn't need L3 inline to match on frag=no */
			if (!(match.key->flags & FLOW_DIS_IS_FRAGMENT))
				*match_level = MLX5_MATCH_L2;
	/* ***  L2 attributes parsing up to here *** */
			else
				*match_level = MLX5_MATCH_L3;
		}
	}

	if (flow_rule_match_key(rule, FLOW_DISSECTOR_KEY_BASIC)) {
		struct flow_match_basic match;

		flow_rule_match_basic(rule, &match);
		ip_proto = match.key->ip_proto;

		MLX5_SET(fte_match_set_lyr_2_4, headers_c, ip_protocol,
			 match.mask->ip_proto);
		MLX5_SET(fte_match_set_lyr_2_4, headers_v, ip_protocol,
			 match.key->ip_proto);

		if (match.mask->ip_proto)
			*match_level = MLX5_MATCH_L3;
	}

	if (addr_type == FLOW_DISSECTOR_KEY_IPV4_ADDRS) {
		struct flow_match_ipv4_addrs match;

		flow_rule_match_ipv4_addrs(rule, &match);
		memcpy(MLX5_ADDR_OF(fte_match_set_lyr_2_4, headers_c,
				    src_ipv4_src_ipv6.ipv4_layout.ipv4),
		       &match.mask->src, sizeof(match.mask->src));
		memcpy(MLX5_ADDR_OF(fte_match_set_lyr_2_4, headers_v,
				    src_ipv4_src_ipv6.ipv4_layout.ipv4),
		       &match.key->src, sizeof(match.key->src));
		memcpy(MLX5_ADDR_OF(fte_match_set_lyr_2_4, headers_c,
				    dst_ipv4_dst_ipv6.ipv4_layout.ipv4),
		       &match.mask->dst, sizeof(match.mask->dst));
		memcpy(MLX5_ADDR_OF(fte_match_set_lyr_2_4, headers_v,
				    dst_ipv4_dst_ipv6.ipv4_layout.ipv4),
		       &match.key->dst, sizeof(match.key->dst));

		if (match.mask->src || match.mask->dst)
			*match_level = MLX5_MATCH_L3;
	}

	if (addr_type == FLOW_DISSECTOR_KEY_IPV6_ADDRS) {
		struct flow_match_ipv6_addrs match;

		flow_rule_match_ipv6_addrs(rule, &match);
		memcpy(MLX5_ADDR_OF(fte_match_set_lyr_2_4, headers_c,
				    src_ipv4_src_ipv6.ipv6_layout.ipv6),
		       &match.mask->src, sizeof(match.mask->src));
		memcpy(MLX5_ADDR_OF(fte_match_set_lyr_2_4, headers_v,
				    src_ipv4_src_ipv6.ipv6_layout.ipv6),
		       &match.key->src, sizeof(match.key->src));

		memcpy(MLX5_ADDR_OF(fte_match_set_lyr_2_4, headers_c,
				    dst_ipv4_dst_ipv6.ipv6_layout.ipv6),
		       &match.mask->dst, sizeof(match.mask->dst));
		memcpy(MLX5_ADDR_OF(fte_match_set_lyr_2_4, headers_v,
				    dst_ipv4_dst_ipv6.ipv6_layout.ipv6),
		       &match.key->dst, sizeof(match.key->dst));

		if (ipv6_addr_type(&match.mask->src) != IPV6_ADDR_ANY ||
		    ipv6_addr_type(&match.mask->dst) != IPV6_ADDR_ANY)
			*match_level = MLX5_MATCH_L3;
	}

	if (flow_rule_match_key(rule, FLOW_DISSECTOR_KEY_IP)) {
		struct flow_match_ip match;

		flow_rule_match_ip(rule, &match);
		if (match_inner_ecn) {
			MLX5_SET(fte_match_set_lyr_2_4, headers_c, ip_ecn,
				 match.mask->tos & 0x3);
			MLX5_SET(fte_match_set_lyr_2_4, headers_v, ip_ecn,
				 match.key->tos & 0x3);
		}

		MLX5_SET(fte_match_set_lyr_2_4, headers_c, ip_dscp,
			 match.mask->tos >> 2);
		MLX5_SET(fte_match_set_lyr_2_4, headers_v, ip_dscp,
			 match.key->tos  >> 2);

		MLX5_SET(fte_match_set_lyr_2_4, headers_c, ttl_hoplimit,
			 match.mask->ttl);
		MLX5_SET(fte_match_set_lyr_2_4, headers_v, ttl_hoplimit,
			 match.key->ttl);

		if (match.mask->ttl &&
		    !MLX5_CAP_ESW_FLOWTABLE_FDB(priv->mdev,
						ft_field_support.outer_ipv4_ttl)) {
			NL_SET_ERR_MSG_MOD(extack,
					   "Matching on TTL is not supported");
			return -EOPNOTSUPP;
		}

		if (match.mask->tos || match.mask->ttl)
			*match_level = MLX5_MATCH_L3;
	}

	/* ***  L3 attributes parsing up to here *** */

	if (flow_rule_match_key(rule, FLOW_DISSECTOR_KEY_PORTS)) {
		struct flow_match_ports match;

		flow_rule_match_ports(rule, &match);
		switch (ip_proto) {
		case IPPROTO_TCP:
			MLX5_SET(fte_match_set_lyr_2_4, headers_c,
				 tcp_sport, ntohs(match.mask->src));
			MLX5_SET(fte_match_set_lyr_2_4, headers_v,
				 tcp_sport, ntohs(match.key->src));

			MLX5_SET(fte_match_set_lyr_2_4, headers_c,
				 tcp_dport, ntohs(match.mask->dst));
			MLX5_SET(fte_match_set_lyr_2_4, headers_v,
				 tcp_dport, ntohs(match.key->dst));
			break;

		case IPPROTO_UDP:
			MLX5_SET(fte_match_set_lyr_2_4, headers_c,
				 udp_sport, ntohs(match.mask->src));
			MLX5_SET(fte_match_set_lyr_2_4, headers_v,
				 udp_sport, ntohs(match.key->src));

			MLX5_SET(fte_match_set_lyr_2_4, headers_c,
				 udp_dport, ntohs(match.mask->dst));
			MLX5_SET(fte_match_set_lyr_2_4, headers_v,
				 udp_dport, ntohs(match.key->dst));
			break;
		default:
			NL_SET_ERR_MSG_MOD(extack,
					   "Only UDP and TCP transports are supported for L4 matching");
			netdev_err(priv->netdev,
				   "Only UDP and TCP transport are supported\n");
			return -EINVAL;
		}

		if (match.mask->src || match.mask->dst)
			*match_level = MLX5_MATCH_L4;
	}

	if (flow_rule_match_key(rule, FLOW_DISSECTOR_KEY_TCP)) {
		struct flow_match_tcp match;

		flow_rule_match_tcp(rule, &match);
		MLX5_SET(fte_match_set_lyr_2_4, headers_c, tcp_flags,
			 ntohs(match.mask->flags));
		MLX5_SET(fte_match_set_lyr_2_4, headers_v, tcp_flags,
			 ntohs(match.key->flags));

		if (match.mask->flags)
			*match_level = MLX5_MATCH_L4;
	}
	if (flow_rule_match_key(rule, FLOW_DISSECTOR_KEY_ICMP)) {
		struct flow_match_icmp match;

		flow_rule_match_icmp(rule, &match);
		switch (ip_proto) {
		case IPPROTO_ICMP:
			if (!(MLX5_CAP_GEN(priv->mdev, flex_parser_protocols) &
			      MLX5_FLEX_PROTO_ICMP)) {
				NL_SET_ERR_MSG_MOD(extack,
						   "Match on Flex protocols for ICMP is not supported");
				return -EOPNOTSUPP;
			}
			MLX5_SET(fte_match_set_misc3, misc_c_3, icmp_type,
				 match.mask->type);
			MLX5_SET(fte_match_set_misc3, misc_v_3, icmp_type,
				 match.key->type);
			MLX5_SET(fte_match_set_misc3, misc_c_3, icmp_code,
				 match.mask->code);
			MLX5_SET(fte_match_set_misc3, misc_v_3, icmp_code,
				 match.key->code);
			break;
		case IPPROTO_ICMPV6:
			if (!(MLX5_CAP_GEN(priv->mdev, flex_parser_protocols) &
			      MLX5_FLEX_PROTO_ICMPV6)) {
				NL_SET_ERR_MSG_MOD(extack,
						   "Match on Flex protocols for ICMPV6 is not supported");
				return -EOPNOTSUPP;
			}
			MLX5_SET(fte_match_set_misc3, misc_c_3, icmpv6_type,
				 match.mask->type);
			MLX5_SET(fte_match_set_misc3, misc_v_3, icmpv6_type,
				 match.key->type);
			MLX5_SET(fte_match_set_misc3, misc_c_3, icmpv6_code,
				 match.mask->code);
			MLX5_SET(fte_match_set_misc3, misc_v_3, icmpv6_code,
				 match.key->code);
			break;
		default:
			NL_SET_ERR_MSG_MOD(extack,
					   "Code and type matching only with ICMP and ICMPv6");
			netdev_err(priv->netdev,
				   "Code and type matching only with ICMP and ICMPv6\n");
			return -EINVAL;
		}
		if (match.mask->code || match.mask->type) {
			*match_level = MLX5_MATCH_L4;
			spec->match_criteria_enable |= MLX5_MATCH_MISC_PARAMETERS_3;
		}
	}
	/* Currently supported only for MPLS over UDP */
	if (flow_rule_match_key(rule, FLOW_DISSECTOR_KEY_MPLS) &&
	    !netif_is_bareudp(filter_dev)) {
		NL_SET_ERR_MSG_MOD(extack,
				   "Matching on MPLS is supported only for MPLS over UDP");
		netdev_err(priv->netdev,
			   "Matching on MPLS is supported only for MPLS over UDP\n");
		return -EOPNOTSUPP;
	}

	return 0;
}

static int parse_cls_flower(struct mlx5e_priv *priv,
			    struct mlx5e_tc_flow *flow,
			    struct mlx5_flow_spec *spec,
			    struct flow_cls_offload *f,
			    struct net_device *filter_dev)
{
	u8 inner_match_level, outer_match_level, non_tunnel_match_level;
	struct netlink_ext_ack *extack = f->common.extack;
	struct mlx5_core_dev *dev = priv->mdev;
	struct mlx5_eswitch *esw = dev->priv.eswitch;
	struct mlx5e_rep_priv *rpriv = priv->ppriv;
	struct mlx5_eswitch_rep *rep;
	bool is_eswitch_flow;
	int err;

	inner_match_level = MLX5_MATCH_NONE;
	outer_match_level = MLX5_MATCH_NONE;

	err = __parse_cls_flower(priv, flow, spec, f, filter_dev,
				 &inner_match_level, &outer_match_level);
	non_tunnel_match_level = (inner_match_level == MLX5_MATCH_NONE) ?
				 outer_match_level : inner_match_level;

	is_eswitch_flow = mlx5e_is_eswitch_flow(flow);
	if (!err && is_eswitch_flow) {
		rep = rpriv->rep;
		if (rep->vport != MLX5_VPORT_UPLINK &&
		    (esw->offloads.inline_mode != MLX5_INLINE_MODE_NONE &&
		    esw->offloads.inline_mode < non_tunnel_match_level)) {
			NL_SET_ERR_MSG_MOD(extack,
					   "Flow is not offloaded due to min inline setting");
			netdev_warn(priv->netdev,
				    "Flow is not offloaded due to min inline setting, required %d actual %d\n",
				    non_tunnel_match_level, esw->offloads.inline_mode);
			return -EOPNOTSUPP;
		}
	}

	flow->attr->inner_match_level = inner_match_level;
	flow->attr->outer_match_level = outer_match_level;


	return err;
}

struct mlx5_fields {
	u8  field;
	u8  field_bsize;
	u32 field_mask;
	u32 offset;
	u32 match_offset;
};

#define OFFLOAD(fw_field, field_bsize, field_mask, field, off, match_field) \
		{MLX5_ACTION_IN_FIELD_OUT_ ## fw_field, field_bsize, field_mask, \
		 offsetof(struct pedit_headers, field) + (off), \
		 MLX5_BYTE_OFF(fte_match_set_lyr_2_4, match_field)}

/* masked values are the same and there are no rewrites that do not have a
 * match.
 */
#define SAME_VAL_MASK(type, valp, maskp, matchvalp, matchmaskp) ({ \
	type matchmaskx = *(type *)(matchmaskp); \
	type matchvalx = *(type *)(matchvalp); \
	type maskx = *(type *)(maskp); \
	type valx = *(type *)(valp); \
	\
	(valx & maskx) == (matchvalx & matchmaskx) && !(maskx & (maskx ^ \
								 matchmaskx)); \
})

static bool cmp_val_mask(void *valp, void *maskp, void *matchvalp,
			 void *matchmaskp, u8 bsize)
{
	bool same = false;

	switch (bsize) {
	case 8:
		same = SAME_VAL_MASK(u8, valp, maskp, matchvalp, matchmaskp);
		break;
	case 16:
		same = SAME_VAL_MASK(u16, valp, maskp, matchvalp, matchmaskp);
		break;
	case 32:
		same = SAME_VAL_MASK(u32, valp, maskp, matchvalp, matchmaskp);
		break;
	}

	return same;
}

static struct mlx5_fields fields[] = {
	OFFLOAD(DMAC_47_16, 32, U32_MAX, eth.h_dest[0], 0, dmac_47_16),
	OFFLOAD(DMAC_15_0,  16, U16_MAX, eth.h_dest[4], 0, dmac_15_0),
	OFFLOAD(SMAC_47_16, 32, U32_MAX, eth.h_source[0], 0, smac_47_16),
	OFFLOAD(SMAC_15_0,  16, U16_MAX, eth.h_source[4], 0, smac_15_0),
	OFFLOAD(ETHERTYPE,  16, U16_MAX, eth.h_proto, 0, ethertype),
	OFFLOAD(FIRST_VID,  16, U16_MAX, vlan.h_vlan_TCI, 0, first_vid),

	OFFLOAD(IP_DSCP, 8,    0xfc, ip4.tos,   0, ip_dscp),
	OFFLOAD(IP_TTL,  8,  U8_MAX, ip4.ttl,   0, ttl_hoplimit),
	OFFLOAD(SIPV4,  32, U32_MAX, ip4.saddr, 0, src_ipv4_src_ipv6.ipv4_layout.ipv4),
	OFFLOAD(DIPV4,  32, U32_MAX, ip4.daddr, 0, dst_ipv4_dst_ipv6.ipv4_layout.ipv4),

	OFFLOAD(SIPV6_127_96, 32, U32_MAX, ip6.saddr.s6_addr32[0], 0,
		src_ipv4_src_ipv6.ipv6_layout.ipv6[0]),
	OFFLOAD(SIPV6_95_64,  32, U32_MAX, ip6.saddr.s6_addr32[1], 0,
		src_ipv4_src_ipv6.ipv6_layout.ipv6[4]),
	OFFLOAD(SIPV6_63_32,  32, U32_MAX, ip6.saddr.s6_addr32[2], 0,
		src_ipv4_src_ipv6.ipv6_layout.ipv6[8]),
	OFFLOAD(SIPV6_31_0,   32, U32_MAX, ip6.saddr.s6_addr32[3], 0,
		src_ipv4_src_ipv6.ipv6_layout.ipv6[12]),
	OFFLOAD(DIPV6_127_96, 32, U32_MAX, ip6.daddr.s6_addr32[0], 0,
		dst_ipv4_dst_ipv6.ipv6_layout.ipv6[0]),
	OFFLOAD(DIPV6_95_64,  32, U32_MAX, ip6.daddr.s6_addr32[1], 0,
		dst_ipv4_dst_ipv6.ipv6_layout.ipv6[4]),
	OFFLOAD(DIPV6_63_32,  32, U32_MAX, ip6.daddr.s6_addr32[2], 0,
		dst_ipv4_dst_ipv6.ipv6_layout.ipv6[8]),
	OFFLOAD(DIPV6_31_0,   32, U32_MAX, ip6.daddr.s6_addr32[3], 0,
		dst_ipv4_dst_ipv6.ipv6_layout.ipv6[12]),
	OFFLOAD(IPV6_HOPLIMIT, 8,  U8_MAX, ip6.hop_limit, 0, ttl_hoplimit),
	OFFLOAD(IP_DSCP, 16,  0xc00f, ip6, 0, ip_dscp),

	OFFLOAD(TCP_SPORT, 16, U16_MAX, tcp.source,  0, tcp_sport),
	OFFLOAD(TCP_DPORT, 16, U16_MAX, tcp.dest,    0, tcp_dport),
	/* in linux iphdr tcp_flags is 8 bits long */
	OFFLOAD(TCP_FLAGS,  8,  U8_MAX, tcp.ack_seq, 5, tcp_flags),

	OFFLOAD(UDP_SPORT, 16, U16_MAX, udp.source, 0, udp_sport),
	OFFLOAD(UDP_DPORT, 16, U16_MAX, udp.dest,   0, udp_dport),
};

static unsigned long mask_to_le(unsigned long mask, int size)
{
	__be32 mask_be32;
	__be16 mask_be16;

	if (size == 32) {
		mask_be32 = (__force __be32)(mask);
		mask = (__force unsigned long)cpu_to_le32(be32_to_cpu(mask_be32));
	} else if (size == 16) {
		mask_be32 = (__force __be32)(mask);
		mask_be16 = *(__be16 *)&mask_be32;
		mask = (__force unsigned long)cpu_to_le16(be16_to_cpu(mask_be16));
	}

	return mask;
}
static int offload_pedit_fields(struct mlx5e_priv *priv,
				int namespace,
				struct pedit_headers_action *hdrs,
				struct mlx5e_tc_flow_parse_attr *parse_attr,
				u32 *action_flags,
				struct netlink_ext_ack *extack)
{
	struct pedit_headers *set_masks, *add_masks, *set_vals, *add_vals;
	void *headers_c, *headers_v, *action, *vals_p;
	u32 *s_masks_p, *a_masks_p, s_mask, a_mask;
	struct mlx5e_tc_mod_hdr_acts *mod_acts;
	unsigned long mask, field_mask;
	int i, first, last, next_z;
	struct mlx5_fields *f;
	u8 cmd;

	mod_acts = &parse_attr->mod_hdr_acts;
	headers_c = mlx5e_get_match_headers_criteria(*action_flags, &parse_attr->spec);
	headers_v = mlx5e_get_match_headers_value(*action_flags, &parse_attr->spec);

	set_masks = &hdrs[0].masks;
	add_masks = &hdrs[1].masks;
	set_vals = &hdrs[0].vals;
	add_vals = &hdrs[1].vals;

	for (i = 0; i < ARRAY_SIZE(fields); i++) {
		bool skip;

		f = &fields[i];
		/* avoid seeing bits set from previous iterations */
		s_mask = 0;
		a_mask = 0;

		s_masks_p = (void *)set_masks + f->offset;
		a_masks_p = (void *)add_masks + f->offset;

		s_mask = *s_masks_p & f->field_mask;
		a_mask = *a_masks_p & f->field_mask;

		if (!s_mask && !a_mask) /* nothing to offload here */
			continue;

		if (s_mask && a_mask) {
			NL_SET_ERR_MSG_MOD(extack,
					   "can't set and add to the same HW field");
			netdev_warn(priv->netdev,
				    "mlx5: can't set and add to the same HW field (%x)\n",
				    f->field);
			return -EOPNOTSUPP;
		}

		skip = false;
		if (s_mask) {
			void *match_mask = headers_c + f->match_offset;
			void *match_val = headers_v + f->match_offset;

			cmd  = MLX5_ACTION_TYPE_SET;
			mask = s_mask;
			vals_p = (void *)set_vals + f->offset;
			/* don't rewrite if we have a match on the same value */
			if (cmp_val_mask(vals_p, s_masks_p, match_val,
					 match_mask, f->field_bsize))
				skip = true;
			/* clear to denote we consumed this field */
			*s_masks_p &= ~f->field_mask;
		} else {
			cmd  = MLX5_ACTION_TYPE_ADD;
			mask = a_mask;
			vals_p = (void *)add_vals + f->offset;
			/* add 0 is no change */
			if ((*(u32 *)vals_p & f->field_mask) == 0)
				skip = true;
			/* clear to denote we consumed this field */
			*a_masks_p &= ~f->field_mask;
		}
		if (skip)
			continue;

		mask = mask_to_le(mask, f->field_bsize);

		first = find_first_bit(&mask, f->field_bsize);
		next_z = find_next_zero_bit(&mask, f->field_bsize, first);
		last  = find_last_bit(&mask, f->field_bsize);
		if (first < next_z && next_z < last) {
			NL_SET_ERR_MSG_MOD(extack,
					   "rewrite of few sub-fields isn't supported");
			netdev_warn(priv->netdev,
				    "mlx5: rewrite of few sub-fields (mask %lx) isn't offloaded\n",
				    mask);
			return -EOPNOTSUPP;
		}

		action = mlx5e_mod_hdr_alloc(priv->mdev, namespace, mod_acts);
		if (IS_ERR(action)) {
			NL_SET_ERR_MSG_MOD(extack,
					   "too many pedit actions, can't offload");
			mlx5_core_warn(priv->mdev,
				       "mlx5: parsed %d pedit actions, can't do more\n",
				       mod_acts->num_actions);
			return PTR_ERR(action);
		}

		MLX5_SET(set_action_in, action, action_type, cmd);
		MLX5_SET(set_action_in, action, field, f->field);

		if (cmd == MLX5_ACTION_TYPE_SET) {
			int start;

			field_mask = mask_to_le(f->field_mask, f->field_bsize);

			/* if field is bit sized it can start not from first bit */
			start = find_first_bit(&field_mask, f->field_bsize);

			MLX5_SET(set_action_in, action, offset, first - start);
			/* length is num of bits to be written, zero means length of 32 */
			MLX5_SET(set_action_in, action, length, (last - first + 1));
		}

		if (f->field_bsize == 32)
			MLX5_SET(set_action_in, action, data, ntohl(*(__be32 *)vals_p) >> first);
		else if (f->field_bsize == 16)
			MLX5_SET(set_action_in, action, data, ntohs(*(__be16 *)vals_p) >> first);
		else if (f->field_bsize == 8)
			MLX5_SET(set_action_in, action, data, *(u8 *)vals_p >> first);

		++mod_acts->num_actions;
	}

	return 0;
}

static const struct pedit_headers zero_masks = {};

static int alloc_tc_pedit_action(struct mlx5e_priv *priv, int namespace,
				 struct mlx5e_tc_flow_parse_attr *parse_attr,
				 struct pedit_headers_action *hdrs,
				 u32 *action_flags,
				 struct netlink_ext_ack *extack)
{
	struct pedit_headers *cmd_masks;
	int err;
	u8 cmd;

	err = offload_pedit_fields(priv, namespace, hdrs, parse_attr,
				   action_flags, extack);
	if (err < 0)
		goto out_dealloc_parsed_actions;

	for (cmd = 0; cmd < __PEDIT_CMD_MAX; cmd++) {
		cmd_masks = &hdrs[cmd].masks;
		if (memcmp(cmd_masks, &zero_masks, sizeof(zero_masks))) {
			NL_SET_ERR_MSG_MOD(extack,
					   "attempt to offload an unsupported field");
			netdev_warn(priv->netdev, "attempt to offload an unsupported field (cmd %d)\n", cmd);
			print_hex_dump(KERN_WARNING, "mask: ", DUMP_PREFIX_ADDRESS,
				       16, 1, cmd_masks, sizeof(zero_masks), true);
			err = -EOPNOTSUPP;
			goto out_dealloc_parsed_actions;
		}
	}

	return 0;

out_dealloc_parsed_actions:
	mlx5e_mod_hdr_dealloc(&parse_attr->mod_hdr_acts);
	return err;
}

struct ip_ttl_word {
	__u8	ttl;
	__u8	protocol;
	__sum16	check;
};

struct ipv6_hoplimit_word {
	__be16	payload_len;
	__u8	nexthdr;
	__u8	hop_limit;
};

static bool
is_action_keys_supported(const struct flow_action_entry *act, bool ct_flow,
			 bool *modify_ip_header, bool *modify_tuple,
			 struct netlink_ext_ack *extack)
{
	u32 mask, offset;
	u8 htype;

	htype = act->mangle.htype;
	offset = act->mangle.offset;
	mask = ~act->mangle.mask;
	/* For IPv4 & IPv6 header check 4 byte word,
	 * to determine that modified fields
	 * are NOT ttl & hop_limit only.
	 */
	if (htype == FLOW_ACT_MANGLE_HDR_TYPE_IP4) {
		struct ip_ttl_word *ttl_word =
			(struct ip_ttl_word *)&mask;

		if (offset != offsetof(struct iphdr, ttl) ||
		    ttl_word->protocol ||
		    ttl_word->check) {
			*modify_ip_header = true;
		}

		if (offset >= offsetof(struct iphdr, saddr))
			*modify_tuple = true;

		if (ct_flow && *modify_tuple) {
			NL_SET_ERR_MSG_MOD(extack,
					   "can't offload re-write of ipv4 address with action ct");
			return false;
		}
	} else if (htype == FLOW_ACT_MANGLE_HDR_TYPE_IP6) {
		struct ipv6_hoplimit_word *hoplimit_word =
			(struct ipv6_hoplimit_word *)&mask;

		if (offset != offsetof(struct ipv6hdr, payload_len) ||
		    hoplimit_word->payload_len ||
		    hoplimit_word->nexthdr) {
			*modify_ip_header = true;
		}

		if (ct_flow && offset >= offsetof(struct ipv6hdr, saddr))
			*modify_tuple = true;

		if (ct_flow && *modify_tuple) {
			NL_SET_ERR_MSG_MOD(extack,
					   "can't offload re-write of ipv6 address with action ct");
			return false;
		}
	} else if (htype == FLOW_ACT_MANGLE_HDR_TYPE_TCP ||
		   htype == FLOW_ACT_MANGLE_HDR_TYPE_UDP) {
		*modify_tuple = true;
		if (ct_flow) {
			NL_SET_ERR_MSG_MOD(extack,
					   "can't offload re-write of transport header ports with action ct");
			return false;
		}
	}

	return true;
}

static bool modify_tuple_supported(bool modify_tuple, bool ct_clear,
				   bool ct_flow, struct netlink_ext_ack *extack,
				   struct mlx5e_priv *priv,
				   struct mlx5_flow_spec *spec)
{
	if (!modify_tuple || ct_clear)
		return true;

	if (ct_flow) {
		NL_SET_ERR_MSG_MOD(extack,
				   "can't offload tuple modification with non-clear ct()");
		netdev_info(priv->netdev,
			    "can't offload tuple modification with non-clear ct()");
		return false;
	}

	/* Add ct_state=-trk match so it will be offloaded for non ct flows
	 * (or after clear action), as otherwise, since the tuple is changed,
	 * we can't restore ct state
	 */
	if (mlx5_tc_ct_add_no_trk_match(spec)) {
		NL_SET_ERR_MSG_MOD(extack,
				   "can't offload tuple modification with ct matches and no ct(clear) action");
		netdev_info(priv->netdev,
			    "can't offload tuple modification with ct matches and no ct(clear) action");
		return false;
	}

	return true;
}

static bool modify_header_match_supported(struct mlx5e_priv *priv,
					  struct mlx5_flow_spec *spec,
					  struct flow_action *flow_action,
					  u32 actions, bool ct_flow,
					  bool ct_clear,
					  struct netlink_ext_ack *extack)
{
	const struct flow_action_entry *act;
	bool modify_ip_header, modify_tuple;
	void *headers_c;
	void *headers_v;
	u16 ethertype;
	u8 ip_proto;
	int i;

	headers_c = mlx5e_get_match_headers_criteria(actions, spec);
	headers_v = mlx5e_get_match_headers_value(actions, spec);
	ethertype = MLX5_GET(fte_match_set_lyr_2_4, headers_v, ethertype);

	/* for non-IP we only re-write MACs, so we're okay */
	if (MLX5_GET(fte_match_set_lyr_2_4, headers_c, ip_version) == 0 &&
	    ethertype != ETH_P_IP && ethertype != ETH_P_IPV6)
		goto out_ok;

	modify_ip_header = false;
	modify_tuple = false;
	flow_action_for_each(i, act, flow_action) {
		if (act->id != FLOW_ACTION_MANGLE &&
		    act->id != FLOW_ACTION_ADD)
			continue;

		if (!is_action_keys_supported(act, ct_flow,
					      &modify_ip_header,
					      &modify_tuple, extack))
			return false;
	}

	if (!modify_tuple_supported(modify_tuple, ct_clear, ct_flow, extack,
				    priv, spec))
		return false;

	ip_proto = MLX5_GET(fte_match_set_lyr_2_4, headers_v, ip_protocol);
	if (modify_ip_header && ip_proto != IPPROTO_TCP &&
	    ip_proto != IPPROTO_UDP && ip_proto != IPPROTO_ICMP) {
		NL_SET_ERR_MSG_MOD(extack,
				   "can't offload re-write of non TCP/UDP");
		netdev_info(priv->netdev, "can't offload re-write of ip proto %d\n",
			    ip_proto);
		return false;
	}

out_ok:
	return true;
}

static bool
actions_match_supported_fdb(struct mlx5e_priv *priv,
			    struct mlx5e_tc_flow_parse_attr *parse_attr,
			    struct mlx5e_tc_flow *flow,
			    struct netlink_ext_ack *extack)
{
	struct mlx5_esw_flow_attr *esw_attr = flow->attr->esw_attr;
	bool ct_flow, ct_clear;

	ct_clear = flow->attr->ct_attr.ct_action & TCA_CT_ACT_CLEAR;
	ct_flow = flow_flag_test(flow, CT) && !ct_clear;

	if (esw_attr->split_count && ct_flow &&
	    !MLX5_CAP_GEN(esw_attr->in_mdev, reg_c_preserve)) {
		/* All registers used by ct are cleared when using
		 * split rules.
		 */
		NL_SET_ERR_MSG_MOD(extack, "Can't offload mirroring with action ct");
		return false;
	}

	if (esw_attr->split_count > 0 && !mlx5_esw_has_fwd_fdb(priv->mdev)) {
		NL_SET_ERR_MSG_MOD(extack,
				   "current firmware doesn't support split rule for port mirroring");
		netdev_warn_once(priv->netdev,
				 "current firmware doesn't support split rule for port mirroring\n");
		return false;
	}

	return true;
}

static bool
actions_match_supported(struct mlx5e_priv *priv,
			struct flow_action *flow_action,
			struct mlx5e_tc_flow_parse_attr *parse_attr,
			struct mlx5e_tc_flow *flow,
			struct netlink_ext_ack *extack)
{
	u32 actions = flow->attr->action;
	bool ct_flow, ct_clear;

	ct_clear = flow->attr->ct_attr.ct_action & TCA_CT_ACT_CLEAR;
	ct_flow = flow_flag_test(flow, CT) && !ct_clear;

	if (!(actions &
	      (MLX5_FLOW_CONTEXT_ACTION_FWD_DEST | MLX5_FLOW_CONTEXT_ACTION_DROP))) {
		NL_SET_ERR_MSG_MOD(extack, "Rule must have at least one forward/drop action");
		return false;
	}

	if (!(~actions &
	      (MLX5_FLOW_CONTEXT_ACTION_FWD_DEST | MLX5_FLOW_CONTEXT_ACTION_DROP))) {
		NL_SET_ERR_MSG_MOD(extack, "Rule cannot support forward+drop action");
		return false;
	}

<<<<<<< HEAD
	if (!(~actions &
	      (MLX5_FLOW_CONTEXT_ACTION_FWD_DEST | MLX5_FLOW_CONTEXT_ACTION_DROP))) {
		NL_SET_ERR_MSG_MOD(extack, "Rule cannot support forward+drop action");
		return false;
	}

=======
>>>>>>> 77b5472d
	if (actions & MLX5_FLOW_CONTEXT_ACTION_MOD_HDR &&
	    actions & MLX5_FLOW_CONTEXT_ACTION_DROP) {
		NL_SET_ERR_MSG_MOD(extack, "Drop with modify header action is not supported");
		return false;
	}

<<<<<<< HEAD
=======
	if (!(~actions &
	      (MLX5_FLOW_CONTEXT_ACTION_FWD_DEST | MLX5_FLOW_CONTEXT_ACTION_DROP))) {
		NL_SET_ERR_MSG_MOD(extack, "Rule cannot support forward+drop action");
		return false;
	}

>>>>>>> 77b5472d
	if (actions & MLX5_FLOW_CONTEXT_ACTION_MOD_HDR &&
	    actions & MLX5_FLOW_CONTEXT_ACTION_DROP) {
		NL_SET_ERR_MSG_MOD(extack, "Drop with modify header action is not supported");
		return false;
	}

	if (actions & MLX5_FLOW_CONTEXT_ACTION_MOD_HDR &&
	    !modify_header_match_supported(priv, &parse_attr->spec, flow_action,
					   actions, ct_flow, ct_clear, extack))
		return false;

	if (mlx5e_is_eswitch_flow(flow) &&
	    !actions_match_supported_fdb(priv, parse_attr, flow, extack))
		return false;

	return true;
}

static bool same_port_devs(struct mlx5e_priv *priv, struct mlx5e_priv *peer_priv)
{
	return priv->mdev == peer_priv->mdev;
}

bool mlx5e_same_hw_devs(struct mlx5e_priv *priv, struct mlx5e_priv *peer_priv)
{
	struct mlx5_core_dev *fmdev, *pmdev;
	u64 fsystem_guid, psystem_guid;

	fmdev = priv->mdev;
	pmdev = peer_priv->mdev;

	fsystem_guid = mlx5_query_nic_system_image_guid(fmdev);
	psystem_guid = mlx5_query_nic_system_image_guid(pmdev);

	return (fsystem_guid == psystem_guid);
}

static int
parse_tc_actions(struct mlx5e_tc_act_parse_state *parse_state,
		 struct flow_action *flow_action)
{
	struct netlink_ext_ack *extack = parse_state->extack;
	struct mlx5e_tc_flow *flow = parse_state->flow;
	struct mlx5_flow_attr *attr = flow->attr;
	enum mlx5_flow_namespace_type ns_type;
	struct mlx5e_priv *priv = flow->priv;
	const struct flow_action_entry *act;
	struct mlx5e_tc_act *tc_act;
	int err, i;

	ns_type = mlx5e_get_flow_namespace(flow);

	flow_action_for_each(i, act, flow_action) {
		tc_act = mlx5e_tc_act_get(act->id, ns_type);
		if (!tc_act) {
			NL_SET_ERR_MSG_MOD(extack, "Not implemented offload action");
			return -EOPNOTSUPP;
		}

		if (!tc_act->can_offload(parse_state, act, i))
			return -EOPNOTSUPP;

		err = tc_act->parse_action(parse_state, act, priv, attr);
		if (err)
			return err;
	}

	flow_action_for_each(i, act, flow_action) {
		tc_act = mlx5e_tc_act_get(act->id, ns_type);
		if (!tc_act || !tc_act->post_parse ||
		    !tc_act->can_offload(parse_state, act, i))
			continue;

		err = tc_act->post_parse(parse_state, priv, attr);
		if (err)
			return err;
	}

	return 0;
}

static int
actions_prepare_mod_hdr_actions(struct mlx5e_priv *priv,
				struct mlx5e_tc_flow *flow,
				struct mlx5_flow_attr *attr,
				struct pedit_headers_action *hdrs,
				struct netlink_ext_ack *extack)
{
	struct mlx5e_tc_flow_parse_attr *parse_attr = attr->parse_attr;
	enum mlx5_flow_namespace_type ns_type;
	int err;

	if (!hdrs[TCA_PEDIT_KEY_EX_CMD_SET].pedits &&
	    !hdrs[TCA_PEDIT_KEY_EX_CMD_ADD].pedits)
		return 0;

	ns_type = mlx5e_get_flow_namespace(flow);

	err = alloc_tc_pedit_action(priv, ns_type, parse_attr, hdrs,
				    &attr->action, extack);
	if (err)
		return err;

	if (parse_attr->mod_hdr_acts.num_actions > 0)
		return 0;

	/* In case all pedit actions are skipped, remove the MOD_HDR flag. */
	attr->action &= ~MLX5_FLOW_CONTEXT_ACTION_MOD_HDR;
	mlx5e_mod_hdr_dealloc(&parse_attr->mod_hdr_acts);

	if (ns_type != MLX5_FLOW_NAMESPACE_FDB)
		return 0;

	if (!((attr->action & MLX5_FLOW_CONTEXT_ACTION_VLAN_POP) ||
	      (attr->action & MLX5_FLOW_CONTEXT_ACTION_VLAN_PUSH)))
		attr->esw_attr->split_count = 0;

	return 0;
}

static int
flow_action_supported(struct flow_action *flow_action,
		      struct netlink_ext_ack *extack)
{
	if (!flow_action_has_entries(flow_action)) {
		NL_SET_ERR_MSG_MOD(extack, "Flow action doesn't have any entries");
		return -EINVAL;
	}

	if (!flow_action_hw_stats_check(flow_action, extack,
					FLOW_ACTION_HW_STATS_DELAYED_BIT)) {
		NL_SET_ERR_MSG_MOD(extack, "Flow action HW stats type is not supported");
		return -EOPNOTSUPP;
	}

	return 0;
}

static int
parse_tc_nic_actions(struct mlx5e_priv *priv,
		     struct flow_action *flow_action,
		     struct mlx5e_tc_flow *flow,
		     struct netlink_ext_ack *extack)
{
	struct mlx5e_tc_act_parse_state *parse_state;
	struct mlx5e_tc_flow_parse_attr *parse_attr;
	struct mlx5_flow_attr *attr = flow->attr;
	struct pedit_headers_action *hdrs;
	int err;

	err = flow_action_supported(flow_action, extack);
	if (err)
		return err;

	attr->nic_attr->flow_tag = MLX5_FS_DEFAULT_FLOW_TAG;
	parse_attr = attr->parse_attr;
	parse_state = &parse_attr->parse_state;
	mlx5e_tc_act_init_parse_state(parse_state, flow, flow_action, extack);
	parse_state->ct_priv = get_ct_priv(priv);
	hdrs = parse_state->hdrs;

	err = parse_tc_actions(parse_state, flow_action);
	if (err)
		return err;

	err = actions_prepare_mod_hdr_actions(priv, flow, attr, hdrs, extack);
	if (err)
		return err;

	if (!actions_match_supported(priv, flow_action, parse_attr, flow, extack))
		return -EOPNOTSUPP;

	return 0;
}

static bool is_merged_eswitch_vfs(struct mlx5e_priv *priv,
				  struct net_device *peer_netdev)
{
	struct mlx5e_priv *peer_priv;

	peer_priv = netdev_priv(peer_netdev);

	return (MLX5_CAP_ESW(priv->mdev, merged_eswitch) &&
		mlx5e_eswitch_vf_rep(priv->netdev) &&
		mlx5e_eswitch_vf_rep(peer_netdev) &&
		mlx5e_same_hw_devs(priv, peer_priv));
}

static bool same_hw_reps(struct mlx5e_priv *priv,
			 struct net_device *peer_netdev)
{
	struct mlx5e_priv *peer_priv;

	peer_priv = netdev_priv(peer_netdev);

	return mlx5e_eswitch_rep(priv->netdev) &&
	       mlx5e_eswitch_rep(peer_netdev) &&
	       mlx5e_same_hw_devs(priv, peer_priv);
}

static bool is_lag_dev(struct mlx5e_priv *priv,
		       struct net_device *peer_netdev)
{
	return ((mlx5_lag_is_sriov(priv->mdev) ||
		 mlx5_lag_is_multipath(priv->mdev)) &&
		 same_hw_reps(priv, peer_netdev));
}

bool mlx5e_is_valid_eswitch_fwd_dev(struct mlx5e_priv *priv,
				    struct net_device *out_dev)
{
	if (is_merged_eswitch_vfs(priv, out_dev))
		return true;

	if (is_lag_dev(priv, out_dev))
		return true;

	return mlx5e_eswitch_rep(out_dev) &&
	       same_port_devs(priv, netdev_priv(out_dev));
}

int mlx5e_set_fwd_to_int_port_actions(struct mlx5e_priv *priv,
				      struct mlx5_flow_attr *attr,
				      int ifindex,
				      enum mlx5e_tc_int_port_type type,
				      u32 *action,
				      int out_index)
{
	struct mlx5_esw_flow_attr *esw_attr = attr->esw_attr;
	struct mlx5e_tc_int_port_priv *int_port_priv;
	struct mlx5e_tc_flow_parse_attr *parse_attr;
	struct mlx5e_tc_int_port *dest_int_port;
	int err;

	parse_attr = attr->parse_attr;
	int_port_priv = mlx5e_get_int_port_priv(priv);

	dest_int_port = mlx5e_tc_int_port_get(int_port_priv, ifindex, type);
	if (IS_ERR(dest_int_port))
		return PTR_ERR(dest_int_port);

	err = mlx5e_tc_match_to_reg_set(priv->mdev, &parse_attr->mod_hdr_acts,
					MLX5_FLOW_NAMESPACE_FDB, VPORT_TO_REG,
					mlx5e_tc_int_port_get_metadata(dest_int_port));
	if (err) {
		mlx5e_tc_int_port_put(int_port_priv, dest_int_port);
		return err;
	}

	*action |= MLX5_FLOW_CONTEXT_ACTION_MOD_HDR;

	esw_attr->dest_int_port = dest_int_port;
	esw_attr->dests[out_index].flags |= MLX5_ESW_DEST_CHAIN_WITH_SRC_PORT_CHANGE;

	/* Forward to root fdb for matching against the new source vport */
	attr->dest_chain = 0;

	return 0;
}

static int
parse_tc_fdb_actions(struct mlx5e_priv *priv,
		     struct flow_action *flow_action,
		     struct mlx5e_tc_flow *flow,
		     struct netlink_ext_ack *extack)
{
	struct mlx5e_tc_act_parse_state *parse_state;
	struct mlx5e_tc_flow_parse_attr *parse_attr;
	struct mlx5_flow_attr *attr = flow->attr;
	struct mlx5_esw_flow_attr *esw_attr;
	struct pedit_headers_action *hdrs;
	int err;

	err = flow_action_supported(flow_action, extack);
	if (err)
		return err;

	esw_attr = attr->esw_attr;
	parse_attr = attr->parse_attr;
	parse_state = &parse_attr->parse_state;
	mlx5e_tc_act_init_parse_state(parse_state, flow, flow_action, extack);
	parse_state->ct_priv = get_ct_priv(priv);
	hdrs = parse_state->hdrs;

	err = parse_tc_actions(parse_state, flow_action);
	if (err)
		return err;

	/* Forward to/from internal port can only have 1 dest */
	if ((netif_is_ovs_master(parse_attr->filter_dev) || esw_attr->dest_int_port) &&
	    esw_attr->out_count > 1) {
		NL_SET_ERR_MSG_MOD(extack,
				   "Rules with internal port can have only one destination");
		return -EOPNOTSUPP;
	}

	err = actions_prepare_mod_hdr_actions(priv, flow, attr, hdrs, extack);
	if (err)
		return err;

	if (!actions_match_supported(priv, flow_action, parse_attr, flow, extack))
		return -EOPNOTSUPP;

	return 0;
}

static void get_flags(int flags, unsigned long *flow_flags)
{
	unsigned long __flow_flags = 0;

	if (flags & MLX5_TC_FLAG(INGRESS))
		__flow_flags |= BIT(MLX5E_TC_FLOW_FLAG_INGRESS);
	if (flags & MLX5_TC_FLAG(EGRESS))
		__flow_flags |= BIT(MLX5E_TC_FLOW_FLAG_EGRESS);

	if (flags & MLX5_TC_FLAG(ESW_OFFLOAD))
		__flow_flags |= BIT(MLX5E_TC_FLOW_FLAG_ESWITCH);
	if (flags & MLX5_TC_FLAG(NIC_OFFLOAD))
		__flow_flags |= BIT(MLX5E_TC_FLOW_FLAG_NIC);
	if (flags & MLX5_TC_FLAG(FT_OFFLOAD))
		__flow_flags |= BIT(MLX5E_TC_FLOW_FLAG_FT);

	*flow_flags = __flow_flags;
}

static const struct rhashtable_params tc_ht_params = {
	.head_offset = offsetof(struct mlx5e_tc_flow, node),
	.key_offset = offsetof(struct mlx5e_tc_flow, cookie),
	.key_len = sizeof(((struct mlx5e_tc_flow *)0)->cookie),
	.automatic_shrinking = true,
};

static struct rhashtable *get_tc_ht(struct mlx5e_priv *priv,
				    unsigned long flags)
{
	struct mlx5_eswitch *esw = priv->mdev->priv.eswitch;
	struct mlx5e_rep_priv *uplink_rpriv;

	if (flags & MLX5_TC_FLAG(ESW_OFFLOAD)) {
		uplink_rpriv = mlx5_eswitch_get_uplink_priv(esw, REP_ETH);
		return &uplink_rpriv->uplink_priv.tc_ht;
	} else /* NIC offload */
		return &priv->fs.tc.ht;
}

static bool is_peer_flow_needed(struct mlx5e_tc_flow *flow)
{
	struct mlx5_esw_flow_attr *esw_attr = flow->attr->esw_attr;
	struct mlx5_flow_attr *attr = flow->attr;
	bool is_rep_ingress = esw_attr->in_rep->vport != MLX5_VPORT_UPLINK &&
		flow_flag_test(flow, INGRESS);
	bool act_is_encap = !!(attr->action &
			       MLX5_FLOW_CONTEXT_ACTION_PACKET_REFORMAT);
	bool esw_paired = mlx5_devcom_is_paired(esw_attr->in_mdev->priv.devcom,
						MLX5_DEVCOM_ESW_OFFLOADS);

	if (!esw_paired)
		return false;

	if ((mlx5_lag_is_sriov(esw_attr->in_mdev) ||
	     mlx5_lag_is_multipath(esw_attr->in_mdev)) &&
	    (is_rep_ingress || act_is_encap))
		return true;

	return false;
}

struct mlx5_flow_attr *
mlx5_alloc_flow_attr(enum mlx5_flow_namespace_type type)
{
	u32 ex_attr_size = (type == MLX5_FLOW_NAMESPACE_FDB)  ?
				sizeof(struct mlx5_esw_flow_attr) :
				sizeof(struct mlx5_nic_flow_attr);
	struct mlx5_flow_attr *attr;

	return kzalloc(sizeof(*attr) + ex_attr_size, GFP_KERNEL);
}

static int
mlx5e_alloc_flow(struct mlx5e_priv *priv, int attr_size,
		 struct flow_cls_offload *f, unsigned long flow_flags,
		 struct mlx5e_tc_flow_parse_attr **__parse_attr,
		 struct mlx5e_tc_flow **__flow)
{
	struct mlx5e_tc_flow_parse_attr *parse_attr;
	struct mlx5_flow_attr *attr;
	struct mlx5e_tc_flow *flow;
	int err = -ENOMEM;
	int out_index;

	flow = kzalloc(sizeof(*flow), GFP_KERNEL);
	parse_attr = kvzalloc(sizeof(*parse_attr), GFP_KERNEL);
	if (!parse_attr || !flow)
		goto err_free;

	flow->flags = flow_flags;
	flow->cookie = f->cookie;
	flow->priv = priv;

	attr = mlx5_alloc_flow_attr(mlx5e_get_flow_namespace(flow));
	if (!attr)
		goto err_free;

	flow->attr = attr;

	for (out_index = 0; out_index < MLX5_MAX_FLOW_FWD_VPORTS; out_index++)
		INIT_LIST_HEAD(&flow->encaps[out_index].list);
	INIT_LIST_HEAD(&flow->hairpin);
	INIT_LIST_HEAD(&flow->l3_to_l2_reformat);
	refcount_set(&flow->refcnt, 1);
	init_completion(&flow->init_done);
	init_completion(&flow->del_hw_done);

	*__flow = flow;
	*__parse_attr = parse_attr;

	return 0;

err_free:
	kfree(flow);
	kvfree(parse_attr);
	return err;
}

static void
mlx5e_flow_attr_init(struct mlx5_flow_attr *attr,
		     struct mlx5e_tc_flow_parse_attr *parse_attr,
		     struct flow_cls_offload *f)
{
	attr->parse_attr = parse_attr;
	attr->chain = f->common.chain_index;
	attr->prio = f->common.prio;
}

static void
mlx5e_flow_esw_attr_init(struct mlx5_flow_attr *attr,
			 struct mlx5e_priv *priv,
			 struct mlx5e_tc_flow_parse_attr *parse_attr,
			 struct flow_cls_offload *f,
			 struct mlx5_eswitch_rep *in_rep,
			 struct mlx5_core_dev *in_mdev)
{
	struct mlx5_eswitch *esw = priv->mdev->priv.eswitch;
	struct mlx5_esw_flow_attr *esw_attr = attr->esw_attr;

	mlx5e_flow_attr_init(attr, parse_attr, f);

	esw_attr->in_rep = in_rep;
	esw_attr->in_mdev = in_mdev;

	if (MLX5_CAP_ESW(esw->dev, counter_eswitch_affinity) ==
	    MLX5_COUNTER_SOURCE_ESWITCH)
		esw_attr->counter_dev = in_mdev;
	else
		esw_attr->counter_dev = priv->mdev;
}

static struct mlx5e_tc_flow *
__mlx5e_add_fdb_flow(struct mlx5e_priv *priv,
		     struct flow_cls_offload *f,
		     unsigned long flow_flags,
		     struct net_device *filter_dev,
		     struct mlx5_eswitch_rep *in_rep,
		     struct mlx5_core_dev *in_mdev)
{
	struct flow_rule *rule = flow_cls_offload_flow_rule(f);
	struct netlink_ext_ack *extack = f->common.extack;
	struct mlx5e_tc_flow_parse_attr *parse_attr;
	struct mlx5e_tc_flow *flow;
	int attr_size, err;

	flow_flags |= BIT(MLX5E_TC_FLOW_FLAG_ESWITCH);
	attr_size  = sizeof(struct mlx5_esw_flow_attr);
	err = mlx5e_alloc_flow(priv, attr_size, f, flow_flags,
			       &parse_attr, &flow);
	if (err)
		goto out;

	parse_attr->filter_dev = filter_dev;
	mlx5e_flow_esw_attr_init(flow->attr,
				 priv, parse_attr,
				 f, in_rep, in_mdev);

	err = parse_cls_flower(flow->priv, flow, &parse_attr->spec,
			       f, filter_dev);
	if (err)
		goto err_free;

	/* actions validation depends on parsing the ct matches first */
	err = mlx5_tc_ct_match_add(get_ct_priv(priv), &parse_attr->spec, f,
				   &flow->attr->ct_attr, extack);
	if (err)
		goto err_free;

	/* always set IP version for indirect table handling */
	flow->attr->ip_version = mlx5e_tc_get_ip_version(&parse_attr->spec, true);

	err = parse_tc_fdb_actions(priv, &rule->action, flow, extack);
	if (err)
		goto err_free;

	err = mlx5e_tc_add_fdb_flow(priv, flow, extack);
	complete_all(&flow->init_done);
	if (err) {
		if (!(err == -ENETUNREACH && mlx5_lag_is_multipath(in_mdev)))
			goto err_free;

		add_unready_flow(flow);
	}

	return flow;

err_free:
	mlx5e_flow_put(priv, flow);
out:
	return ERR_PTR(err);
}

static int mlx5e_tc_add_fdb_peer_flow(struct flow_cls_offload *f,
				      struct mlx5e_tc_flow *flow,
				      unsigned long flow_flags)
{
	struct mlx5e_priv *priv = flow->priv, *peer_priv;
	struct mlx5_eswitch *esw = priv->mdev->priv.eswitch, *peer_esw;
	struct mlx5_esw_flow_attr *attr = flow->attr->esw_attr;
	struct mlx5_devcom *devcom = priv->mdev->priv.devcom;
	struct mlx5e_tc_flow_parse_attr *parse_attr;
	struct mlx5e_rep_priv *peer_urpriv;
	struct mlx5e_tc_flow *peer_flow;
	struct mlx5_core_dev *in_mdev;
	int err = 0;

	peer_esw = mlx5_devcom_get_peer_data(devcom, MLX5_DEVCOM_ESW_OFFLOADS);
	if (!peer_esw)
		return -ENODEV;

	peer_urpriv = mlx5_eswitch_get_uplink_priv(peer_esw, REP_ETH);
	peer_priv = netdev_priv(peer_urpriv->netdev);

	/* in_mdev is assigned of which the packet originated from.
	 * So packets redirected to uplink use the same mdev of the
	 * original flow and packets redirected from uplink use the
	 * peer mdev.
	 */
	if (attr->in_rep->vport == MLX5_VPORT_UPLINK)
		in_mdev = peer_priv->mdev;
	else
		in_mdev = priv->mdev;

	parse_attr = flow->attr->parse_attr;
	peer_flow = __mlx5e_add_fdb_flow(peer_priv, f, flow_flags,
					 parse_attr->filter_dev,
					 attr->in_rep, in_mdev);
	if (IS_ERR(peer_flow)) {
		err = PTR_ERR(peer_flow);
		goto out;
	}

	flow->peer_flow = peer_flow;
	flow_flag_set(flow, DUP);
	mutex_lock(&esw->offloads.peer_mutex);
	list_add_tail(&flow->peer, &esw->offloads.peer_flows);
	mutex_unlock(&esw->offloads.peer_mutex);

out:
	mlx5_devcom_release_peer_data(devcom, MLX5_DEVCOM_ESW_OFFLOADS);
	return err;
}

static int
mlx5e_add_fdb_flow(struct mlx5e_priv *priv,
		   struct flow_cls_offload *f,
		   unsigned long flow_flags,
		   struct net_device *filter_dev,
		   struct mlx5e_tc_flow **__flow)
{
	struct mlx5e_rep_priv *rpriv = priv->ppriv;
	struct mlx5_eswitch_rep *in_rep = rpriv->rep;
	struct mlx5_core_dev *in_mdev = priv->mdev;
	struct mlx5e_tc_flow *flow;
	int err;

	flow = __mlx5e_add_fdb_flow(priv, f, flow_flags, filter_dev, in_rep,
				    in_mdev);
	if (IS_ERR(flow))
		return PTR_ERR(flow);

	if (is_peer_flow_needed(flow)) {
		err = mlx5e_tc_add_fdb_peer_flow(f, flow, flow_flags);
		if (err) {
			mlx5e_tc_del_fdb_flow(priv, flow);
			goto out;
		}
	}

	*__flow = flow;

	return 0;

out:
	return err;
}

static int
mlx5e_add_nic_flow(struct mlx5e_priv *priv,
		   struct flow_cls_offload *f,
		   unsigned long flow_flags,
		   struct net_device *filter_dev,
		   struct mlx5e_tc_flow **__flow)
{
	struct flow_rule *rule = flow_cls_offload_flow_rule(f);
	struct netlink_ext_ack *extack = f->common.extack;
	struct mlx5e_tc_flow_parse_attr *parse_attr;
	struct mlx5e_tc_flow *flow;
	int attr_size, err;

	if (!MLX5_CAP_FLOWTABLE_NIC_RX(priv->mdev, ignore_flow_level)) {
		if (!tc_cls_can_offload_and_chain0(priv->netdev, &f->common))
			return -EOPNOTSUPP;
	} else if (!tc_can_offload_extack(priv->netdev, f->common.extack)) {
		return -EOPNOTSUPP;
	}

	flow_flags |= BIT(MLX5E_TC_FLOW_FLAG_NIC);
	attr_size  = sizeof(struct mlx5_nic_flow_attr);
	err = mlx5e_alloc_flow(priv, attr_size, f, flow_flags,
			       &parse_attr, &flow);
	if (err)
		goto out;

	parse_attr->filter_dev = filter_dev;
	mlx5e_flow_attr_init(flow->attr, parse_attr, f);

	err = parse_cls_flower(flow->priv, flow, &parse_attr->spec,
			       f, filter_dev);
	if (err)
		goto err_free;

	err = mlx5_tc_ct_match_add(get_ct_priv(priv), &parse_attr->spec, f,
				   &flow->attr->ct_attr, extack);
	if (err)
		goto err_free;

	err = parse_tc_nic_actions(priv, &rule->action, flow, extack);
	if (err)
		goto err_free;

	err = mlx5e_tc_add_nic_flow(priv, flow, extack);
	if (err)
		goto err_free;

	flow_flag_set(flow, OFFLOADED);
	*__flow = flow;

	return 0;

err_free:
	flow_flag_set(flow, FAILED);
	mlx5e_mod_hdr_dealloc(&parse_attr->mod_hdr_acts);
	mlx5e_flow_put(priv, flow);
out:
	return err;
}

static int
mlx5e_tc_add_flow(struct mlx5e_priv *priv,
		  struct flow_cls_offload *f,
		  unsigned long flags,
		  struct net_device *filter_dev,
		  struct mlx5e_tc_flow **flow)
{
	struct mlx5_eswitch *esw = priv->mdev->priv.eswitch;
	unsigned long flow_flags;
	int err;

	get_flags(flags, &flow_flags);

	if (!tc_can_offload_extack(priv->netdev, f->common.extack))
		return -EOPNOTSUPP;

	if (esw && esw->mode == MLX5_ESWITCH_OFFLOADS)
		err = mlx5e_add_fdb_flow(priv, f, flow_flags,
					 filter_dev, flow);
	else
		err = mlx5e_add_nic_flow(priv, f, flow_flags,
					 filter_dev, flow);

	return err;
}

static bool is_flow_rule_duplicate_allowed(struct net_device *dev,
					   struct mlx5e_rep_priv *rpriv)
{
	/* Offloaded flow rule is allowed to duplicate on non-uplink representor
	 * sharing tc block with other slaves of a lag device. Rpriv can be NULL if this
	 * function is called from NIC mode.
	 */
	return netif_is_lag_port(dev) && rpriv && rpriv->rep->vport != MLX5_VPORT_UPLINK;
}

int mlx5e_configure_flower(struct net_device *dev, struct mlx5e_priv *priv,
			   struct flow_cls_offload *f, unsigned long flags)
{
	struct netlink_ext_ack *extack = f->common.extack;
	struct rhashtable *tc_ht = get_tc_ht(priv, flags);
	struct mlx5e_rep_priv *rpriv = priv->ppriv;
	struct mlx5e_tc_flow *flow;
	int err = 0;

	if (!mlx5_esw_hold(priv->mdev))
		return -EAGAIN;

	mlx5_esw_get(priv->mdev);

	rcu_read_lock();
	flow = rhashtable_lookup(tc_ht, &f->cookie, tc_ht_params);
	if (flow) {
		/* Same flow rule offloaded to non-uplink representor sharing tc block,
		 * just return 0.
		 */
		if (is_flow_rule_duplicate_allowed(dev, rpriv) && flow->orig_dev != dev)
			goto rcu_unlock;

		NL_SET_ERR_MSG_MOD(extack,
				   "flow cookie already exists, ignoring");
		netdev_warn_once(priv->netdev,
				 "flow cookie %lx already exists, ignoring\n",
				 f->cookie);
		err = -EEXIST;
		goto rcu_unlock;
	}
rcu_unlock:
	rcu_read_unlock();
	if (flow)
		goto out;

	trace_mlx5e_configure_flower(f);
	err = mlx5e_tc_add_flow(priv, f, flags, dev, &flow);
	if (err)
		goto out;

	/* Flow rule offloaded to non-uplink representor sharing tc block,
	 * set the flow's owner dev.
	 */
	if (is_flow_rule_duplicate_allowed(dev, rpriv))
		flow->orig_dev = dev;

	err = rhashtable_lookup_insert_fast(tc_ht, &flow->node, tc_ht_params);
	if (err)
		goto err_free;

	mlx5_esw_release(priv->mdev);
	return 0;

err_free:
	mlx5e_flow_put(priv, flow);
out:
	mlx5_esw_put(priv->mdev);
	mlx5_esw_release(priv->mdev);
	return err;
}

static bool same_flow_direction(struct mlx5e_tc_flow *flow, int flags)
{
	bool dir_ingress = !!(flags & MLX5_TC_FLAG(INGRESS));
	bool dir_egress = !!(flags & MLX5_TC_FLAG(EGRESS));

	return flow_flag_test(flow, INGRESS) == dir_ingress &&
		flow_flag_test(flow, EGRESS) == dir_egress;
}

int mlx5e_delete_flower(struct net_device *dev, struct mlx5e_priv *priv,
			struct flow_cls_offload *f, unsigned long flags)
{
	struct rhashtable *tc_ht = get_tc_ht(priv, flags);
	struct mlx5e_tc_flow *flow;
	int err;

	rcu_read_lock();
	flow = rhashtable_lookup(tc_ht, &f->cookie, tc_ht_params);
	if (!flow || !same_flow_direction(flow, flags)) {
		err = -EINVAL;
		goto errout;
	}

	/* Only delete the flow if it doesn't have MLX5E_TC_FLOW_DELETED flag
	 * set.
	 */
	if (flow_flag_test_and_set(flow, DELETED)) {
		err = -EINVAL;
		goto errout;
	}
	rhashtable_remove_fast(tc_ht, &flow->node, tc_ht_params);
	rcu_read_unlock();

	trace_mlx5e_delete_flower(f);
	mlx5e_flow_put(priv, flow);

	mlx5_esw_put(priv->mdev);
	return 0;

errout:
	rcu_read_unlock();
	return err;
}

int mlx5e_stats_flower(struct net_device *dev, struct mlx5e_priv *priv,
		       struct flow_cls_offload *f, unsigned long flags)
{
	struct mlx5_devcom *devcom = priv->mdev->priv.devcom;
	struct rhashtable *tc_ht = get_tc_ht(priv, flags);
	struct mlx5_eswitch *peer_esw;
	struct mlx5e_tc_flow *flow;
	struct mlx5_fc *counter;
	u64 lastuse = 0;
	u64 packets = 0;
	u64 bytes = 0;
	int err = 0;

	rcu_read_lock();
	flow = mlx5e_flow_get(rhashtable_lookup(tc_ht, &f->cookie,
						tc_ht_params));
	rcu_read_unlock();
	if (IS_ERR(flow))
		return PTR_ERR(flow);

	if (!same_flow_direction(flow, flags)) {
		err = -EINVAL;
		goto errout;
	}

	if (mlx5e_is_offloaded_flow(flow) || flow_flag_test(flow, CT)) {
		counter = mlx5e_tc_get_counter(flow);
		if (!counter)
			goto errout;

		mlx5_fc_query_cached(counter, &bytes, &packets, &lastuse);
	}

	/* Under multipath it's possible for one rule to be currently
	 * un-offloaded while the other rule is offloaded.
	 */
	peer_esw = mlx5_devcom_get_peer_data(devcom, MLX5_DEVCOM_ESW_OFFLOADS);
	if (!peer_esw)
		goto out;

	if (flow_flag_test(flow, DUP) &&
	    flow_flag_test(flow->peer_flow, OFFLOADED)) {
		u64 bytes2;
		u64 packets2;
		u64 lastuse2;

		counter = mlx5e_tc_get_counter(flow->peer_flow);
		if (!counter)
			goto no_peer_counter;
		mlx5_fc_query_cached(counter, &bytes2, &packets2, &lastuse2);

		bytes += bytes2;
		packets += packets2;
		lastuse = max_t(u64, lastuse, lastuse2);
	}

no_peer_counter:
	mlx5_devcom_release_peer_data(devcom, MLX5_DEVCOM_ESW_OFFLOADS);
out:
	flow_stats_update(&f->stats, bytes, packets, 0, lastuse,
			  FLOW_ACTION_HW_STATS_DELAYED);
	trace_mlx5e_stats_flower(f);
errout:
	mlx5e_flow_put(priv, flow);
	return err;
}

static int apply_police_params(struct mlx5e_priv *priv, u64 rate,
			       struct netlink_ext_ack *extack)
{
	struct mlx5e_rep_priv *rpriv = priv->ppriv;
	struct mlx5_eswitch *esw;
	u32 rate_mbps = 0;
	u16 vport_num;
	int err;

	vport_num = rpriv->rep->vport;
	if (vport_num >= MLX5_VPORT_ECPF) {
		NL_SET_ERR_MSG_MOD(extack,
				   "Ingress rate limit is supported only for Eswitch ports connected to VFs");
		return -EOPNOTSUPP;
	}

	esw = priv->mdev->priv.eswitch;
	/* rate is given in bytes/sec.
	 * First convert to bits/sec and then round to the nearest mbit/secs.
	 * mbit means million bits.
	 * Moreover, if rate is non zero we choose to configure to a minimum of
	 * 1 mbit/sec.
	 */
	if (rate) {
		rate = (rate * BITS_PER_BYTE) + 500000;
		do_div(rate, 1000000);
		rate_mbps = max_t(u32, rate, 1);
	}

	err = mlx5_esw_qos_modify_vport_rate(esw, vport_num, rate_mbps);
	if (err)
		NL_SET_ERR_MSG_MOD(extack, "failed applying action to hardware");

	return err;
}

static int scan_tc_matchall_fdb_actions(struct mlx5e_priv *priv,
					struct flow_action *flow_action,
					struct netlink_ext_ack *extack)
{
	struct mlx5e_rep_priv *rpriv = priv->ppriv;
	const struct flow_action_entry *act;
	int err;
	int i;

	if (!flow_action_has_entries(flow_action)) {
		NL_SET_ERR_MSG_MOD(extack, "matchall called with no action");
		return -EINVAL;
	}

	if (!flow_offload_has_one_action(flow_action)) {
		NL_SET_ERR_MSG_MOD(extack, "matchall policing support only a single action");
		return -EOPNOTSUPP;
	}

	if (!flow_action_basic_hw_stats_check(flow_action, extack)) {
		NL_SET_ERR_MSG_MOD(extack, "Flow action HW stats type is not supported");
		return -EOPNOTSUPP;
	}

	flow_action_for_each(i, act, flow_action) {
		switch (act->id) {
		case FLOW_ACTION_POLICE:
			if (act->police.rate_pkt_ps) {
				NL_SET_ERR_MSG_MOD(extack, "QoS offload not support packets per second");
				return -EOPNOTSUPP;
			}
			err = apply_police_params(priv, act->police.rate_bytes_ps, extack);
			if (err)
				return err;

			rpriv->prev_vf_vport_stats = priv->stats.vf_vport;
			break;
		default:
			NL_SET_ERR_MSG_MOD(extack, "mlx5 supports only police action for matchall");
			return -EOPNOTSUPP;
		}
	}

	return 0;
}

int mlx5e_tc_configure_matchall(struct mlx5e_priv *priv,
				struct tc_cls_matchall_offload *ma)
{
	struct netlink_ext_ack *extack = ma->common.extack;

	if (ma->common.prio != 1) {
		NL_SET_ERR_MSG_MOD(extack, "only priority 1 is supported");
		return -EINVAL;
	}

	return scan_tc_matchall_fdb_actions(priv, &ma->rule->action, extack);
}

int mlx5e_tc_delete_matchall(struct mlx5e_priv *priv,
			     struct tc_cls_matchall_offload *ma)
{
	struct netlink_ext_ack *extack = ma->common.extack;

	return apply_police_params(priv, 0, extack);
}

void mlx5e_tc_stats_matchall(struct mlx5e_priv *priv,
			     struct tc_cls_matchall_offload *ma)
{
	struct mlx5e_rep_priv *rpriv = priv->ppriv;
	struct rtnl_link_stats64 cur_stats;
	u64 dbytes;
	u64 dpkts;

	cur_stats = priv->stats.vf_vport;
	dpkts = cur_stats.rx_packets - rpriv->prev_vf_vport_stats.rx_packets;
	dbytes = cur_stats.rx_bytes - rpriv->prev_vf_vport_stats.rx_bytes;
	rpriv->prev_vf_vport_stats = cur_stats;
	flow_stats_update(&ma->stats, dbytes, dpkts, 0, jiffies,
			  FLOW_ACTION_HW_STATS_DELAYED);
}

static void mlx5e_tc_hairpin_update_dead_peer(struct mlx5e_priv *priv,
					      struct mlx5e_priv *peer_priv)
{
	struct mlx5_core_dev *peer_mdev = peer_priv->mdev;
	struct mlx5e_hairpin_entry *hpe, *tmp;
	LIST_HEAD(init_wait_list);
	u16 peer_vhca_id;
	int bkt;

	if (!mlx5e_same_hw_devs(priv, peer_priv))
		return;

	peer_vhca_id = MLX5_CAP_GEN(peer_mdev, vhca_id);

	mutex_lock(&priv->fs.tc.hairpin_tbl_lock);
	hash_for_each(priv->fs.tc.hairpin_tbl, bkt, hpe, hairpin_hlist)
		if (refcount_inc_not_zero(&hpe->refcnt))
			list_add(&hpe->dead_peer_wait_list, &init_wait_list);
	mutex_unlock(&priv->fs.tc.hairpin_tbl_lock);

	list_for_each_entry_safe(hpe, tmp, &init_wait_list, dead_peer_wait_list) {
		wait_for_completion(&hpe->res_ready);
		if (!IS_ERR_OR_NULL(hpe->hp) && hpe->peer_vhca_id == peer_vhca_id)
			mlx5_core_hairpin_clear_dead_peer(hpe->hp->pair);

		mlx5e_hairpin_put(priv, hpe);
	}
}

static int mlx5e_tc_netdev_event(struct notifier_block *this,
				 unsigned long event, void *ptr)
{
	struct net_device *ndev = netdev_notifier_info_to_dev(ptr);
	struct mlx5e_flow_steering *fs;
	struct mlx5e_priv *peer_priv;
	struct mlx5e_tc_table *tc;
	struct mlx5e_priv *priv;

	if (ndev->netdev_ops != &mlx5e_netdev_ops ||
	    event != NETDEV_UNREGISTER ||
	    ndev->reg_state == NETREG_REGISTERED)
		return NOTIFY_DONE;

	tc = container_of(this, struct mlx5e_tc_table, netdevice_nb);
	fs = container_of(tc, struct mlx5e_flow_steering, tc);
	priv = container_of(fs, struct mlx5e_priv, fs);
	peer_priv = netdev_priv(ndev);
	if (priv == peer_priv ||
	    !(priv->netdev->features & NETIF_F_HW_TC))
		return NOTIFY_DONE;

	mlx5e_tc_hairpin_update_dead_peer(priv, peer_priv);

	return NOTIFY_DONE;
}

static int mlx5e_tc_nic_get_ft_size(struct mlx5_core_dev *dev)
{
	int tc_grp_size, tc_tbl_size;
	u32 max_flow_counter;

	max_flow_counter = (MLX5_CAP_GEN(dev, max_flow_counter_31_16) << 16) |
			    MLX5_CAP_GEN(dev, max_flow_counter_15_0);

	tc_grp_size = min_t(int, max_flow_counter, MLX5E_TC_TABLE_MAX_GROUP_SIZE);

	tc_tbl_size = min_t(int, tc_grp_size * MLX5E_TC_TABLE_NUM_GROUPS,
			    BIT(MLX5_CAP_FLOWTABLE_NIC_RX(dev, log_max_ft_size)));

	return tc_tbl_size;
}

int mlx5e_tc_nic_init(struct mlx5e_priv *priv)
{
	struct mlx5e_tc_table *tc = &priv->fs.tc;
	struct mlx5_core_dev *dev = priv->mdev;
	struct mapping_ctx *chains_mapping;
	struct mlx5_chains_attr attr = {};
	u64 mapping_id;
	int err;

	mlx5e_mod_hdr_tbl_init(&tc->mod_hdr);
	mutex_init(&tc->t_lock);
	mutex_init(&tc->hairpin_tbl_lock);
	hash_init(tc->hairpin_tbl);

	err = rhashtable_init(&tc->ht, &tc_ht_params);
	if (err)
		return err;

	lockdep_set_class(&tc->ht.mutex, &tc_ht_lock_key);

	mapping_id = mlx5_query_nic_system_image_guid(dev);

	chains_mapping = mapping_create_for_id(mapping_id, MAPPING_TYPE_CHAIN,
					       sizeof(struct mlx5_mapped_obj),
					       MLX5E_TC_TABLE_CHAIN_TAG_MASK, true);

	if (IS_ERR(chains_mapping)) {
		err = PTR_ERR(chains_mapping);
		goto err_mapping;
	}
	tc->mapping = chains_mapping;

	if (MLX5_CAP_FLOWTABLE_NIC_RX(priv->mdev, ignore_flow_level))
		attr.flags = MLX5_CHAINS_AND_PRIOS_SUPPORTED |
			MLX5_CHAINS_IGNORE_FLOW_LEVEL_SUPPORTED;
	attr.ns = MLX5_FLOW_NAMESPACE_KERNEL;
	attr.max_ft_sz = mlx5e_tc_nic_get_ft_size(dev);
	attr.max_grp_num = MLX5E_TC_TABLE_NUM_GROUPS;
	attr.default_ft = mlx5e_vlan_get_flowtable(priv->fs.vlan);
	attr.mapping = chains_mapping;

	tc->chains = mlx5_chains_create(dev, &attr);
	if (IS_ERR(tc->chains)) {
		err = PTR_ERR(tc->chains);
		goto err_chains;
	}

	tc->post_act = mlx5e_tc_post_act_init(priv, tc->chains, MLX5_FLOW_NAMESPACE_KERNEL);
	tc->ct = mlx5_tc_ct_init(priv, tc->chains, &priv->fs.tc.mod_hdr,
				 MLX5_FLOW_NAMESPACE_KERNEL, tc->post_act);

	tc->netdevice_nb.notifier_call = mlx5e_tc_netdev_event;
	err = register_netdevice_notifier_dev_net(priv->netdev,
						  &tc->netdevice_nb,
						  &tc->netdevice_nn);
	if (err) {
		tc->netdevice_nb.notifier_call = NULL;
		mlx5_core_warn(priv->mdev, "Failed to register netdev notifier\n");
		goto err_reg;
	}

	return 0;

err_reg:
	mlx5_tc_ct_clean(tc->ct);
	mlx5e_tc_post_act_destroy(tc->post_act);
	mlx5_chains_destroy(tc->chains);
err_chains:
	mapping_destroy(chains_mapping);
err_mapping:
	rhashtable_destroy(&tc->ht);
	return err;
}

static void _mlx5e_tc_del_flow(void *ptr, void *arg)
{
	struct mlx5e_tc_flow *flow = ptr;
	struct mlx5e_priv *priv = flow->priv;

	mlx5e_tc_del_flow(priv, flow);
	kfree(flow);
}

void mlx5e_tc_nic_cleanup(struct mlx5e_priv *priv)
{
	struct mlx5e_tc_table *tc = &priv->fs.tc;

	if (tc->netdevice_nb.notifier_call)
		unregister_netdevice_notifier_dev_net(priv->netdev,
						      &tc->netdevice_nb,
						      &tc->netdevice_nn);

	mlx5e_mod_hdr_tbl_destroy(&tc->mod_hdr);
	mutex_destroy(&tc->hairpin_tbl_lock);

	rhashtable_free_and_destroy(&tc->ht, _mlx5e_tc_del_flow, NULL);

	if (!IS_ERR_OR_NULL(tc->t)) {
		mlx5_chains_put_table(tc->chains, 0, 1, MLX5E_TC_FT_LEVEL);
		tc->t = NULL;
	}
	mutex_destroy(&tc->t_lock);

	mlx5_tc_ct_clean(tc->ct);
	mlx5e_tc_post_act_destroy(tc->post_act);
	mapping_destroy(tc->mapping);
	mlx5_chains_destroy(tc->chains);
}

int mlx5e_tc_esw_init(struct rhashtable *tc_ht)
{
	const size_t sz_enc_opts = sizeof(struct tunnel_match_enc_opts);
	struct mlx5_rep_uplink_priv *uplink_priv;
	struct mlx5e_rep_priv *rpriv;
	struct mapping_ctx *mapping;
	struct mlx5_eswitch *esw;
	struct mlx5e_priv *priv;
	u64 mapping_id;
	int err = 0;

	uplink_priv = container_of(tc_ht, struct mlx5_rep_uplink_priv, tc_ht);
	rpriv = container_of(uplink_priv, struct mlx5e_rep_priv, uplink_priv);
	priv = netdev_priv(rpriv->netdev);
	esw = priv->mdev->priv.eswitch;

	uplink_priv->post_act = mlx5e_tc_post_act_init(priv, esw_chains(esw),
						       MLX5_FLOW_NAMESPACE_FDB);
	uplink_priv->ct_priv = mlx5_tc_ct_init(netdev_priv(priv->netdev),
					       esw_chains(esw),
					       &esw->offloads.mod_hdr,
					       MLX5_FLOW_NAMESPACE_FDB,
					       uplink_priv->post_act);

	uplink_priv->int_port_priv = mlx5e_tc_int_port_init(netdev_priv(priv->netdev));

	uplink_priv->tc_psample = mlx5e_tc_sample_init(esw, uplink_priv->post_act);

	mapping_id = mlx5_query_nic_system_image_guid(esw->dev);

	mapping = mapping_create_for_id(mapping_id, MAPPING_TYPE_TUNNEL,
					sizeof(struct tunnel_match_key),
					TUNNEL_INFO_BITS_MASK, true);

	if (IS_ERR(mapping)) {
		err = PTR_ERR(mapping);
		goto err_tun_mapping;
	}
	uplink_priv->tunnel_mapping = mapping;

	/* Two last values are reserved for stack devices slow path table mark
	 * and bridge ingress push mark.
	 */
	mapping = mapping_create_for_id(mapping_id, MAPPING_TYPE_TUNNEL_ENC_OPTS,
					sz_enc_opts, ENC_OPTS_BITS_MASK - 2, true);
	if (IS_ERR(mapping)) {
		err = PTR_ERR(mapping);
		goto err_enc_opts_mapping;
	}
	uplink_priv->tunnel_enc_opts_mapping = mapping;

	err = rhashtable_init(tc_ht, &tc_ht_params);
	if (err)
		goto err_ht_init;

	lockdep_set_class(&tc_ht->mutex, &tc_ht_lock_key);

	uplink_priv->encap = mlx5e_tc_tun_init(priv);
	if (IS_ERR(uplink_priv->encap)) {
		err = PTR_ERR(uplink_priv->encap);
		goto err_register_fib_notifier;
	}

	return 0;

err_register_fib_notifier:
	rhashtable_destroy(tc_ht);
err_ht_init:
	mapping_destroy(uplink_priv->tunnel_enc_opts_mapping);
err_enc_opts_mapping:
	mapping_destroy(uplink_priv->tunnel_mapping);
err_tun_mapping:
	mlx5e_tc_sample_cleanup(uplink_priv->tc_psample);
	mlx5e_tc_int_port_cleanup(uplink_priv->int_port_priv);
	mlx5_tc_ct_clean(uplink_priv->ct_priv);
	netdev_warn(priv->netdev,
		    "Failed to initialize tc (eswitch), err: %d", err);
	mlx5e_tc_post_act_destroy(uplink_priv->post_act);
	return err;
}

void mlx5e_tc_esw_cleanup(struct rhashtable *tc_ht)
{
	struct mlx5_rep_uplink_priv *uplink_priv;

	uplink_priv = container_of(tc_ht, struct mlx5_rep_uplink_priv, tc_ht);

	rhashtable_free_and_destroy(tc_ht, _mlx5e_tc_del_flow, NULL);
	mlx5e_tc_tun_cleanup(uplink_priv->encap);

	mapping_destroy(uplink_priv->tunnel_enc_opts_mapping);
	mapping_destroy(uplink_priv->tunnel_mapping);

	mlx5e_tc_sample_cleanup(uplink_priv->tc_psample);
	mlx5e_tc_int_port_cleanup(uplink_priv->int_port_priv);
	mlx5_tc_ct_clean(uplink_priv->ct_priv);
	mlx5e_tc_post_act_destroy(uplink_priv->post_act);
}

int mlx5e_tc_num_filters(struct mlx5e_priv *priv, unsigned long flags)
{
	struct rhashtable *tc_ht = get_tc_ht(priv, flags);

	return atomic_read(&tc_ht->nelems);
}

void mlx5e_tc_clean_fdb_peer_flows(struct mlx5_eswitch *esw)
{
	struct mlx5e_tc_flow *flow, *tmp;

	list_for_each_entry_safe(flow, tmp, &esw->offloads.peer_flows, peer)
		__mlx5e_tc_del_fdb_peer_flow(flow);
}

void mlx5e_tc_reoffload_flows_work(struct work_struct *work)
{
	struct mlx5_rep_uplink_priv *rpriv =
		container_of(work, struct mlx5_rep_uplink_priv,
			     reoffload_flows_work);
	struct mlx5e_tc_flow *flow, *tmp;

	mutex_lock(&rpriv->unready_flows_lock);
	list_for_each_entry_safe(flow, tmp, &rpriv->unready_flows, unready) {
		if (!mlx5e_tc_add_fdb_flow(flow->priv, flow, NULL))
			unready_flow_del(flow);
	}
	mutex_unlock(&rpriv->unready_flows_lock);
}

static int mlx5e_setup_tc_cls_flower(struct mlx5e_priv *priv,
				     struct flow_cls_offload *cls_flower,
				     unsigned long flags)
{
	switch (cls_flower->command) {
	case FLOW_CLS_REPLACE:
		return mlx5e_configure_flower(priv->netdev, priv, cls_flower,
					      flags);
	case FLOW_CLS_DESTROY:
		return mlx5e_delete_flower(priv->netdev, priv, cls_flower,
					   flags);
	case FLOW_CLS_STATS:
		return mlx5e_stats_flower(priv->netdev, priv, cls_flower,
					  flags);
	default:
		return -EOPNOTSUPP;
	}
}

int mlx5e_setup_tc_block_cb(enum tc_setup_type type, void *type_data,
			    void *cb_priv)
{
	unsigned long flags = MLX5_TC_FLAG(INGRESS);
	struct mlx5e_priv *priv = cb_priv;

	if (!priv->netdev || !netif_device_present(priv->netdev))
		return -EOPNOTSUPP;

	if (mlx5e_is_uplink_rep(priv))
		flags |= MLX5_TC_FLAG(ESW_OFFLOAD);
	else
		flags |= MLX5_TC_FLAG(NIC_OFFLOAD);

	switch (type) {
	case TC_SETUP_CLSFLOWER:
		return mlx5e_setup_tc_cls_flower(priv, type_data, flags);
	default:
		return -EOPNOTSUPP;
	}
}

bool mlx5e_tc_update_skb(struct mlx5_cqe64 *cqe,
			 struct sk_buff *skb)
{
#if IS_ENABLED(CONFIG_NET_TC_SKB_EXT)
	u32 chain = 0, chain_tag, reg_b, zone_restore_id;
	struct mlx5e_priv *priv = netdev_priv(skb->dev);
	struct mlx5e_tc_table *tc = &priv->fs.tc;
	struct mlx5_mapped_obj mapped_obj;
	struct tc_skb_ext *tc_skb_ext;
	int err;

	reg_b = be32_to_cpu(cqe->ft_metadata);

	chain_tag = reg_b & MLX5E_TC_TABLE_CHAIN_TAG_MASK;

	err = mapping_find(tc->mapping, chain_tag, &mapped_obj);
	if (err) {
		netdev_dbg(priv->netdev,
			   "Couldn't find chain for chain tag: %d, err: %d\n",
			   chain_tag, err);
		return false;
	}

	if (mapped_obj.type == MLX5_MAPPED_OBJ_CHAIN) {
		chain = mapped_obj.chain;
		tc_skb_ext = tc_skb_ext_alloc(skb);
		if (WARN_ON(!tc_skb_ext))
			return false;

		tc_skb_ext->chain = chain;

		zone_restore_id = (reg_b >> REG_MAPPING_MOFFSET(NIC_ZONE_RESTORE_TO_REG)) &
			ESW_ZONE_ID_MASK;

		if (!mlx5e_tc_ct_restore_flow(tc->ct, skb,
					      zone_restore_id))
			return false;
	} else {
		netdev_dbg(priv->netdev, "Invalid mapped object type: %d\n", mapped_obj.type);
		return false;
	}
#endif /* CONFIG_NET_TC_SKB_EXT */

	return true;
}<|MERGE_RESOLUTION|>--- conflicted
+++ resolved
@@ -3197,30 +3197,18 @@
 		return false;
 	}
 
-<<<<<<< HEAD
+	if (actions & MLX5_FLOW_CONTEXT_ACTION_MOD_HDR &&
+	    actions & MLX5_FLOW_CONTEXT_ACTION_DROP) {
+		NL_SET_ERR_MSG_MOD(extack, "Drop with modify header action is not supported");
+		return false;
+	}
+
 	if (!(~actions &
 	      (MLX5_FLOW_CONTEXT_ACTION_FWD_DEST | MLX5_FLOW_CONTEXT_ACTION_DROP))) {
 		NL_SET_ERR_MSG_MOD(extack, "Rule cannot support forward+drop action");
 		return false;
 	}
 
-=======
->>>>>>> 77b5472d
-	if (actions & MLX5_FLOW_CONTEXT_ACTION_MOD_HDR &&
-	    actions & MLX5_FLOW_CONTEXT_ACTION_DROP) {
-		NL_SET_ERR_MSG_MOD(extack, "Drop with modify header action is not supported");
-		return false;
-	}
-
-<<<<<<< HEAD
-=======
-	if (!(~actions &
-	      (MLX5_FLOW_CONTEXT_ACTION_FWD_DEST | MLX5_FLOW_CONTEXT_ACTION_DROP))) {
-		NL_SET_ERR_MSG_MOD(extack, "Rule cannot support forward+drop action");
-		return false;
-	}
-
->>>>>>> 77b5472d
 	if (actions & MLX5_FLOW_CONTEXT_ACTION_MOD_HDR &&
 	    actions & MLX5_FLOW_CONTEXT_ACTION_DROP) {
 		NL_SET_ERR_MSG_MOD(extack, "Drop with modify header action is not supported");
