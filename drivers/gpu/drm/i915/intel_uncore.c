/*
 * Copyright © 2013 Intel Corporation
 *
 * Permission is hereby granted, free of charge, to any person obtaining a
 * copy of this software and associated documentation files (the "Software"),
 * to deal in the Software without restriction, including without limitation
 * the rights to use, copy, modify, merge, publish, distribute, sublicense,
 * and/or sell copies of the Software, and to permit persons to whom the
 * Software is furnished to do so, subject to the following conditions:
 *
 * The above copyright notice and this permission notice (including the next
 * paragraph) shall be included in all copies or substantial portions of the
 * Software.
 *
 * THE SOFTWARE IS PROVIDED "AS IS", WITHOUT WARRANTY OF ANY KIND, EXPRESS OR
 * IMPLIED, INCLUDING BUT NOT LIMITED TO THE WARRANTIES OF MERCHANTABILITY,
 * FITNESS FOR A PARTICULAR PURPOSE AND NONINFRINGEMENT.  IN NO EVENT SHALL
 * THE AUTHORS OR COPYRIGHT HOLDERS BE LIABLE FOR ANY CLAIM, DAMAGES OR OTHER
 * LIABILITY, WHETHER IN AN ACTION OF CONTRACT, TORT OR OTHERWISE, ARISING
 * FROM, OUT OF OR IN CONNECTION WITH THE SOFTWARE OR THE USE OR OTHER DEALINGS
 * IN THE SOFTWARE.
 */

#include "i915_drv.h"
#include "intel_drv.h"
#include "i915_vgpu.h"

#include <linux/pm_runtime.h>

#define FORCEWAKE_ACK_TIMEOUT_MS 50

#define __raw_posting_read(dev_priv__, reg__) (void)__raw_i915_read32((dev_priv__), (reg__))

static const char * const forcewake_domain_names[] = {
	"render",
	"blitter",
	"media",
};

const char *
intel_uncore_forcewake_domain_to_str(const enum forcewake_domain_id id)
{
	BUILD_BUG_ON(ARRAY_SIZE(forcewake_domain_names) != FW_DOMAIN_ID_COUNT);

	if (id >= 0 && id < FW_DOMAIN_ID_COUNT)
		return forcewake_domain_names[id];

	WARN_ON(id);

	return "unknown";
}

static inline void
fw_domain_reset(const struct intel_uncore_forcewake_domain *d)
{
	WARN_ON(!i915_mmio_reg_valid(d->reg_set));
	__raw_i915_write32(d->i915, d->reg_set, d->val_reset);
}

static inline void
fw_domain_arm_timer(struct intel_uncore_forcewake_domain *d)
{
	mod_timer_pinned(&d->timer, jiffies + 1);
}

static inline void
fw_domain_wait_ack_clear(const struct intel_uncore_forcewake_domain *d)
{
	if (wait_for_atomic((__raw_i915_read32(d->i915, d->reg_ack) &
			     FORCEWAKE_KERNEL) == 0,
			    FORCEWAKE_ACK_TIMEOUT_MS))
		DRM_ERROR("%s: timed out waiting for forcewake ack to clear.\n",
			  intel_uncore_forcewake_domain_to_str(d->id));
}

static inline void
fw_domain_get(const struct intel_uncore_forcewake_domain *d)
{
	__raw_i915_write32(d->i915, d->reg_set, d->val_set);
}

static inline void
fw_domain_wait_ack(const struct intel_uncore_forcewake_domain *d)
{
	if (wait_for_atomic((__raw_i915_read32(d->i915, d->reg_ack) &
			     FORCEWAKE_KERNEL),
			    FORCEWAKE_ACK_TIMEOUT_MS))
		DRM_ERROR("%s: timed out waiting for forcewake ack request.\n",
			  intel_uncore_forcewake_domain_to_str(d->id));
}

static inline void
fw_domain_put(const struct intel_uncore_forcewake_domain *d)
{
	__raw_i915_write32(d->i915, d->reg_set, d->val_clear);
}

static inline void
fw_domain_posting_read(const struct intel_uncore_forcewake_domain *d)
{
	/* something from same cacheline, but not from the set register */
	if (i915_mmio_reg_valid(d->reg_post))
		__raw_posting_read(d->i915, d->reg_post);
}

static void
fw_domains_get(struct drm_i915_private *dev_priv, enum forcewake_domains fw_domains)
{
	struct intel_uncore_forcewake_domain *d;
	enum forcewake_domain_id id;

	for_each_fw_domain_mask(d, fw_domains, dev_priv, id) {
		fw_domain_wait_ack_clear(d);
		fw_domain_get(d);
		fw_domain_wait_ack(d);
	}
}

static void
fw_domains_put(struct drm_i915_private *dev_priv, enum forcewake_domains fw_domains)
{
	struct intel_uncore_forcewake_domain *d;
	enum forcewake_domain_id id;

	for_each_fw_domain_mask(d, fw_domains, dev_priv, id) {
		fw_domain_put(d);
		fw_domain_posting_read(d);
	}
}

static void
fw_domains_posting_read(struct drm_i915_private *dev_priv)
{
	struct intel_uncore_forcewake_domain *d;
	enum forcewake_domain_id id;

	/* No need to do for all, just do for first found */
	for_each_fw_domain(d, dev_priv, id) {
		fw_domain_posting_read(d);
		break;
	}
}

static void
fw_domains_reset(struct drm_i915_private *dev_priv, enum forcewake_domains fw_domains)
{
	struct intel_uncore_forcewake_domain *d;
	enum forcewake_domain_id id;

	if (dev_priv->uncore.fw_domains == 0)
		return;

	for_each_fw_domain_mask(d, fw_domains, dev_priv, id)
		fw_domain_reset(d);

	fw_domains_posting_read(dev_priv);
}

static void __gen6_gt_wait_for_thread_c0(struct drm_i915_private *dev_priv)
{
	/* w/a for a sporadic read returning 0 by waiting for the GT
	 * thread to wake up.
	 */
	if (wait_for_atomic_us((__raw_i915_read32(dev_priv, GEN6_GT_THREAD_STATUS_REG) &
				GEN6_GT_THREAD_STATUS_CORE_MASK) == 0, 500))
		DRM_ERROR("GT thread status wait timed out\n");
}

static void fw_domains_get_with_thread_status(struct drm_i915_private *dev_priv,
					      enum forcewake_domains fw_domains)
{
	fw_domains_get(dev_priv, fw_domains);

	/* WaRsForcewakeWaitTC0:snb,ivb,hsw,bdw,vlv */
	__gen6_gt_wait_for_thread_c0(dev_priv);
}

static void gen6_gt_check_fifodbg(struct drm_i915_private *dev_priv)
{
	u32 gtfifodbg;

	gtfifodbg = __raw_i915_read32(dev_priv, GTFIFODBG);
	if (WARN(gtfifodbg, "GT wake FIFO error 0x%x\n", gtfifodbg))
		__raw_i915_write32(dev_priv, GTFIFODBG, gtfifodbg);
}

static void fw_domains_put_with_fifo(struct drm_i915_private *dev_priv,
				     enum forcewake_domains fw_domains)
{
	fw_domains_put(dev_priv, fw_domains);
	gen6_gt_check_fifodbg(dev_priv);
}

static inline u32 fifo_free_entries(struct drm_i915_private *dev_priv)
{
	u32 count = __raw_i915_read32(dev_priv, GTFIFOCTL);

	return count & GT_FIFO_FREE_ENTRIES_MASK;
}

static int __gen6_gt_wait_for_fifo(struct drm_i915_private *dev_priv)
{
	int ret = 0;

	/* On VLV, FIFO will be shared by both SW and HW.
	 * So, we need to read the FREE_ENTRIES everytime */
	if (IS_VALLEYVIEW(dev_priv->dev))
		dev_priv->uncore.fifo_count = fifo_free_entries(dev_priv);

	if (dev_priv->uncore.fifo_count < GT_FIFO_NUM_RESERVED_ENTRIES) {
		int loop = 500;
		u32 fifo = fifo_free_entries(dev_priv);

		while (fifo <= GT_FIFO_NUM_RESERVED_ENTRIES && loop--) {
			udelay(10);
			fifo = fifo_free_entries(dev_priv);
		}
		if (WARN_ON(loop < 0 && fifo <= GT_FIFO_NUM_RESERVED_ENTRIES))
			++ret;
		dev_priv->uncore.fifo_count = fifo;
	}
	dev_priv->uncore.fifo_count--;

	return ret;
}

static void intel_uncore_fw_release_timer(unsigned long arg)
{
	struct intel_uncore_forcewake_domain *domain = (void *)arg;
	unsigned long irqflags;

	assert_rpm_device_not_suspended(domain->i915);

	spin_lock_irqsave(&domain->i915->uncore.lock, irqflags);
	if (WARN_ON(domain->wake_count == 0))
		domain->wake_count++;

	if (--domain->wake_count == 0)
		domain->i915->uncore.funcs.force_wake_put(domain->i915,
							  1 << domain->id);

	spin_unlock_irqrestore(&domain->i915->uncore.lock, irqflags);
}

void intel_uncore_forcewake_reset(struct drm_device *dev, bool restore)
{
	struct drm_i915_private *dev_priv = dev->dev_private;
	unsigned long irqflags;
	struct intel_uncore_forcewake_domain *domain;
	int retry_count = 100;
	enum forcewake_domain_id id;
	enum forcewake_domains fw = 0, active_domains;

	/* Hold uncore.lock across reset to prevent any register access
	 * with forcewake not set correctly. Wait until all pending
	 * timers are run before holding.
	 */
	while (1) {
		active_domains = 0;

		for_each_fw_domain(domain, dev_priv, id) {
			if (del_timer_sync(&domain->timer) == 0)
				continue;

			intel_uncore_fw_release_timer((unsigned long)domain);
		}

		spin_lock_irqsave(&dev_priv->uncore.lock, irqflags);

		for_each_fw_domain(domain, dev_priv, id) {
			if (timer_pending(&domain->timer))
				active_domains |= (1 << id);
		}

		if (active_domains == 0)
			break;

		if (--retry_count == 0) {
			DRM_ERROR("Timed out waiting for forcewake timers to finish\n");
			break;
		}

		spin_unlock_irqrestore(&dev_priv->uncore.lock, irqflags);
		cond_resched();
	}

	WARN_ON(active_domains);

	for_each_fw_domain(domain, dev_priv, id)
		if (domain->wake_count)
			fw |= 1 << id;

	if (fw)
		dev_priv->uncore.funcs.force_wake_put(dev_priv, fw);

	fw_domains_reset(dev_priv, FORCEWAKE_ALL);

	if (restore) { /* If reset with a user forcewake, try to restore */
		if (fw)
			dev_priv->uncore.funcs.force_wake_get(dev_priv, fw);

		if (IS_GEN6(dev) || IS_GEN7(dev))
			dev_priv->uncore.fifo_count =
				fifo_free_entries(dev_priv);
	}

	if (!restore)
		assert_forcewakes_inactive(dev_priv);

	spin_unlock_irqrestore(&dev_priv->uncore.lock, irqflags);
}

static void intel_uncore_ellc_detect(struct drm_device *dev)
{
	struct drm_i915_private *dev_priv = dev->dev_private;

	if ((IS_HASWELL(dev) || IS_BROADWELL(dev) ||
	     INTEL_INFO(dev)->gen >= 9) &&
	    (__raw_i915_read32(dev_priv, HSW_EDRAM_PRESENT) & EDRAM_ENABLED)) {
		/* The docs do not explain exactly how the calculation can be
		 * made. It is somewhat guessable, but for now, it's always
		 * 128MB.
		 * NB: We can't write IDICR yet because we do not have gt funcs
		 * set up */
		dev_priv->ellc_size = 128;
		DRM_INFO("Found %zuMB of eLLC\n", dev_priv->ellc_size);
	}
}

static void __intel_uncore_early_sanitize(struct drm_device *dev,
					  bool restore_forcewake)
{
	struct drm_i915_private *dev_priv = dev->dev_private;

	if (HAS_FPGA_DBG_UNCLAIMED(dev))
		__raw_i915_write32(dev_priv, FPGA_DBG, FPGA_DBG_RM_NOCLAIM);

	/* clear out old GT FIFO errors */
	if (IS_GEN6(dev) || IS_GEN7(dev))
		__raw_i915_write32(dev_priv, GTFIFODBG,
				   __raw_i915_read32(dev_priv, GTFIFODBG));

	/* WaDisableShadowRegForCpd:chv */
	if (IS_CHERRYVIEW(dev)) {
		__raw_i915_write32(dev_priv, GTFIFOCTL,
				   __raw_i915_read32(dev_priv, GTFIFOCTL) |
				   GT_FIFO_CTL_BLOCK_ALL_POLICY_STALL |
				   GT_FIFO_CTL_RC6_POLICY_STALL);
	}

	intel_uncore_forcewake_reset(dev, restore_forcewake);
}

void intel_uncore_early_sanitize(struct drm_device *dev, bool restore_forcewake)
{
	__intel_uncore_early_sanitize(dev, restore_forcewake);
	i915_check_and_clear_faults(dev);
}

void intel_uncore_sanitize(struct drm_device *dev)
{
	/* BIOS often leaves RC6 enabled, but disable it for hw init */
	intel_disable_gt_powersave(dev);
}

static void __intel_uncore_forcewake_get(struct drm_i915_private *dev_priv,
					 enum forcewake_domains fw_domains)
{
	struct intel_uncore_forcewake_domain *domain;
	enum forcewake_domain_id id;

	if (!dev_priv->uncore.funcs.force_wake_get)
		return;

	fw_domains &= dev_priv->uncore.fw_domains;

	for_each_fw_domain_mask(domain, fw_domains, dev_priv, id) {
		if (domain->wake_count++)
			fw_domains &= ~(1 << id);
	}

	if (fw_domains)
		dev_priv->uncore.funcs.force_wake_get(dev_priv, fw_domains);
}

/**
 * intel_uncore_forcewake_get - grab forcewake domain references
 * @dev_priv: i915 device instance
 * @fw_domains: forcewake domains to get reference on
 *
 * This function can be used get GT's forcewake domain references.
 * Normal register access will handle the forcewake domains automatically.
 * However if some sequence requires the GT to not power down a particular
 * forcewake domains this function should be called at the beginning of the
 * sequence. And subsequently the reference should be dropped by symmetric
 * call to intel_unforce_forcewake_put(). Usually caller wants all the domains
 * to be kept awake so the @fw_domains would be then FORCEWAKE_ALL.
 */
void intel_uncore_forcewake_get(struct drm_i915_private *dev_priv,
				enum forcewake_domains fw_domains)
{
	unsigned long irqflags;

	if (!dev_priv->uncore.funcs.force_wake_get)
		return;

	assert_rpm_wakelock_held(dev_priv);

	spin_lock_irqsave(&dev_priv->uncore.lock, irqflags);
	__intel_uncore_forcewake_get(dev_priv, fw_domains);
	spin_unlock_irqrestore(&dev_priv->uncore.lock, irqflags);
}

/**
 * intel_uncore_forcewake_get__locked - grab forcewake domain references
 * @dev_priv: i915 device instance
 * @fw_domains: forcewake domains to get reference on
 *
 * See intel_uncore_forcewake_get(). This variant places the onus
 * on the caller to explicitly handle the dev_priv->uncore.lock spinlock.
 */
void intel_uncore_forcewake_get__locked(struct drm_i915_private *dev_priv,
					enum forcewake_domains fw_domains)
{
	assert_spin_locked(&dev_priv->uncore.lock);

	if (!dev_priv->uncore.funcs.force_wake_get)
		return;

	__intel_uncore_forcewake_get(dev_priv, fw_domains);
}

static void __intel_uncore_forcewake_put(struct drm_i915_private *dev_priv,
					 enum forcewake_domains fw_domains)
{
	struct intel_uncore_forcewake_domain *domain;
	enum forcewake_domain_id id;

	if (!dev_priv->uncore.funcs.force_wake_put)
		return;

	fw_domains &= dev_priv->uncore.fw_domains;

	for_each_fw_domain_mask(domain, fw_domains, dev_priv, id) {
		if (WARN_ON(domain->wake_count == 0))
			continue;

		if (--domain->wake_count)
			continue;

		domain->wake_count++;
		fw_domain_arm_timer(domain);
	}
}

/**
 * intel_uncore_forcewake_put - release a forcewake domain reference
 * @dev_priv: i915 device instance
 * @fw_domains: forcewake domains to put references
 *
 * This function drops the device-level forcewakes for specified
 * domains obtained by intel_uncore_forcewake_get().
 */
void intel_uncore_forcewake_put(struct drm_i915_private *dev_priv,
				enum forcewake_domains fw_domains)
{
	unsigned long irqflags;

	if (!dev_priv->uncore.funcs.force_wake_put)
		return;

	spin_lock_irqsave(&dev_priv->uncore.lock, irqflags);
	__intel_uncore_forcewake_put(dev_priv, fw_domains);
	spin_unlock_irqrestore(&dev_priv->uncore.lock, irqflags);
}

/**
 * intel_uncore_forcewake_put__locked - grab forcewake domain references
 * @dev_priv: i915 device instance
 * @fw_domains: forcewake domains to get reference on
 *
 * See intel_uncore_forcewake_put(). This variant places the onus
 * on the caller to explicitly handle the dev_priv->uncore.lock spinlock.
 */
void intel_uncore_forcewake_put__locked(struct drm_i915_private *dev_priv,
					enum forcewake_domains fw_domains)
{
	assert_spin_locked(&dev_priv->uncore.lock);

	if (!dev_priv->uncore.funcs.force_wake_put)
		return;

	__intel_uncore_forcewake_put(dev_priv, fw_domains);
}

void assert_forcewakes_inactive(struct drm_i915_private *dev_priv)
{
	struct intel_uncore_forcewake_domain *domain;
	enum forcewake_domain_id id;

	if (!dev_priv->uncore.funcs.force_wake_get)
		return;

	for_each_fw_domain(domain, dev_priv, id)
		WARN_ON(domain->wake_count);
}

/* We give fast paths for the really cool registers */
#define NEEDS_FORCE_WAKE(reg) ((reg) < 0x40000)

#define REG_RANGE(reg, start, end) ((reg) >= (start) && (reg) < (end))

#define FORCEWAKE_VLV_RENDER_RANGE_OFFSET(reg) \
	(REG_RANGE((reg), 0x2000, 0x4000) || \
	 REG_RANGE((reg), 0x5000, 0x8000) || \
	 REG_RANGE((reg), 0xB000, 0x12000) || \
	 REG_RANGE((reg), 0x2E000, 0x30000))

#define FORCEWAKE_VLV_MEDIA_RANGE_OFFSET(reg) \
	(REG_RANGE((reg), 0x12000, 0x14000) || \
	 REG_RANGE((reg), 0x22000, 0x24000) || \
	 REG_RANGE((reg), 0x30000, 0x40000))

#define FORCEWAKE_CHV_RENDER_RANGE_OFFSET(reg) \
	(REG_RANGE((reg), 0x2000, 0x4000) || \
	 REG_RANGE((reg), 0x5200, 0x8000) || \
	 REG_RANGE((reg), 0x8300, 0x8500) || \
	 REG_RANGE((reg), 0xB000, 0xB480) || \
	 REG_RANGE((reg), 0xE000, 0xE800))

#define FORCEWAKE_CHV_MEDIA_RANGE_OFFSET(reg) \
	(REG_RANGE((reg), 0x8800, 0x8900) || \
	 REG_RANGE((reg), 0xD000, 0xD800) || \
	 REG_RANGE((reg), 0x12000, 0x14000) || \
	 REG_RANGE((reg), 0x1A000, 0x1C000) || \
	 REG_RANGE((reg), 0x1E800, 0x1EA00) || \
	 REG_RANGE((reg), 0x30000, 0x38000))

#define FORCEWAKE_CHV_COMMON_RANGE_OFFSET(reg) \
	(REG_RANGE((reg), 0x4000, 0x5000) || \
	 REG_RANGE((reg), 0x8000, 0x8300) || \
	 REG_RANGE((reg), 0x8500, 0x8600) || \
	 REG_RANGE((reg), 0x9000, 0xB000) || \
	 REG_RANGE((reg), 0xF000, 0x10000))

#define FORCEWAKE_GEN9_UNCORE_RANGE_OFFSET(reg) \
	REG_RANGE((reg), 0xB00,  0x2000)

#define FORCEWAKE_GEN9_RENDER_RANGE_OFFSET(reg) \
	(REG_RANGE((reg), 0x2000, 0x2700) || \
	 REG_RANGE((reg), 0x3000, 0x4000) || \
	 REG_RANGE((reg), 0x5200, 0x8000) || \
	 REG_RANGE((reg), 0x8140, 0x8160) || \
	 REG_RANGE((reg), 0x8300, 0x8500) || \
	 REG_RANGE((reg), 0x8C00, 0x8D00) || \
	 REG_RANGE((reg), 0xB000, 0xB480) || \
	 REG_RANGE((reg), 0xE000, 0xE900) || \
	 REG_RANGE((reg), 0x24400, 0x24800))

#define FORCEWAKE_GEN9_MEDIA_RANGE_OFFSET(reg) \
	(REG_RANGE((reg), 0x8130, 0x8140) || \
	 REG_RANGE((reg), 0x8800, 0x8A00) || \
	 REG_RANGE((reg), 0xD000, 0xD800) || \
	 REG_RANGE((reg), 0x12000, 0x14000) || \
	 REG_RANGE((reg), 0x1A000, 0x1EA00) || \
	 REG_RANGE((reg), 0x30000, 0x40000))

#define FORCEWAKE_GEN9_COMMON_RANGE_OFFSET(reg) \
	REG_RANGE((reg), 0x9400, 0x9800)

#define FORCEWAKE_GEN9_BLITTER_RANGE_OFFSET(reg) \
	((reg) < 0x40000 && \
	 !FORCEWAKE_GEN9_UNCORE_RANGE_OFFSET(reg) && \
	 !FORCEWAKE_GEN9_RENDER_RANGE_OFFSET(reg) && \
	 !FORCEWAKE_GEN9_MEDIA_RANGE_OFFSET(reg) && \
	 !FORCEWAKE_GEN9_COMMON_RANGE_OFFSET(reg))

static void
ilk_dummy_write(struct drm_i915_private *dev_priv)
{
	/* WaIssueDummyWriteToWakeupFromRC6:ilk Issue a dummy write to wake up
	 * the chip from rc6 before touching it for real. MI_MODE is masked,
	 * hence harmless to write 0 into. */
	__raw_i915_write32(dev_priv, MI_MODE, 0);
}

static void
hsw_unclaimed_reg_debug(struct drm_i915_private *dev_priv,
			i915_reg_t reg, bool read, bool before)
{
	const char *op = read ? "reading" : "writing to";
	const char *when = before ? "before" : "after";

	if (!i915.mmio_debug)
		return;

	if (__raw_i915_read32(dev_priv, FPGA_DBG) & FPGA_DBG_RM_NOCLAIM) {
		WARN(1, "Unclaimed register detected %s %s register 0x%x\n",
		     when, op, i915_mmio_reg_offset(reg));
		__raw_i915_write32(dev_priv, FPGA_DBG, FPGA_DBG_RM_NOCLAIM);
		i915.mmio_debug--; /* Only report the first N failures */
	}
}

static void
hsw_unclaimed_reg_detect(struct drm_i915_private *dev_priv)
{
	static bool mmio_debug_once = true;

	if (i915.mmio_debug || !mmio_debug_once)
		return;

	if (__raw_i915_read32(dev_priv, FPGA_DBG) & FPGA_DBG_RM_NOCLAIM) {
		DRM_DEBUG("Unclaimed register detected, "
			  "enabling oneshot unclaimed register reporting. "
			  "Please use i915.mmio_debug=N for more information.\n");
		__raw_i915_write32(dev_priv, FPGA_DBG, FPGA_DBG_RM_NOCLAIM);
		i915.mmio_debug = mmio_debug_once--;
	}
}

#define GEN2_READ_HEADER(x) \
	u##x val = 0; \
	assert_rpm_wakelock_held(dev_priv);

#define GEN2_READ_FOOTER \
	trace_i915_reg_rw(false, reg, val, sizeof(val), trace); \
	return val

#define __gen2_read(x) \
static u##x \
gen2_read##x(struct drm_i915_private *dev_priv, i915_reg_t reg, bool trace) { \
	GEN2_READ_HEADER(x); \
	val = __raw_i915_read##x(dev_priv, reg); \
	GEN2_READ_FOOTER; \
}

#define __gen5_read(x) \
static u##x \
gen5_read##x(struct drm_i915_private *dev_priv, i915_reg_t reg, bool trace) { \
	GEN2_READ_HEADER(x); \
	ilk_dummy_write(dev_priv); \
	val = __raw_i915_read##x(dev_priv, reg); \
	GEN2_READ_FOOTER; \
}

__gen5_read(8)
__gen5_read(16)
__gen5_read(32)
__gen5_read(64)
__gen2_read(8)
__gen2_read(16)
__gen2_read(32)
__gen2_read(64)

#undef __gen5_read
#undef __gen2_read

#undef GEN2_READ_FOOTER
#undef GEN2_READ_HEADER

#define GEN6_READ_HEADER(x) \
	u32 offset = i915_mmio_reg_offset(reg); \
	unsigned long irqflags; \
	u##x val = 0; \
	assert_rpm_wakelock_held(dev_priv); \
	spin_lock_irqsave(&dev_priv->uncore.lock, irqflags)

#define GEN6_READ_FOOTER \
	spin_unlock_irqrestore(&dev_priv->uncore.lock, irqflags); \
	trace_i915_reg_rw(false, reg, val, sizeof(val), trace); \
	return val

static inline void __force_wake_get(struct drm_i915_private *dev_priv,
				    enum forcewake_domains fw_domains)
{
	struct intel_uncore_forcewake_domain *domain;
	enum forcewake_domain_id id;

	if (WARN_ON(!fw_domains))
		return;

	/* Ideally GCC would be constant-fold and eliminate this loop */
	for_each_fw_domain_mask(domain, fw_domains, dev_priv, id) {
		if (domain->wake_count) {
			fw_domains &= ~(1 << id);
			continue;
		}

		domain->wake_count++;
		fw_domain_arm_timer(domain);
	}

	if (fw_domains)
		dev_priv->uncore.funcs.force_wake_get(dev_priv, fw_domains);
}

#define __gen6_read(x) \
static u##x \
gen6_read##x(struct drm_i915_private *dev_priv, i915_reg_t reg, bool trace) { \
	GEN6_READ_HEADER(x); \
	hsw_unclaimed_reg_debug(dev_priv, reg, true, true); \
	if (NEEDS_FORCE_WAKE(offset)) \
		__force_wake_get(dev_priv, FORCEWAKE_RENDER); \
	val = __raw_i915_read##x(dev_priv, reg); \
	hsw_unclaimed_reg_debug(dev_priv, reg, true, false); \
	GEN6_READ_FOOTER; \
}

#define __vlv_read(x) \
static u##x \
vlv_read##x(struct drm_i915_private *dev_priv, i915_reg_t reg, bool trace) { \
	enum forcewake_domains fw_engine = 0; \
	GEN6_READ_HEADER(x); \
	if (!NEEDS_FORCE_WAKE(offset)) \
		fw_engine = 0; \
	else if (FORCEWAKE_VLV_RENDER_RANGE_OFFSET(offset)) \
		fw_engine = FORCEWAKE_RENDER; \
	else if (FORCEWAKE_VLV_MEDIA_RANGE_OFFSET(offset)) \
		fw_engine = FORCEWAKE_MEDIA; \
	if (fw_engine) \
		__force_wake_get(dev_priv, fw_engine); \
	val = __raw_i915_read##x(dev_priv, reg); \
	GEN6_READ_FOOTER; \
}

#define __chv_read(x) \
static u##x \
chv_read##x(struct drm_i915_private *dev_priv, i915_reg_t reg, bool trace) { \
	enum forcewake_domains fw_engine = 0; \
	GEN6_READ_HEADER(x); \
	if (!NEEDS_FORCE_WAKE(offset)) \
		fw_engine = 0; \
	else if (FORCEWAKE_CHV_RENDER_RANGE_OFFSET(offset)) \
		fw_engine = FORCEWAKE_RENDER; \
	else if (FORCEWAKE_CHV_MEDIA_RANGE_OFFSET(offset)) \
		fw_engine = FORCEWAKE_MEDIA; \
	else if (FORCEWAKE_CHV_COMMON_RANGE_OFFSET(offset)) \
		fw_engine = FORCEWAKE_RENDER | FORCEWAKE_MEDIA; \
	if (fw_engine) \
		__force_wake_get(dev_priv, fw_engine); \
	val = __raw_i915_read##x(dev_priv, reg); \
	GEN6_READ_FOOTER; \
}

#define SKL_NEEDS_FORCE_WAKE(reg) \
	((reg) < 0x40000 && !FORCEWAKE_GEN9_UNCORE_RANGE_OFFSET(reg))

#define __gen9_read(x) \
static u##x \
gen9_read##x(struct drm_i915_private *dev_priv, i915_reg_t reg, bool trace) { \
	enum forcewake_domains fw_engine; \
	GEN6_READ_HEADER(x); \
	hsw_unclaimed_reg_debug(dev_priv, reg, true, true); \
	if (!SKL_NEEDS_FORCE_WAKE(offset)) \
		fw_engine = 0; \
	else if (FORCEWAKE_GEN9_RENDER_RANGE_OFFSET(offset)) \
		fw_engine = FORCEWAKE_RENDER; \
	else if (FORCEWAKE_GEN9_MEDIA_RANGE_OFFSET(offset)) \
		fw_engine = FORCEWAKE_MEDIA; \
	else if (FORCEWAKE_GEN9_COMMON_RANGE_OFFSET(offset)) \
		fw_engine = FORCEWAKE_RENDER | FORCEWAKE_MEDIA; \
	else \
		fw_engine = FORCEWAKE_BLITTER; \
	if (fw_engine) \
		__force_wake_get(dev_priv, fw_engine); \
	val = __raw_i915_read##x(dev_priv, reg); \
	hsw_unclaimed_reg_debug(dev_priv, reg, true, false); \
	GEN6_READ_FOOTER; \
}

__gen9_read(8)
__gen9_read(16)
__gen9_read(32)
__gen9_read(64)
__chv_read(8)
__chv_read(16)
__chv_read(32)
__chv_read(64)
__vlv_read(8)
__vlv_read(16)
__vlv_read(32)
__vlv_read(64)
__gen6_read(8)
__gen6_read(16)
__gen6_read(32)
__gen6_read(64)

#undef __gen9_read
#undef __chv_read
#undef __vlv_read
#undef __gen6_read
#undef GEN6_READ_FOOTER
#undef GEN6_READ_HEADER

#define VGPU_READ_HEADER(x) \
	unsigned long irqflags; \
	u##x val = 0; \
<<<<<<< HEAD
	assert_device_not_suspended(dev_priv); \
=======
	assert_rpm_device_not_suspended(dev_priv); \
>>>>>>> 1df59b84
	spin_lock_irqsave(&dev_priv->uncore.lock, irqflags)

#define VGPU_READ_FOOTER \
	spin_unlock_irqrestore(&dev_priv->uncore.lock, irqflags); \
	trace_i915_reg_rw(false, reg, val, sizeof(val), trace); \
	return val

#define __vgpu_read(x) \
static u##x \
vgpu_read##x(struct drm_i915_private *dev_priv, i915_reg_t reg, bool trace) { \
	VGPU_READ_HEADER(x); \
	val = __raw_i915_read##x(dev_priv, reg); \
	VGPU_READ_FOOTER; \
}

__vgpu_read(8)
__vgpu_read(16)
__vgpu_read(32)
__vgpu_read(64)

#undef __vgpu_read
#undef VGPU_READ_FOOTER
#undef VGPU_READ_HEADER

#define GEN2_WRITE_HEADER \
	trace_i915_reg_rw(true, reg, val, sizeof(val), trace); \
	assert_rpm_wakelock_held(dev_priv); \

#define GEN2_WRITE_FOOTER

#define __gen2_write(x) \
static void \
gen2_write##x(struct drm_i915_private *dev_priv, i915_reg_t reg, u##x val, bool trace) { \
	GEN2_WRITE_HEADER; \
	__raw_i915_write##x(dev_priv, reg, val); \
	GEN2_WRITE_FOOTER; \
}

#define __gen5_write(x) \
static void \
gen5_write##x(struct drm_i915_private *dev_priv, i915_reg_t reg, u##x val, bool trace) { \
	GEN2_WRITE_HEADER; \
	ilk_dummy_write(dev_priv); \
	__raw_i915_write##x(dev_priv, reg, val); \
	GEN2_WRITE_FOOTER; \
}

__gen5_write(8)
__gen5_write(16)
__gen5_write(32)
__gen5_write(64)
__gen2_write(8)
__gen2_write(16)
__gen2_write(32)
__gen2_write(64)

#undef __gen5_write
#undef __gen2_write

#undef GEN2_WRITE_FOOTER
#undef GEN2_WRITE_HEADER

#define GEN6_WRITE_HEADER \
	u32 offset = i915_mmio_reg_offset(reg); \
	unsigned long irqflags; \
	trace_i915_reg_rw(true, reg, val, sizeof(val), trace); \
	assert_rpm_wakelock_held(dev_priv); \
	spin_lock_irqsave(&dev_priv->uncore.lock, irqflags)

#define GEN6_WRITE_FOOTER \
	spin_unlock_irqrestore(&dev_priv->uncore.lock, irqflags)

#define __gen6_write(x) \
static void \
gen6_write##x(struct drm_i915_private *dev_priv, i915_reg_t reg, u##x val, bool trace) { \
	u32 __fifo_ret = 0; \
	GEN6_WRITE_HEADER; \
	if (NEEDS_FORCE_WAKE(offset)) { \
		__fifo_ret = __gen6_gt_wait_for_fifo(dev_priv); \
	} \
	__raw_i915_write##x(dev_priv, reg, val); \
	if (unlikely(__fifo_ret)) { \
		gen6_gt_check_fifodbg(dev_priv); \
	} \
	GEN6_WRITE_FOOTER; \
}

#define __hsw_write(x) \
static void \
hsw_write##x(struct drm_i915_private *dev_priv, i915_reg_t reg, u##x val, bool trace) { \
	u32 __fifo_ret = 0; \
	GEN6_WRITE_HEADER; \
	if (NEEDS_FORCE_WAKE(offset)) { \
		__fifo_ret = __gen6_gt_wait_for_fifo(dev_priv); \
	} \
	hsw_unclaimed_reg_debug(dev_priv, reg, false, true); \
	__raw_i915_write##x(dev_priv, reg, val); \
	if (unlikely(__fifo_ret)) { \
		gen6_gt_check_fifodbg(dev_priv); \
	} \
	hsw_unclaimed_reg_debug(dev_priv, reg, false, false); \
	hsw_unclaimed_reg_detect(dev_priv); \
	GEN6_WRITE_FOOTER; \
}

static const i915_reg_t gen8_shadowed_regs[] = {
	FORCEWAKE_MT,
	GEN6_RPNSWREQ,
	GEN6_RC_VIDEO_FREQ,
	RING_TAIL(RENDER_RING_BASE),
	RING_TAIL(GEN6_BSD_RING_BASE),
	RING_TAIL(VEBOX_RING_BASE),
	RING_TAIL(BLT_RING_BASE),
	/* TODO: Other registers are not yet used */
};

static bool is_gen8_shadowed(struct drm_i915_private *dev_priv,
			     i915_reg_t reg)
{
	int i;
	for (i = 0; i < ARRAY_SIZE(gen8_shadowed_regs); i++)
		if (i915_mmio_reg_equal(reg, gen8_shadowed_regs[i]))
			return true;

	return false;
}

#define __gen8_write(x) \
static void \
gen8_write##x(struct drm_i915_private *dev_priv, i915_reg_t reg, u##x val, bool trace) { \
	GEN6_WRITE_HEADER; \
	hsw_unclaimed_reg_debug(dev_priv, reg, false, true); \
	if (NEEDS_FORCE_WAKE(offset) && !is_gen8_shadowed(dev_priv, reg)) \
		__force_wake_get(dev_priv, FORCEWAKE_RENDER); \
	__raw_i915_write##x(dev_priv, reg, val); \
	hsw_unclaimed_reg_debug(dev_priv, reg, false, false); \
	hsw_unclaimed_reg_detect(dev_priv); \
	GEN6_WRITE_FOOTER; \
}

#define __chv_write(x) \
static void \
chv_write##x(struct drm_i915_private *dev_priv, i915_reg_t reg, u##x val, bool trace) { \
	enum forcewake_domains fw_engine = 0; \
	GEN6_WRITE_HEADER; \
	if (!NEEDS_FORCE_WAKE(offset) || \
	    is_gen8_shadowed(dev_priv, reg)) \
		fw_engine = 0; \
	else if (FORCEWAKE_CHV_RENDER_RANGE_OFFSET(offset)) \
		fw_engine = FORCEWAKE_RENDER; \
	else if (FORCEWAKE_CHV_MEDIA_RANGE_OFFSET(offset)) \
		fw_engine = FORCEWAKE_MEDIA; \
	else if (FORCEWAKE_CHV_COMMON_RANGE_OFFSET(offset)) \
		fw_engine = FORCEWAKE_RENDER | FORCEWAKE_MEDIA; \
	if (fw_engine) \
		__force_wake_get(dev_priv, fw_engine); \
	__raw_i915_write##x(dev_priv, reg, val); \
	GEN6_WRITE_FOOTER; \
}

static const i915_reg_t gen9_shadowed_regs[] = {
	RING_TAIL(RENDER_RING_BASE),
	RING_TAIL(GEN6_BSD_RING_BASE),
	RING_TAIL(VEBOX_RING_BASE),
	RING_TAIL(BLT_RING_BASE),
	FORCEWAKE_BLITTER_GEN9,
	FORCEWAKE_RENDER_GEN9,
	FORCEWAKE_MEDIA_GEN9,
	GEN6_RPNSWREQ,
	GEN6_RC_VIDEO_FREQ,
	/* TODO: Other registers are not yet used */
};

static bool is_gen9_shadowed(struct drm_i915_private *dev_priv,
			     i915_reg_t reg)
{
	int i;
	for (i = 0; i < ARRAY_SIZE(gen9_shadowed_regs); i++)
		if (i915_mmio_reg_equal(reg, gen9_shadowed_regs[i]))
			return true;

	return false;
}

#define __gen9_write(x) \
static void \
gen9_write##x(struct drm_i915_private *dev_priv, i915_reg_t reg, u##x val, \
		bool trace) { \
	enum forcewake_domains fw_engine; \
	GEN6_WRITE_HEADER; \
	hsw_unclaimed_reg_debug(dev_priv, reg, false, true); \
	if (!SKL_NEEDS_FORCE_WAKE(offset) || \
	    is_gen9_shadowed(dev_priv, reg)) \
		fw_engine = 0; \
	else if (FORCEWAKE_GEN9_RENDER_RANGE_OFFSET(offset)) \
		fw_engine = FORCEWAKE_RENDER; \
	else if (FORCEWAKE_GEN9_MEDIA_RANGE_OFFSET(offset)) \
		fw_engine = FORCEWAKE_MEDIA; \
	else if (FORCEWAKE_GEN9_COMMON_RANGE_OFFSET(offset)) \
		fw_engine = FORCEWAKE_RENDER | FORCEWAKE_MEDIA; \
	else \
		fw_engine = FORCEWAKE_BLITTER; \
	if (fw_engine) \
		__force_wake_get(dev_priv, fw_engine); \
	__raw_i915_write##x(dev_priv, reg, val); \
	hsw_unclaimed_reg_debug(dev_priv, reg, false, false); \
	hsw_unclaimed_reg_detect(dev_priv); \
	GEN6_WRITE_FOOTER; \
}

__gen9_write(8)
__gen9_write(16)
__gen9_write(32)
__gen9_write(64)
__chv_write(8)
__chv_write(16)
__chv_write(32)
__chv_write(64)
__gen8_write(8)
__gen8_write(16)
__gen8_write(32)
__gen8_write(64)
__hsw_write(8)
__hsw_write(16)
__hsw_write(32)
__hsw_write(64)
__gen6_write(8)
__gen6_write(16)
__gen6_write(32)
__gen6_write(64)

#undef __gen9_write
#undef __chv_write
#undef __gen8_write
#undef __hsw_write
#undef __gen6_write
#undef GEN6_WRITE_FOOTER
#undef GEN6_WRITE_HEADER

#define VGPU_WRITE_HEADER \
	unsigned long irqflags; \
	trace_i915_reg_rw(true, reg, val, sizeof(val), trace); \
<<<<<<< HEAD
	assert_device_not_suspended(dev_priv); \
=======
	assert_rpm_device_not_suspended(dev_priv); \
>>>>>>> 1df59b84
	spin_lock_irqsave(&dev_priv->uncore.lock, irqflags)

#define VGPU_WRITE_FOOTER \
	spin_unlock_irqrestore(&dev_priv->uncore.lock, irqflags)

#define __vgpu_write(x) \
static void vgpu_write##x(struct drm_i915_private *dev_priv, \
			  i915_reg_t reg, u##x val, bool trace) { \
	VGPU_WRITE_HEADER; \
	__raw_i915_write##x(dev_priv, reg, val); \
	VGPU_WRITE_FOOTER; \
}

__vgpu_write(8)
__vgpu_write(16)
__vgpu_write(32)
__vgpu_write(64)

#undef __vgpu_write
#undef VGPU_WRITE_FOOTER
#undef VGPU_WRITE_HEADER

#define ASSIGN_WRITE_MMIO_VFUNCS(x) \
do { \
	dev_priv->uncore.funcs.mmio_writeb = x##_write8; \
	dev_priv->uncore.funcs.mmio_writew = x##_write16; \
	dev_priv->uncore.funcs.mmio_writel = x##_write32; \
	dev_priv->uncore.funcs.mmio_writeq = x##_write64; \
} while (0)

#define ASSIGN_READ_MMIO_VFUNCS(x) \
do { \
	dev_priv->uncore.funcs.mmio_readb = x##_read8; \
	dev_priv->uncore.funcs.mmio_readw = x##_read16; \
	dev_priv->uncore.funcs.mmio_readl = x##_read32; \
	dev_priv->uncore.funcs.mmio_readq = x##_read64; \
} while (0)


static void fw_domain_init(struct drm_i915_private *dev_priv,
			   enum forcewake_domain_id domain_id,
			   i915_reg_t reg_set,
			   i915_reg_t reg_ack)
{
	struct intel_uncore_forcewake_domain *d;

	if (WARN_ON(domain_id >= FW_DOMAIN_ID_COUNT))
		return;

	d = &dev_priv->uncore.fw_domain[domain_id];

	WARN_ON(d->wake_count);

	d->wake_count = 0;
	d->reg_set = reg_set;
	d->reg_ack = reg_ack;

	if (IS_GEN6(dev_priv)) {
		d->val_reset = 0;
		d->val_set = FORCEWAKE_KERNEL;
		d->val_clear = 0;
	} else {
		/* WaRsClearFWBitsAtReset:bdw,skl */
		d->val_reset = _MASKED_BIT_DISABLE(0xffff);
		d->val_set = _MASKED_BIT_ENABLE(FORCEWAKE_KERNEL);
		d->val_clear = _MASKED_BIT_DISABLE(FORCEWAKE_KERNEL);
	}

	if (IS_VALLEYVIEW(dev_priv) || IS_CHERRYVIEW(dev_priv))
		d->reg_post = FORCEWAKE_ACK_VLV;
	else if (IS_GEN6(dev_priv) || IS_GEN7(dev_priv) || IS_GEN8(dev_priv))
		d->reg_post = ECOBUS;

	d->i915 = dev_priv;
	d->id = domain_id;

	setup_timer(&d->timer, intel_uncore_fw_release_timer, (unsigned long)d);

	dev_priv->uncore.fw_domains |= (1 << domain_id);

	fw_domain_reset(d);
}

static void intel_uncore_fw_domains_init(struct drm_device *dev)
{
	struct drm_i915_private *dev_priv = dev->dev_private;

	if (INTEL_INFO(dev_priv->dev)->gen <= 5)
		return;

	if (IS_GEN9(dev)) {
		dev_priv->uncore.funcs.force_wake_get = fw_domains_get;
		dev_priv->uncore.funcs.force_wake_put = fw_domains_put;
		fw_domain_init(dev_priv, FW_DOMAIN_ID_RENDER,
			       FORCEWAKE_RENDER_GEN9,
			       FORCEWAKE_ACK_RENDER_GEN9);
		fw_domain_init(dev_priv, FW_DOMAIN_ID_BLITTER,
			       FORCEWAKE_BLITTER_GEN9,
			       FORCEWAKE_ACK_BLITTER_GEN9);
		fw_domain_init(dev_priv, FW_DOMAIN_ID_MEDIA,
			       FORCEWAKE_MEDIA_GEN9, FORCEWAKE_ACK_MEDIA_GEN9);
	} else if (IS_VALLEYVIEW(dev) || IS_CHERRYVIEW(dev)) {
		dev_priv->uncore.funcs.force_wake_get = fw_domains_get;
		if (!IS_CHERRYVIEW(dev))
			dev_priv->uncore.funcs.force_wake_put =
				fw_domains_put_with_fifo;
		else
			dev_priv->uncore.funcs.force_wake_put = fw_domains_put;
		fw_domain_init(dev_priv, FW_DOMAIN_ID_RENDER,
			       FORCEWAKE_VLV, FORCEWAKE_ACK_VLV);
		fw_domain_init(dev_priv, FW_DOMAIN_ID_MEDIA,
			       FORCEWAKE_MEDIA_VLV, FORCEWAKE_ACK_MEDIA_VLV);
	} else if (IS_HASWELL(dev) || IS_BROADWELL(dev)) {
		dev_priv->uncore.funcs.force_wake_get =
			fw_domains_get_with_thread_status;
		dev_priv->uncore.funcs.force_wake_put = fw_domains_put;
		fw_domain_init(dev_priv, FW_DOMAIN_ID_RENDER,
			       FORCEWAKE_MT, FORCEWAKE_ACK_HSW);
	} else if (IS_IVYBRIDGE(dev)) {
		u32 ecobus;

		/* IVB configs may use multi-threaded forcewake */

		/* A small trick here - if the bios hasn't configured
		 * MT forcewake, and if the device is in RC6, then
		 * force_wake_mt_get will not wake the device and the
		 * ECOBUS read will return zero. Which will be
		 * (correctly) interpreted by the test below as MT
		 * forcewake being disabled.
		 */
		dev_priv->uncore.funcs.force_wake_get =
			fw_domains_get_with_thread_status;
		dev_priv->uncore.funcs.force_wake_put =
			fw_domains_put_with_fifo;

		/* We need to init first for ECOBUS access and then
		 * determine later if we want to reinit, in case of MT access is
		 * not working. In this stage we don't know which flavour this
		 * ivb is, so it is better to reset also the gen6 fw registers
		 * before the ecobus check.
		 */

		__raw_i915_write32(dev_priv, FORCEWAKE, 0);
		__raw_posting_read(dev_priv, ECOBUS);

		fw_domain_init(dev_priv, FW_DOMAIN_ID_RENDER,
			       FORCEWAKE_MT, FORCEWAKE_MT_ACK);

		mutex_lock(&dev->struct_mutex);
		fw_domains_get_with_thread_status(dev_priv, FORCEWAKE_ALL);
		ecobus = __raw_i915_read32(dev_priv, ECOBUS);
		fw_domains_put_with_fifo(dev_priv, FORCEWAKE_ALL);
		mutex_unlock(&dev->struct_mutex);

		if (!(ecobus & FORCEWAKE_MT_ENABLE)) {
			DRM_INFO("No MT forcewake available on Ivybridge, this can result in issues\n");
			DRM_INFO("when using vblank-synced partial screen updates.\n");
			fw_domain_init(dev_priv, FW_DOMAIN_ID_RENDER,
				       FORCEWAKE, FORCEWAKE_ACK);
		}
	} else if (IS_GEN6(dev)) {
		dev_priv->uncore.funcs.force_wake_get =
			fw_domains_get_with_thread_status;
		dev_priv->uncore.funcs.force_wake_put =
			fw_domains_put_with_fifo;
		fw_domain_init(dev_priv, FW_DOMAIN_ID_RENDER,
			       FORCEWAKE, FORCEWAKE_ACK);
	}

	/* All future platforms are expected to require complex power gating */
	WARN_ON(dev_priv->uncore.fw_domains == 0);
}

void intel_uncore_init(struct drm_device *dev)
{
	struct drm_i915_private *dev_priv = dev->dev_private;

	i915_check_vgpu(dev);

	intel_uncore_ellc_detect(dev);
	intel_uncore_fw_domains_init(dev);
	__intel_uncore_early_sanitize(dev, false);

	switch (INTEL_INFO(dev)->gen) {
	default:
	case 9:
		ASSIGN_WRITE_MMIO_VFUNCS(gen9);
		ASSIGN_READ_MMIO_VFUNCS(gen9);
		break;
	case 8:
		if (IS_CHERRYVIEW(dev)) {
			ASSIGN_WRITE_MMIO_VFUNCS(chv);
			ASSIGN_READ_MMIO_VFUNCS(chv);

		} else {
			ASSIGN_WRITE_MMIO_VFUNCS(gen8);
			ASSIGN_READ_MMIO_VFUNCS(gen6);
		}
		break;
	case 7:
	case 6:
		if (IS_HASWELL(dev)) {
			ASSIGN_WRITE_MMIO_VFUNCS(hsw);
		} else {
			ASSIGN_WRITE_MMIO_VFUNCS(gen6);
		}

		if (IS_VALLEYVIEW(dev)) {
			ASSIGN_READ_MMIO_VFUNCS(vlv);
		} else {
			ASSIGN_READ_MMIO_VFUNCS(gen6);
		}
		break;
	case 5:
		ASSIGN_WRITE_MMIO_VFUNCS(gen5);
		ASSIGN_READ_MMIO_VFUNCS(gen5);
		break;
	case 4:
	case 3:
	case 2:
		ASSIGN_WRITE_MMIO_VFUNCS(gen2);
		ASSIGN_READ_MMIO_VFUNCS(gen2);
		break;
	}

	if (intel_vgpu_active(dev)) {
		ASSIGN_WRITE_MMIO_VFUNCS(vgpu);
		ASSIGN_READ_MMIO_VFUNCS(vgpu);
	}

	i915_check_and_clear_faults(dev);
}
#undef ASSIGN_WRITE_MMIO_VFUNCS
#undef ASSIGN_READ_MMIO_VFUNCS

void intel_uncore_fini(struct drm_device *dev)
{
	/* Paranoia: make sure we have disabled everything before we exit. */
	intel_uncore_sanitize(dev);
	intel_uncore_forcewake_reset(dev, false);
}

#define GEN_RANGE(l, h) GENMASK(h, l)

static const struct register_whitelist {
	i915_reg_t offset_ldw, offset_udw;
	uint32_t size;
	/* supported gens, 0x10 for 4, 0x30 for 4 and 5, etc. */
	uint32_t gen_bitmask;
} whitelist[] = {
	{ .offset_ldw = RING_TIMESTAMP(RENDER_RING_BASE),
	  .offset_udw = RING_TIMESTAMP_UDW(RENDER_RING_BASE),
	  .size = 8, .gen_bitmask = GEN_RANGE(4, 9) },
};

int i915_reg_read_ioctl(struct drm_device *dev,
			void *data, struct drm_file *file)
{
	struct drm_i915_private *dev_priv = dev->dev_private;
	struct drm_i915_reg_read *reg = data;
	struct register_whitelist const *entry = whitelist;
	unsigned size;
	i915_reg_t offset_ldw, offset_udw;
	int i, ret = 0;

	for (i = 0; i < ARRAY_SIZE(whitelist); i++, entry++) {
		if (i915_mmio_reg_offset(entry->offset_ldw) == (reg->offset & -entry->size) &&
		    (1 << INTEL_INFO(dev)->gen & entry->gen_bitmask))
			break;
	}

	if (i == ARRAY_SIZE(whitelist))
		return -EINVAL;

	/* We use the low bits to encode extra flags as the register should
	 * be naturally aligned (and those that are not so aligned merely
	 * limit the available flags for that register).
	 */
	offset_ldw = entry->offset_ldw;
	offset_udw = entry->offset_udw;
	size = entry->size;
	size |= reg->offset ^ i915_mmio_reg_offset(offset_ldw);

	intel_runtime_pm_get(dev_priv);

	switch (size) {
	case 8 | 1:
		reg->val = I915_READ64_2x32(offset_ldw, offset_udw);
		break;
	case 8:
		reg->val = I915_READ64(offset_ldw);
		break;
	case 4:
		reg->val = I915_READ(offset_ldw);
		break;
	case 2:
		reg->val = I915_READ16(offset_ldw);
		break;
	case 1:
		reg->val = I915_READ8(offset_ldw);
		break;
	default:
		ret = -EINVAL;
		goto out;
	}

out:
	intel_runtime_pm_put(dev_priv);
	return ret;
}

int i915_get_reset_stats_ioctl(struct drm_device *dev,
			       void *data, struct drm_file *file)
{
	struct drm_i915_private *dev_priv = dev->dev_private;
	struct drm_i915_reset_stats *args = data;
	struct i915_ctx_hang_stats *hs;
	struct intel_context *ctx;
	int ret;

	if (args->flags || args->pad)
		return -EINVAL;

	if (args->ctx_id == DEFAULT_CONTEXT_HANDLE && !capable(CAP_SYS_ADMIN))
		return -EPERM;

	ret = mutex_lock_interruptible(&dev->struct_mutex);
	if (ret)
		return ret;

	ctx = i915_gem_context_get(file->driver_priv, args->ctx_id);
	if (IS_ERR(ctx)) {
		mutex_unlock(&dev->struct_mutex);
		return PTR_ERR(ctx);
	}
	hs = &ctx->hang_stats;

	if (capable(CAP_SYS_ADMIN))
		args->reset_count = i915_reset_count(&dev_priv->gpu_error);
	else
		args->reset_count = 0;

	args->batch_active = hs->batch_active;
	args->batch_pending = hs->batch_pending;

	mutex_unlock(&dev->struct_mutex);

	return 0;
}

static int i915_reset_complete(struct drm_device *dev)
{
	u8 gdrst;
	pci_read_config_byte(dev->pdev, I915_GDRST, &gdrst);
	return (gdrst & GRDOM_RESET_STATUS) == 0;
}

static int i915_do_reset(struct drm_device *dev)
{
	/* assert reset for at least 20 usec */
	pci_write_config_byte(dev->pdev, I915_GDRST, GRDOM_RESET_ENABLE);
	udelay(20);
	pci_write_config_byte(dev->pdev, I915_GDRST, 0);

	return wait_for(i915_reset_complete(dev), 500);
}

static int g4x_reset_complete(struct drm_device *dev)
{
	u8 gdrst;
	pci_read_config_byte(dev->pdev, I915_GDRST, &gdrst);
	return (gdrst & GRDOM_RESET_ENABLE) == 0;
}

static int g33_do_reset(struct drm_device *dev)
{
	pci_write_config_byte(dev->pdev, I915_GDRST, GRDOM_RESET_ENABLE);
	return wait_for(g4x_reset_complete(dev), 500);
}

static int g4x_do_reset(struct drm_device *dev)
{
	struct drm_i915_private *dev_priv = dev->dev_private;
	int ret;

	pci_write_config_byte(dev->pdev, I915_GDRST,
			      GRDOM_RENDER | GRDOM_RESET_ENABLE);
	ret =  wait_for(g4x_reset_complete(dev), 500);
	if (ret)
		return ret;

	/* WaVcpClkGateDisableForMediaReset:ctg,elk */
	I915_WRITE(VDECCLK_GATE_D, I915_READ(VDECCLK_GATE_D) | VCP_UNIT_CLOCK_GATE_DISABLE);
	POSTING_READ(VDECCLK_GATE_D);

	pci_write_config_byte(dev->pdev, I915_GDRST,
			      GRDOM_MEDIA | GRDOM_RESET_ENABLE);
	ret =  wait_for(g4x_reset_complete(dev), 500);
	if (ret)
		return ret;

	/* WaVcpClkGateDisableForMediaReset:ctg,elk */
	I915_WRITE(VDECCLK_GATE_D, I915_READ(VDECCLK_GATE_D) & ~VCP_UNIT_CLOCK_GATE_DISABLE);
	POSTING_READ(VDECCLK_GATE_D);

	pci_write_config_byte(dev->pdev, I915_GDRST, 0);

	return 0;
}

static int ironlake_do_reset(struct drm_device *dev)
{
	struct drm_i915_private *dev_priv = dev->dev_private;
	int ret;

	I915_WRITE(ILK_GDSR,
		   ILK_GRDOM_RENDER | ILK_GRDOM_RESET_ENABLE);
	ret = wait_for((I915_READ(ILK_GDSR) &
			ILK_GRDOM_RESET_ENABLE) == 0, 500);
	if (ret)
		return ret;

	I915_WRITE(ILK_GDSR,
		   ILK_GRDOM_MEDIA | ILK_GRDOM_RESET_ENABLE);
	ret = wait_for((I915_READ(ILK_GDSR) &
			ILK_GRDOM_RESET_ENABLE) == 0, 500);
	if (ret)
		return ret;

	I915_WRITE(ILK_GDSR, 0);

	return 0;
}

static int gen6_do_reset(struct drm_device *dev)
{
	struct drm_i915_private *dev_priv = dev->dev_private;
	int	ret;

	/* Reset the chip */

	/* GEN6_GDRST is not in the gt power well, no need to check
	 * for fifo space for the write or forcewake the chip for
	 * the read
	 */
	__raw_i915_write32(dev_priv, GEN6_GDRST, GEN6_GRDOM_FULL);

	/* Spin waiting for the device to ack the reset request */
	ret = wait_for((__raw_i915_read32(dev_priv, GEN6_GDRST) & GEN6_GRDOM_FULL) == 0, 500);

	intel_uncore_forcewake_reset(dev, true);

	return ret;
}

static int wait_for_register(struct drm_i915_private *dev_priv,
			     i915_reg_t reg,
			     const u32 mask,
			     const u32 value,
			     const unsigned long timeout_ms)
{
	return wait_for((I915_READ(reg) & mask) == value, timeout_ms);
}

static int gen8_do_reset(struct drm_device *dev)
{
	struct drm_i915_private *dev_priv = dev->dev_private;
	struct intel_engine_cs *engine;
	int i;

	for_each_ring(engine, dev_priv, i) {
		I915_WRITE(RING_RESET_CTL(engine->mmio_base),
			   _MASKED_BIT_ENABLE(RESET_CTL_REQUEST_RESET));

		if (wait_for_register(dev_priv,
				      RING_RESET_CTL(engine->mmio_base),
				      RESET_CTL_READY_TO_RESET,
				      RESET_CTL_READY_TO_RESET,
				      700)) {
			DRM_ERROR("%s: reset request timeout\n", engine->name);
			goto not_ready;
		}
	}

	return gen6_do_reset(dev);

not_ready:
	for_each_ring(engine, dev_priv, i)
		I915_WRITE(RING_RESET_CTL(engine->mmio_base),
			   _MASKED_BIT_DISABLE(RESET_CTL_REQUEST_RESET));

	return -EIO;
}

static int (*intel_get_gpu_reset(struct drm_device *dev))(struct drm_device *)
{
	if (!i915.reset)
		return NULL;

	if (INTEL_INFO(dev)->gen >= 8)
		return gen8_do_reset;
	else if (INTEL_INFO(dev)->gen >= 6)
		return gen6_do_reset;
	else if (IS_GEN5(dev))
		return ironlake_do_reset;
	else if (IS_G4X(dev))
		return g4x_do_reset;
	else if (IS_G33(dev))
		return g33_do_reset;
	else if (INTEL_INFO(dev)->gen >= 3)
		return i915_do_reset;
	else
		return NULL;
}

int intel_gpu_reset(struct drm_device *dev)
{
	struct drm_i915_private *dev_priv = to_i915(dev);
	int (*reset)(struct drm_device *);
	int ret;

	reset = intel_get_gpu_reset(dev);
	if (reset == NULL)
		return -ENODEV;

	/* If the power well sleeps during the reset, the reset
	 * request may be dropped and never completes (causing -EIO).
	 */
	intel_uncore_forcewake_get(dev_priv, FORCEWAKE_ALL);
	ret = reset(dev);
	intel_uncore_forcewake_put(dev_priv, FORCEWAKE_ALL);

	return ret;
}

bool intel_has_gpu_reset(struct drm_device *dev)
{
	return intel_get_gpu_reset(dev) != NULL;
}

void intel_uncore_check_errors(struct drm_device *dev)
{
	struct drm_i915_private *dev_priv = dev->dev_private;

	if (HAS_FPGA_DBG_UNCLAIMED(dev) &&
	    (__raw_i915_read32(dev_priv, FPGA_DBG) & FPGA_DBG_RM_NOCLAIM)) {
		DRM_ERROR("Unclaimed register before interrupt\n");
		__raw_i915_write32(dev_priv, FPGA_DBG, FPGA_DBG_RM_NOCLAIM);
	}
}<|MERGE_RESOLUTION|>--- conflicted
+++ resolved
@@ -796,11 +796,7 @@
 #define VGPU_READ_HEADER(x) \
 	unsigned long irqflags; \
 	u##x val = 0; \
-<<<<<<< HEAD
-	assert_device_not_suspended(dev_priv); \
-=======
 	assert_rpm_device_not_suspended(dev_priv); \
->>>>>>> 1df59b84
 	spin_lock_irqsave(&dev_priv->uncore.lock, irqflags)
 
 #define VGPU_READ_FOOTER \
@@ -1043,11 +1039,7 @@
 #define VGPU_WRITE_HEADER \
 	unsigned long irqflags; \
 	trace_i915_reg_rw(true, reg, val, sizeof(val), trace); \
-<<<<<<< HEAD
-	assert_device_not_suspended(dev_priv); \
-=======
 	assert_rpm_device_not_suspended(dev_priv); \
->>>>>>> 1df59b84
 	spin_lock_irqsave(&dev_priv->uncore.lock, irqflags)
 
 #define VGPU_WRITE_FOOTER \
