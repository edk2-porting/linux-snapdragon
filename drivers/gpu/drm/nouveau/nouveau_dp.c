/*
 * Copyright 2009 Red Hat Inc.
 *
 * Permission is hereby granted, free of charge, to any person obtaining a
 * copy of this software and associated documentation files (the "Software"),
 * to deal in the Software without restriction, including without limitation
 * the rights to use, copy, modify, merge, publish, distribute, sublicense,
 * and/or sell copies of the Software, and to permit persons to whom the
 * Software is furnished to do so, subject to the following conditions:
 *
 * The above copyright notice and this permission notice shall be included in
 * all copies or substantial portions of the Software.
 *
 * THE SOFTWARE IS PROVIDED "AS IS", WITHOUT WARRANTY OF ANY KIND, EXPRESS OR
 * IMPLIED, INCLUDING BUT NOT LIMITED TO THE WARRANTIES OF MERCHANTABILITY,
 * FITNESS FOR A PARTICULAR PURPOSE AND NONINFRINGEMENT.  IN NO EVENT SHALL
 * THE COPYRIGHT HOLDER(S) OR AUTHOR(S) BE LIABLE FOR ANY CLAIM, DAMAGES OR
 * OTHER LIABILITY, WHETHER IN AN ACTION OF CONTRACT, TORT OR OTHERWISE,
 * ARISING FROM, OUT OF OR IN CONNECTION WITH THE SOFTWARE OR THE USE OR
 * OTHER DEALINGS IN THE SOFTWARE.
 *
 * Authors: Ben Skeggs
 */

#include <drm/drm_dp_helper.h>

#include "nouveau_drv.h"
#include "nouveau_connector.h"
#include "nouveau_encoder.h"
#include "nouveau_crtc.h"

#include <nvif/class.h>
#include <nvif/cl5070.h>

MODULE_PARM_DESC(mst, "Enable DisplayPort multi-stream (default: enabled)");
static int nouveau_mst = 1;
module_param_named(mst, nouveau_mst, int, 0400);

static bool
nouveau_dp_has_sink_count(struct drm_connector *connector,
			  struct nouveau_encoder *outp)
{
	return drm_dp_read_sink_count_cap(connector, outp->dp.dpcd, &outp->dp.desc);
}

static enum drm_connector_status
nouveau_dp_probe_dpcd(struct nouveau_connector *nv_connector,
		      struct nouveau_encoder *outp)
{
	struct drm_connector *connector = &nv_connector->base;
	struct drm_dp_aux *aux = &nv_connector->aux;
	struct nv50_mstm *mstm = NULL;
	enum drm_connector_status status = connector_status_disconnected;
	int ret;
	u8 *dpcd = outp->dp.dpcd;

	ret = drm_dp_read_dpcd_caps(aux, dpcd);
	if (ret < 0)
		goto out;

	ret = drm_dp_read_desc(aux, &outp->dp.desc, drm_dp_is_branch(dpcd));
	if (ret < 0)
		goto out;

	if (nouveau_mst) {
		mstm = outp->dp.mstm;
		if (mstm)
			mstm->can_mst = drm_dp_read_mst_cap(aux, dpcd);
	}

	if (nouveau_dp_has_sink_count(connector, outp)) {
		ret = drm_dp_read_sink_count(aux);
		if (ret < 0)
			goto out;

		outp->dp.sink_count = ret;

		/*
		 * Dongle connected, but no display. Don't bother reading
		 * downstream port info
		 */
		if (!outp->dp.sink_count)
			return connector_status_disconnected;
	}

	ret = drm_dp_read_downstream_info(aux, dpcd,
					  outp->dp.downstream_ports);
	if (ret < 0)
		goto out;

	status = connector_status_connected;
out:
	if (status != connector_status_connected) {
		/* Clear any cached info */
		outp->dp.sink_count = 0;
	}
	return status;
}

int
nouveau_dp_detect(struct nouveau_connector *nv_connector,
		  struct nouveau_encoder *nv_encoder)
{
	struct drm_device *dev = nv_encoder->base.base.dev;
	struct nouveau_drm *drm = nouveau_drm(dev);
	struct drm_connector *connector = &nv_connector->base;
	struct nv50_mstm *mstm = nv_encoder->dp.mstm;
	enum drm_connector_status status;
	u8 *dpcd = nv_encoder->dp.dpcd;
	int ret = NOUVEAU_DP_NONE;

	/* If we've already read the DPCD on an eDP device, we don't need to
	 * reread it as it won't change
	 */
	if (connector->connector_type == DRM_MODE_CONNECTOR_eDP &&
	    dpcd[DP_DPCD_REV] != 0)
		return NOUVEAU_DP_SST;

	mutex_lock(&nv_encoder->dp.hpd_irq_lock);
	if (mstm) {
		/* If we're not ready to handle MST state changes yet, just
		 * report the last status of the connector. We'll reprobe it
		 * once we've resumed.
		 */
		if (mstm->suspended) {
			if (mstm->is_mst)
				ret = NOUVEAU_DP_MST;
			else if (connector->status ==
				 connector_status_connected)
				ret = NOUVEAU_DP_SST;

			goto out;
		}
	}

	status = nouveau_dp_probe_dpcd(nv_connector, nv_encoder);
	if (status == connector_status_disconnected)
		goto out;

	/* If we're in MST mode, we're done here */
	if (mstm && mstm->can_mst && mstm->is_mst) {
		ret = NOUVEAU_DP_MST;
		goto out;
	}

	nv_encoder->dp.link_bw = 27000 * dpcd[DP_MAX_LINK_RATE];
	nv_encoder->dp.link_nr =
		dpcd[DP_MAX_LANE_COUNT] & DP_MAX_LANE_COUNT_MASK;

	NV_DEBUG(drm, "display: %dx%d dpcd 0x%02x\n",
		 nv_encoder->dp.link_nr, nv_encoder->dp.link_bw,
		 dpcd[DP_DPCD_REV]);
	NV_DEBUG(drm, "encoder: %dx%d\n",
		 nv_encoder->dcb->dpconf.link_nr,
		 nv_encoder->dcb->dpconf.link_bw);

	if (nv_encoder->dcb->dpconf.link_nr < nv_encoder->dp.link_nr)
		nv_encoder->dp.link_nr = nv_encoder->dcb->dpconf.link_nr;
	if (nv_encoder->dcb->dpconf.link_bw < nv_encoder->dp.link_bw)
		nv_encoder->dp.link_bw = nv_encoder->dcb->dpconf.link_bw;

	NV_DEBUG(drm, "maximum: %dx%d\n",
		 nv_encoder->dp.link_nr, nv_encoder->dp.link_bw);

	if (mstm && mstm->can_mst) {
		ret = nv50_mstm_detect(nv_encoder);
		if (ret == 1) {
			ret = NOUVEAU_DP_MST;
			goto out;
		} else if (ret != 0) {
			goto out;
		}
	}
	ret = NOUVEAU_DP_SST;

out:
	if (mstm && !mstm->suspended && ret != NOUVEAU_DP_MST)
		nv50_mstm_remove(mstm);

	mutex_unlock(&nv_encoder->dp.hpd_irq_lock);
	return ret;
}

void nouveau_dp_irq(struct nouveau_drm *drm,
		    struct nouveau_connector *nv_connector)
{
	struct drm_connector *connector = &nv_connector->base;
	struct nouveau_encoder *outp = find_encoder(connector, DCB_OUTPUT_DP);
	struct nv50_mstm *mstm;
	int ret;
	bool send_hpd = false;

	if (!outp)
		return;

	mstm = outp->dp.mstm;
	NV_DEBUG(drm, "service %s\n", connector->name);

	mutex_lock(&outp->dp.hpd_irq_lock);

	if (mstm && mstm->is_mst) {
		if (!nv50_mstm_service(drm, nv_connector, mstm))
			send_hpd = true;
	} else {
		drm_dp_cec_irq(&nv_connector->aux);

		if (nouveau_dp_has_sink_count(connector, outp)) {
			ret = drm_dp_read_sink_count(&nv_connector->aux);
			if (ret != outp->dp.sink_count)
				send_hpd = true;
			if (ret >= 0)
				outp->dp.sink_count = ret;
		}
	}

	mutex_unlock(&outp->dp.hpd_irq_lock);

	if (send_hpd)
		nouveau_connector_hpd(connector);
}

/* TODO:
 * - Use the minimum possible BPC here, once we add support for the max bpc
 *   property.
 * - Validate against the DP caps advertised by the GPU (we don't check these
 *   yet)
 */
enum drm_mode_status
nv50_dp_mode_valid(struct drm_connector *connector,
		   struct nouveau_encoder *outp,
		   const struct drm_display_mode *mode,
		   unsigned *out_clock)
{
<<<<<<< HEAD
	const unsigned min_clock = 25000;
	unsigned int max_rate, mode_rate, clock = mode->clock;
=======
	const unsigned int min_clock = 25000;
	unsigned int max_rate, mode_rate, ds_max_dotclock, clock = mode->clock;
>>>>>>> d1988041
	const u8 bpp = connector->display_info.bpc * 3;

	if (mode->flags & DRM_MODE_FLAG_INTERLACE && !outp->caps.dp_interlace)
		return MODE_NO_INTERLACE;

	if ((mode->flags & DRM_MODE_FLAG_3D_MASK) == DRM_MODE_FLAG_3D_FRAME_PACKING)
		clock *= 2;

	max_rate = outp->dp.link_nr * outp->dp.link_bw;
	mode_rate = DIV_ROUND_UP(clock * bpp, 8);
	if (mode_rate > max_rate)
		return MODE_CLOCK_HIGH;

<<<<<<< HEAD
=======
	ds_max_dotclock = drm_dp_downstream_max_dotclock(outp->dp.dpcd, outp->dp.downstream_ports);
	if (ds_max_dotclock && clock > ds_max_dotclock)
		return MODE_CLOCK_HIGH;

>>>>>>> d1988041
	if (clock < min_clock)
		return MODE_CLOCK_LOW;

	if (out_clock)
		*out_clock = clock;

	return MODE_OK;
}<|MERGE_RESOLUTION|>--- conflicted
+++ resolved
@@ -231,13 +231,8 @@
 		   const struct drm_display_mode *mode,
 		   unsigned *out_clock)
 {
-<<<<<<< HEAD
-	const unsigned min_clock = 25000;
-	unsigned int max_rate, mode_rate, clock = mode->clock;
-=======
 	const unsigned int min_clock = 25000;
 	unsigned int max_rate, mode_rate, ds_max_dotclock, clock = mode->clock;
->>>>>>> d1988041
 	const u8 bpp = connector->display_info.bpc * 3;
 
 	if (mode->flags & DRM_MODE_FLAG_INTERLACE && !outp->caps.dp_interlace)
@@ -251,13 +246,10 @@
 	if (mode_rate > max_rate)
 		return MODE_CLOCK_HIGH;
 
-<<<<<<< HEAD
-=======
 	ds_max_dotclock = drm_dp_downstream_max_dotclock(outp->dp.dpcd, outp->dp.downstream_ports);
 	if (ds_max_dotclock && clock > ds_max_dotclock)
 		return MODE_CLOCK_HIGH;
 
->>>>>>> d1988041
 	if (clock < min_clock)
 		return MODE_CLOCK_LOW;
 
