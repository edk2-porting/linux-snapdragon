// SPDX-License-Identifier: GPL-2.0-only
/*
 * Copyright (c) 2015, The Linux Foundation. All rights reserved.
 */

#include <linux/clk.h>
#include <linux/delay.h>
#include <linux/dma-mapping.h>
#include <linux/err.h>
#include <linux/gpio/consumer.h>
#include <linux/interrupt.h>
#include <linux/mfd/syscon.h>
#include <linux/of_device.h>
#include <linux/of_graph.h>
#include <linux/of_irq.h>
#include <linux/pinctrl/consumer.h>
#include <linux/pm_opp.h>
#include <linux/regmap.h>
#include <linux/regulator/consumer.h>
#include <linux/spinlock.h>

#include <video/mipi_display.h>

#include "dsi.h"
#include "dsi.xml.h"
#include "sfpb.xml.h"
#include "dsi_cfg.h"
#include "msm_kms.h"
#include "msm_gem.h"
#include "phy/dsi_phy.h"

#define DSI_RESET_TOGGLE_DELAY_MS 20

static int dsi_get_version(const void __iomem *base, u32 *major, u32 *minor)
{
	u32 ver;

	if (!major || !minor)
		return -EINVAL;

	/*
	 * From DSI6G(v3), addition of a 6G_HW_VERSION register at offset 0
	 * makes all other registers 4-byte shifted down.
	 *
	 * In order to identify between DSI6G(v3) and beyond, and DSIv2 and
	 * older, we read the DSI_VERSION register without any shift(offset
	 * 0x1f0). In the case of DSIv2, this hast to be a non-zero value. In
	 * the case of DSI6G, this has to be zero (the offset points to a
	 * scratch register which we never touch)
	 */

	ver = msm_readl(base + REG_DSI_VERSION);
	if (ver) {
		/* older dsi host, there is no register shift */
		ver = FIELD(ver, DSI_VERSION_MAJOR);
		if (ver <= MSM_DSI_VER_MAJOR_V2) {
			/* old versions */
			*major = ver;
			*minor = 0;
			return 0;
		} else {
			return -EINVAL;
		}
	} else {
		/*
		 * newer host, offset 0 has 6G_HW_VERSION, the rest of the
		 * registers are shifted down, read DSI_VERSION again with
		 * the shifted offset
		 */
		ver = msm_readl(base + DSI_6G_REG_SHIFT + REG_DSI_VERSION);
		ver = FIELD(ver, DSI_VERSION_MAJOR);
		if (ver == MSM_DSI_VER_MAJOR_6G) {
			/* 6G version */
			*major = ver;
			*minor = msm_readl(base + REG_DSI_6G_HW_VERSION);
			return 0;
		} else {
			return -EINVAL;
		}
	}
}

#define DSI_ERR_STATE_ACK			0x0000
#define DSI_ERR_STATE_TIMEOUT			0x0001
#define DSI_ERR_STATE_DLN0_PHY			0x0002
#define DSI_ERR_STATE_FIFO			0x0004
#define DSI_ERR_STATE_MDP_FIFO_UNDERFLOW	0x0008
#define DSI_ERR_STATE_INTERLEAVE_OP_CONTENTION	0x0010
#define DSI_ERR_STATE_PLL_UNLOCKED		0x0020

#define DSI_CLK_CTRL_ENABLE_CLKS	\
		(DSI_CLK_CTRL_AHBS_HCLK_ON | DSI_CLK_CTRL_AHBM_SCLK_ON | \
		DSI_CLK_CTRL_PCLK_ON | DSI_CLK_CTRL_DSICLK_ON | \
		DSI_CLK_CTRL_BYTECLK_ON | DSI_CLK_CTRL_ESCCLK_ON | \
		DSI_CLK_CTRL_FORCE_ON_DYN_AHBM_HCLK)

struct msm_dsi_host {
	struct mipi_dsi_host base;

	struct platform_device *pdev;
	struct drm_device *dev;

	int id;

	void __iomem *ctrl_base;
	phys_addr_t ctrl_size;
	struct regulator_bulk_data supplies[DSI_DEV_REGULATOR_MAX];

	int num_bus_clks;
	struct clk_bulk_data bus_clks[DSI_BUS_CLK_MAX];

	struct clk *byte_clk;
	struct clk *esc_clk;
	struct clk *pixel_clk;
	struct clk *byte_clk_src;
	struct clk *pixel_clk_src;
	struct clk *byte_intf_clk;

	unsigned long byte_clk_rate;
	unsigned long pixel_clk_rate;
	unsigned long esc_clk_rate;

	/* DSI v2 specific clocks */
	struct clk *src_clk;
	struct clk *esc_clk_src;
	struct clk *dsi_clk_src;

	unsigned long src_clk_rate;

	struct gpio_desc *disp_en_gpio;
	struct gpio_desc *te_gpio;

	const struct msm_dsi_cfg_handler *cfg_hnd;

	struct completion dma_comp;
	struct completion video_comp;
	struct mutex dev_mutex;
	struct mutex cmd_mutex;
	spinlock_t intr_lock; /* Protect interrupt ctrl register */

	u32 err_work_state;
	struct work_struct err_work;
	struct work_struct hpd_work;
	struct workqueue_struct *workqueue;

	/* DSI 6G TX buffer*/
	struct drm_gem_object *tx_gem_obj;

	/* DSI v2 TX buffer */
	void *tx_buf;
	dma_addr_t tx_buf_paddr;

	int tx_size;

	u8 *rx_buf;

	struct regmap *sfpb;

	struct drm_display_mode *mode;

	/* connected device info */
	struct device_node *device_node;
	unsigned int channel;
	unsigned int lanes;
	enum mipi_dsi_pixel_format format;
	unsigned long mode_flags;

	/* lane data parsed via DT */
	int dlane_swap;
	int num_data_lanes;

	/* from phy DT */
	bool cphy_mode;

	u32 dma_cmd_ctrl_restore;

	bool registered;
	bool power_on;
	bool enabled;
	int irq;
};

static u32 dsi_get_bpp(const enum mipi_dsi_pixel_format fmt)
{
	switch (fmt) {
	case MIPI_DSI_FMT_RGB565:		return 16;
	case MIPI_DSI_FMT_RGB666_PACKED:	return 18;
	case MIPI_DSI_FMT_RGB666:
	case MIPI_DSI_FMT_RGB888:
	default:				return 24;
	}
}

static inline u32 dsi_read(struct msm_dsi_host *msm_host, u32 reg)
{
	return msm_readl(msm_host->ctrl_base + reg);
}
static inline void dsi_write(struct msm_dsi_host *msm_host, u32 reg, u32 data)
{
	msm_writel(data, msm_host->ctrl_base + reg);
}

static int dsi_host_regulator_enable(struct msm_dsi_host *msm_host);
static void dsi_host_regulator_disable(struct msm_dsi_host *msm_host);

static const struct msm_dsi_cfg_handler *dsi_get_config(
						struct msm_dsi_host *msm_host)
{
	const struct msm_dsi_cfg_handler *cfg_hnd = NULL;
	struct device *dev = &msm_host->pdev->dev;
	struct clk *ahb_clk;
	int ret;
	u32 major = 0, minor = 0;

	ahb_clk = msm_clk_get(msm_host->pdev, "iface");
	if (IS_ERR(ahb_clk)) {
		pr_err("%s: cannot get interface clock\n", __func__);
		goto exit;
	}

	pm_runtime_get_sync(dev);

	ret = clk_prepare_enable(ahb_clk);
	if (ret) {
		pr_err("%s: unable to enable ahb_clk\n", __func__);
		goto runtime_put;
	}

	ret = dsi_get_version(msm_host->ctrl_base, &major, &minor);
	if (ret) {
		pr_err("%s: Invalid version\n", __func__);
		goto disable_clks;
	}

	cfg_hnd = msm_dsi_cfg_get(major, minor);

	DBG("%s: Version %x:%x\n", __func__, major, minor);

disable_clks:
	clk_disable_unprepare(ahb_clk);
runtime_put:
	pm_runtime_put_sync(dev);
exit:
	return cfg_hnd;
}

static inline struct msm_dsi_host *to_msm_dsi_host(struct mipi_dsi_host *host)
{
	return container_of(host, struct msm_dsi_host, base);
}

static void dsi_host_regulator_disable(struct msm_dsi_host *msm_host)
{
	struct regulator_bulk_data *s = msm_host->supplies;
	const struct dsi_reg_entry *regs = msm_host->cfg_hnd->cfg->reg_cfg.regs;
	int num = msm_host->cfg_hnd->cfg->reg_cfg.num;
	int i;

	DBG("");
	for (i = num - 1; i >= 0; i--)
		if (regs[i].disable_load >= 0)
			regulator_set_load(s[i].consumer,
					   regs[i].disable_load);

	regulator_bulk_disable(num, s);
}

static int dsi_host_regulator_enable(struct msm_dsi_host *msm_host)
{
	struct regulator_bulk_data *s = msm_host->supplies;
	const struct dsi_reg_entry *regs = msm_host->cfg_hnd->cfg->reg_cfg.regs;
	int num = msm_host->cfg_hnd->cfg->reg_cfg.num;
	int ret, i;

	DBG("");
	for (i = 0; i < num; i++) {
		if (regs[i].enable_load >= 0) {
			ret = regulator_set_load(s[i].consumer,
						 regs[i].enable_load);
			if (ret < 0) {
				pr_err("regulator %d set op mode failed, %d\n",
					i, ret);
				goto fail;
			}
		}
	}

	ret = regulator_bulk_enable(num, s);
	if (ret < 0) {
		pr_err("regulator enable failed, %d\n", ret);
		goto fail;
	}

	return 0;

fail:
	for (i--; i >= 0; i--)
		regulator_set_load(s[i].consumer, regs[i].disable_load);
	return ret;
}

static int dsi_regulator_init(struct msm_dsi_host *msm_host)
{
	struct regulator_bulk_data *s = msm_host->supplies;
	const struct dsi_reg_entry *regs = msm_host->cfg_hnd->cfg->reg_cfg.regs;
	int num = msm_host->cfg_hnd->cfg->reg_cfg.num;
	int i, ret;

	for (i = 0; i < num; i++)
		s[i].supply = regs[i].name;

	ret = devm_regulator_bulk_get(&msm_host->pdev->dev, num, s);
	if (ret < 0) {
		pr_err("%s: failed to init regulator, ret=%d\n",
						__func__, ret);
		return ret;
	}

	return 0;
}

int dsi_clk_init_v2(struct msm_dsi_host *msm_host)
{
	struct platform_device *pdev = msm_host->pdev;
	int ret = 0;

	msm_host->src_clk = msm_clk_get(pdev, "src");

	if (IS_ERR(msm_host->src_clk)) {
		ret = PTR_ERR(msm_host->src_clk);
		pr_err("%s: can't find src clock. ret=%d\n",
			__func__, ret);
		msm_host->src_clk = NULL;
		return ret;
	}

	msm_host->esc_clk_src = clk_get_parent(msm_host->esc_clk);
	if (!msm_host->esc_clk_src) {
		ret = -ENODEV;
		pr_err("%s: can't get esc clock parent. ret=%d\n",
			__func__, ret);
		return ret;
	}

	msm_host->dsi_clk_src = clk_get_parent(msm_host->src_clk);
	if (!msm_host->dsi_clk_src) {
		ret = -ENODEV;
		pr_err("%s: can't get src clock parent. ret=%d\n",
			__func__, ret);
	}

	return ret;
}

int dsi_clk_init_6g_v2(struct msm_dsi_host *msm_host)
{
	struct platform_device *pdev = msm_host->pdev;
	int ret = 0;

	msm_host->byte_intf_clk = msm_clk_get(pdev, "byte_intf");
	if (IS_ERR(msm_host->byte_intf_clk)) {
		ret = PTR_ERR(msm_host->byte_intf_clk);
		pr_err("%s: can't find byte_intf clock. ret=%d\n",
			__func__, ret);
	}

	return ret;
}

static int dsi_clk_init(struct msm_dsi_host *msm_host)
{
	struct platform_device *pdev = msm_host->pdev;
	const struct msm_dsi_cfg_handler *cfg_hnd = msm_host->cfg_hnd;
	const struct msm_dsi_config *cfg = cfg_hnd->cfg;
	int i, ret = 0;

	/* get bus clocks */
	for (i = 0; i < cfg->num_bus_clks; i++)
		msm_host->bus_clks[i].id = cfg->bus_clk_names[i];
	msm_host->num_bus_clks = cfg->num_bus_clks;

	ret = devm_clk_bulk_get(&pdev->dev, msm_host->num_bus_clks, msm_host->bus_clks);
	if (ret < 0) {
		dev_err(&pdev->dev, "Unable to get clocks, ret = %d\n", ret);
		goto exit;
	}

	/* get link and source clocks */
	msm_host->byte_clk = msm_clk_get(pdev, "byte");
	if (IS_ERR(msm_host->byte_clk)) {
		ret = PTR_ERR(msm_host->byte_clk);
		pr_err("%s: can't find dsi_byte clock. ret=%d\n",
			__func__, ret);
		msm_host->byte_clk = NULL;
		goto exit;
	}

	msm_host->pixel_clk = msm_clk_get(pdev, "pixel");
	if (IS_ERR(msm_host->pixel_clk)) {
		ret = PTR_ERR(msm_host->pixel_clk);
		pr_err("%s: can't find dsi_pixel clock. ret=%d\n",
			__func__, ret);
		msm_host->pixel_clk = NULL;
		goto exit;
	}

	msm_host->esc_clk = msm_clk_get(pdev, "core");
	if (IS_ERR(msm_host->esc_clk)) {
		ret = PTR_ERR(msm_host->esc_clk);
		pr_err("%s: can't find dsi_esc clock. ret=%d\n",
			__func__, ret);
		msm_host->esc_clk = NULL;
		goto exit;
	}

	msm_host->byte_clk_src = clk_get_parent(msm_host->byte_clk);
	if (IS_ERR(msm_host->byte_clk_src)) {
		ret = PTR_ERR(msm_host->byte_clk_src);
		pr_err("%s: can't find byte_clk clock. ret=%d\n", __func__, ret);
		goto exit;
	}

	msm_host->pixel_clk_src = clk_get_parent(msm_host->pixel_clk);
	if (IS_ERR(msm_host->pixel_clk_src)) {
		ret = PTR_ERR(msm_host->pixel_clk_src);
		pr_err("%s: can't find pixel_clk clock. ret=%d\n", __func__, ret);
		goto exit;
	}

	if (cfg_hnd->ops->clk_init_ver)
		ret = cfg_hnd->ops->clk_init_ver(msm_host);
exit:
	return ret;
}

int msm_dsi_runtime_suspend(struct device *dev)
{
	struct platform_device *pdev = to_platform_device(dev);
	struct msm_dsi *msm_dsi = platform_get_drvdata(pdev);
	struct mipi_dsi_host *host = msm_dsi->host;
	struct msm_dsi_host *msm_host = to_msm_dsi_host(host);

	if (!msm_host->cfg_hnd)
		return 0;

	clk_bulk_disable_unprepare(msm_host->num_bus_clks, msm_host->bus_clks);

	return 0;
}

int msm_dsi_runtime_resume(struct device *dev)
{
	struct platform_device *pdev = to_platform_device(dev);
	struct msm_dsi *msm_dsi = platform_get_drvdata(pdev);
	struct mipi_dsi_host *host = msm_dsi->host;
	struct msm_dsi_host *msm_host = to_msm_dsi_host(host);

	if (!msm_host->cfg_hnd)
		return 0;

	return clk_bulk_prepare_enable(msm_host->num_bus_clks, msm_host->bus_clks);
}

int dsi_link_clk_set_rate_6g(struct msm_dsi_host *msm_host)
{
	unsigned long byte_intf_rate;
	int ret;

	DBG("Set clk rates: pclk=%d, byteclk=%lu",
		msm_host->mode->clock, msm_host->byte_clk_rate);

	ret = dev_pm_opp_set_rate(&msm_host->pdev->dev,
				  msm_host->byte_clk_rate);
	if (ret) {
		pr_err("%s: dev_pm_opp_set_rate failed %d\n", __func__, ret);
		return ret;
	}

	ret = clk_set_rate(msm_host->pixel_clk, msm_host->pixel_clk_rate);
	if (ret) {
		pr_err("%s: Failed to set rate pixel clk, %d\n", __func__, ret);
		return ret;
	}

	if (msm_host->byte_intf_clk) {
		/* For CPHY, byte_intf_clk is same as byte_clk */
		if (msm_host->cphy_mode)
			byte_intf_rate = msm_host->byte_clk_rate;
		else
			byte_intf_rate = msm_host->byte_clk_rate / 2;

		ret = clk_set_rate(msm_host->byte_intf_clk, byte_intf_rate);
		if (ret) {
			pr_err("%s: Failed to set rate byte intf clk, %d\n",
			       __func__, ret);
			return ret;
		}
	}

	return 0;
}


int dsi_link_clk_enable_6g(struct msm_dsi_host *msm_host)
{
	int ret;

	ret = clk_prepare_enable(msm_host->esc_clk);
	if (ret) {
		pr_err("%s: Failed to enable dsi esc clk\n", __func__);
		goto error;
	}

	ret = clk_prepare_enable(msm_host->byte_clk);
	if (ret) {
		pr_err("%s: Failed to enable dsi byte clk\n", __func__);
		goto byte_clk_err;
	}

	ret = clk_prepare_enable(msm_host->pixel_clk);
	if (ret) {
		pr_err("%s: Failed to enable dsi pixel clk\n", __func__);
		goto pixel_clk_err;
	}

	ret = clk_prepare_enable(msm_host->byte_intf_clk);
	if (ret) {
		pr_err("%s: Failed to enable byte intf clk\n",
			   __func__);
		goto byte_intf_clk_err;
	}

	return 0;

byte_intf_clk_err:
	clk_disable_unprepare(msm_host->pixel_clk);
pixel_clk_err:
	clk_disable_unprepare(msm_host->byte_clk);
byte_clk_err:
	clk_disable_unprepare(msm_host->esc_clk);
error:
	return ret;
}

int dsi_link_clk_set_rate_v2(struct msm_dsi_host *msm_host)
{
	int ret;

	DBG("Set clk rates: pclk=%d, byteclk=%lu, esc_clk=%lu, dsi_src_clk=%lu",
		msm_host->mode->clock, msm_host->byte_clk_rate,
		msm_host->esc_clk_rate, msm_host->src_clk_rate);

	ret = clk_set_rate(msm_host->byte_clk, msm_host->byte_clk_rate);
	if (ret) {
		pr_err("%s: Failed to set rate byte clk, %d\n", __func__, ret);
		return ret;
	}

	ret = clk_set_rate(msm_host->esc_clk, msm_host->esc_clk_rate);
	if (ret) {
		pr_err("%s: Failed to set rate esc clk, %d\n", __func__, ret);
		return ret;
	}

	ret = clk_set_rate(msm_host->src_clk, msm_host->src_clk_rate);
	if (ret) {
		pr_err("%s: Failed to set rate src clk, %d\n", __func__, ret);
		return ret;
	}

	ret = clk_set_rate(msm_host->pixel_clk, msm_host->pixel_clk_rate);
	if (ret) {
		pr_err("%s: Failed to set rate pixel clk, %d\n", __func__, ret);
		return ret;
	}

	return 0;
}

int dsi_link_clk_enable_v2(struct msm_dsi_host *msm_host)
{
	int ret;

	ret = clk_prepare_enable(msm_host->byte_clk);
	if (ret) {
		pr_err("%s: Failed to enable dsi byte clk\n", __func__);
		goto error;
	}

	ret = clk_prepare_enable(msm_host->esc_clk);
	if (ret) {
		pr_err("%s: Failed to enable dsi esc clk\n", __func__);
		goto esc_clk_err;
	}

	ret = clk_prepare_enable(msm_host->src_clk);
	if (ret) {
		pr_err("%s: Failed to enable dsi src clk\n", __func__);
		goto src_clk_err;
	}

	ret = clk_prepare_enable(msm_host->pixel_clk);
	if (ret) {
		pr_err("%s: Failed to enable dsi pixel clk\n", __func__);
		goto pixel_clk_err;
	}

	return 0;

pixel_clk_err:
	clk_disable_unprepare(msm_host->src_clk);
src_clk_err:
	clk_disable_unprepare(msm_host->esc_clk);
esc_clk_err:
	clk_disable_unprepare(msm_host->byte_clk);
error:
	return ret;
}

void dsi_link_clk_disable_6g(struct msm_dsi_host *msm_host)
{
	/* Drop the performance state vote */
	dev_pm_opp_set_rate(&msm_host->pdev->dev, 0);
	clk_disable_unprepare(msm_host->esc_clk);
	clk_disable_unprepare(msm_host->pixel_clk);
	clk_disable_unprepare(msm_host->byte_intf_clk);
	clk_disable_unprepare(msm_host->byte_clk);
}

void dsi_link_clk_disable_v2(struct msm_dsi_host *msm_host)
{
	clk_disable_unprepare(msm_host->pixel_clk);
	clk_disable_unprepare(msm_host->src_clk);
	clk_disable_unprepare(msm_host->esc_clk);
	clk_disable_unprepare(msm_host->byte_clk);
}

<<<<<<< HEAD
static u32 dsi_get_pclk_rate(struct msm_dsi_host *msm_host, bool is_bonded_dsi)
=======
static unsigned long dsi_get_pclk_rate(struct msm_dsi_host *msm_host, bool is_bonded_dsi)
>>>>>>> 948d76ce
{
	struct drm_display_mode *mode = msm_host->mode;
	unsigned long pclk_rate;

	pclk_rate = mode->clock * 1000;

	/*
	 * For bonded DSI mode, the current DRM mode has the complete width of the
	 * panel. Since, the complete panel is driven by two DSI controllers,
	 * the clock rates have to be split between the two dsi controllers.
	 * Adjust the byte and pixel clock rates for each dsi host accordingly.
	 */
	if (is_bonded_dsi)
		pclk_rate /= 2;

	return pclk_rate;
}

static void dsi_calc_pclk(struct msm_dsi_host *msm_host, bool is_bonded_dsi)
{
	u8 lanes = msm_host->lanes;
	u32 bpp = dsi_get_bpp(msm_host->format);
<<<<<<< HEAD
	u32 pclk_rate = dsi_get_pclk_rate(msm_host, is_bonded_dsi);
=======
	unsigned long pclk_rate = dsi_get_pclk_rate(msm_host, is_bonded_dsi);
>>>>>>> 948d76ce
	u64 pclk_bpp = (u64)pclk_rate * bpp;

	if (lanes == 0) {
		pr_err("%s: forcing mdss_dsi lanes to 1\n", __func__);
		lanes = 1;
	}

	/* CPHY "byte_clk" is in units of 16 bits */
	if (msm_host->cphy_mode)
		do_div(pclk_bpp, (16 * lanes));
	else
		do_div(pclk_bpp, (8 * lanes));

	msm_host->pixel_clk_rate = pclk_rate;
	msm_host->byte_clk_rate = pclk_bpp;

	DBG("pclk=%lu, bclk=%lu", msm_host->pixel_clk_rate,
				msm_host->byte_clk_rate);

}

int dsi_calc_clk_rate_6g(struct msm_dsi_host *msm_host, bool is_bonded_dsi)
{
	if (!msm_host->mode) {
		pr_err("%s: mode not set\n", __func__);
		return -EINVAL;
	}

	dsi_calc_pclk(msm_host, is_bonded_dsi);
	msm_host->esc_clk_rate = clk_get_rate(msm_host->esc_clk);
	return 0;
}

int dsi_calc_clk_rate_v2(struct msm_dsi_host *msm_host, bool is_bonded_dsi)
{
	u32 bpp = dsi_get_bpp(msm_host->format);
	u64 pclk_bpp;
	unsigned int esc_mhz, esc_div;
	unsigned long byte_mhz;

	dsi_calc_pclk(msm_host, is_bonded_dsi);

	pclk_bpp = (u64)dsi_get_pclk_rate(msm_host, is_bonded_dsi) * bpp;
	do_div(pclk_bpp, 8);
	msm_host->src_clk_rate = pclk_bpp;

	/*
	 * esc clock is byte clock followed by a 4 bit divider,
	 * we need to find an escape clock frequency within the
	 * mipi DSI spec range within the maximum divider limit
	 * We iterate here between an escape clock frequencey
	 * between 20 Mhz to 5 Mhz and pick up the first one
	 * that can be supported by our divider
	 */

	byte_mhz = msm_host->byte_clk_rate / 1000000;

	for (esc_mhz = 20; esc_mhz >= 5; esc_mhz--) {
		esc_div = DIV_ROUND_UP(byte_mhz, esc_mhz);

		/*
		 * TODO: Ideally, we shouldn't know what sort of divider
		 * is available in mmss_cc, we're just assuming that
		 * it'll always be a 4 bit divider. Need to come up with
		 * a better way here.
		 */
		if (esc_div >= 1 && esc_div <= 16)
			break;
	}

	if (esc_mhz < 5)
		return -EINVAL;

	msm_host->esc_clk_rate = msm_host->byte_clk_rate / esc_div;

	DBG("esc=%lu, src=%lu", msm_host->esc_clk_rate,
		msm_host->src_clk_rate);

	return 0;
}

static void dsi_intr_ctrl(struct msm_dsi_host *msm_host, u32 mask, int enable)
{
	u32 intr;
	unsigned long flags;

	spin_lock_irqsave(&msm_host->intr_lock, flags);
	intr = dsi_read(msm_host, REG_DSI_INTR_CTRL);

	if (enable)
		intr |= mask;
	else
		intr &= ~mask;

	DBG("intr=%x enable=%d", intr, enable);

	dsi_write(msm_host, REG_DSI_INTR_CTRL, intr);
	spin_unlock_irqrestore(&msm_host->intr_lock, flags);
}

static inline enum dsi_traffic_mode dsi_get_traffic_mode(const u32 mode_flags)
{
	if (mode_flags & MIPI_DSI_MODE_VIDEO_BURST)
		return BURST_MODE;
	else if (mode_flags & MIPI_DSI_MODE_VIDEO_SYNC_PULSE)
		return NON_BURST_SYNCH_PULSE;

	return NON_BURST_SYNCH_EVENT;
}

static inline enum dsi_vid_dst_format dsi_get_vid_fmt(
				const enum mipi_dsi_pixel_format mipi_fmt)
{
	switch (mipi_fmt) {
	case MIPI_DSI_FMT_RGB888:	return VID_DST_FORMAT_RGB888;
	case MIPI_DSI_FMT_RGB666:	return VID_DST_FORMAT_RGB666_LOOSE;
	case MIPI_DSI_FMT_RGB666_PACKED:	return VID_DST_FORMAT_RGB666;
	case MIPI_DSI_FMT_RGB565:	return VID_DST_FORMAT_RGB565;
	default:			return VID_DST_FORMAT_RGB888;
	}
}

static inline enum dsi_cmd_dst_format dsi_get_cmd_fmt(
				const enum mipi_dsi_pixel_format mipi_fmt)
{
	switch (mipi_fmt) {
	case MIPI_DSI_FMT_RGB888:	return CMD_DST_FORMAT_RGB888;
	case MIPI_DSI_FMT_RGB666_PACKED:
	case MIPI_DSI_FMT_RGB666:	return CMD_DST_FORMAT_RGB666;
	case MIPI_DSI_FMT_RGB565:	return CMD_DST_FORMAT_RGB565;
	default:			return CMD_DST_FORMAT_RGB888;
	}
}

static void dsi_ctrl_config(struct msm_dsi_host *msm_host, bool enable,
			struct msm_dsi_phy_shared_timings *phy_shared_timings, struct msm_dsi_phy *phy)
{
	u32 flags = msm_host->mode_flags;
	enum mipi_dsi_pixel_format mipi_fmt = msm_host->format;
	const struct msm_dsi_cfg_handler *cfg_hnd = msm_host->cfg_hnd;
	u32 data = 0, lane_ctrl = 0;

	if (!enable) {
		dsi_write(msm_host, REG_DSI_CTRL, 0);
		return;
	}

	if (flags & MIPI_DSI_MODE_VIDEO) {
		if (flags & MIPI_DSI_MODE_VIDEO_HSE)
			data |= DSI_VID_CFG0_PULSE_MODE_HSA_HE;
		if (flags & MIPI_DSI_MODE_VIDEO_NO_HFP)
			data |= DSI_VID_CFG0_HFP_POWER_STOP;
		if (flags & MIPI_DSI_MODE_VIDEO_NO_HBP)
			data |= DSI_VID_CFG0_HBP_POWER_STOP;
		if (flags & MIPI_DSI_MODE_VIDEO_NO_HSA)
			data |= DSI_VID_CFG0_HSA_POWER_STOP;
		/* Always set low power stop mode for BLLP
		 * to let command engine send packets
		 */
		data |= DSI_VID_CFG0_EOF_BLLP_POWER_STOP |
			DSI_VID_CFG0_BLLP_POWER_STOP;
		data |= DSI_VID_CFG0_TRAFFIC_MODE(dsi_get_traffic_mode(flags));
		data |= DSI_VID_CFG0_DST_FORMAT(dsi_get_vid_fmt(mipi_fmt));
		data |= DSI_VID_CFG0_VIRT_CHANNEL(msm_host->channel);
		dsi_write(msm_host, REG_DSI_VID_CFG0, data);

		/* Do not swap RGB colors */
		data = DSI_VID_CFG1_RGB_SWAP(SWAP_RGB);
		dsi_write(msm_host, REG_DSI_VID_CFG1, 0);
	} else {
		/* Do not swap RGB colors */
		data = DSI_CMD_CFG0_RGB_SWAP(SWAP_RGB);
		data |= DSI_CMD_CFG0_DST_FORMAT(dsi_get_cmd_fmt(mipi_fmt));
		dsi_write(msm_host, REG_DSI_CMD_CFG0, data);

		data = DSI_CMD_CFG1_WR_MEM_START(MIPI_DCS_WRITE_MEMORY_START) |
			DSI_CMD_CFG1_WR_MEM_CONTINUE(
					MIPI_DCS_WRITE_MEMORY_CONTINUE);
		/* Always insert DCS command */
		data |= DSI_CMD_CFG1_INSERT_DCS_COMMAND;
		dsi_write(msm_host, REG_DSI_CMD_CFG1, data);
	}

	dsi_write(msm_host, REG_DSI_CMD_DMA_CTRL,
			DSI_CMD_DMA_CTRL_FROM_FRAME_BUFFER |
			DSI_CMD_DMA_CTRL_LOW_POWER);

	data = 0;
	/* Always assume dedicated TE pin */
	data |= DSI_TRIG_CTRL_TE;
	data |= DSI_TRIG_CTRL_MDP_TRIGGER(TRIGGER_NONE);
	data |= DSI_TRIG_CTRL_DMA_TRIGGER(TRIGGER_SW);
	data |= DSI_TRIG_CTRL_STREAM(msm_host->channel);
	if ((cfg_hnd->major == MSM_DSI_VER_MAJOR_6G) &&
		(cfg_hnd->minor >= MSM_DSI_6G_VER_MINOR_V1_2))
		data |= DSI_TRIG_CTRL_BLOCK_DMA_WITHIN_FRAME;
	dsi_write(msm_host, REG_DSI_TRIG_CTRL, data);

	data = DSI_CLKOUT_TIMING_CTRL_T_CLK_POST(phy_shared_timings->clk_post) |
		DSI_CLKOUT_TIMING_CTRL_T_CLK_PRE(phy_shared_timings->clk_pre);
	dsi_write(msm_host, REG_DSI_CLKOUT_TIMING_CTRL, data);

	if ((cfg_hnd->major == MSM_DSI_VER_MAJOR_6G) &&
	    (cfg_hnd->minor > MSM_DSI_6G_VER_MINOR_V1_0) &&
	    phy_shared_timings->clk_pre_inc_by_2)
		dsi_write(msm_host, REG_DSI_T_CLK_PRE_EXTEND,
			  DSI_T_CLK_PRE_EXTEND_INC_BY_2_BYTECLK);

	data = 0;
	if (!(flags & MIPI_DSI_MODE_NO_EOT_PACKET))
		data |= DSI_EOT_PACKET_CTRL_TX_EOT_APPEND;
	dsi_write(msm_host, REG_DSI_EOT_PACKET_CTRL, data);

	/* allow only ack-err-status to generate interrupt */
	dsi_write(msm_host, REG_DSI_ERR_INT_MASK0, 0x13ff3fe0);

	dsi_intr_ctrl(msm_host, DSI_IRQ_MASK_ERROR, 1);

	dsi_write(msm_host, REG_DSI_CLK_CTRL, DSI_CLK_CTRL_ENABLE_CLKS);

	data = DSI_CTRL_CLK_EN;

	DBG("lane number=%d", msm_host->lanes);
	data |= ((DSI_CTRL_LANE0 << msm_host->lanes) - DSI_CTRL_LANE0);

	dsi_write(msm_host, REG_DSI_LANE_SWAP_CTRL,
		  DSI_LANE_SWAP_CTRL_DLN_SWAP_SEL(msm_host->dlane_swap));

	if (!(flags & MIPI_DSI_CLOCK_NON_CONTINUOUS)) {
		lane_ctrl = dsi_read(msm_host, REG_DSI_LANE_CTRL);

		if (msm_dsi_phy_set_continuous_clock(phy, enable))
			lane_ctrl &= ~DSI_LANE_CTRL_HS_REQ_SEL_PHY;

		dsi_write(msm_host, REG_DSI_LANE_CTRL,
			lane_ctrl | DSI_LANE_CTRL_CLKLN_HS_FORCE_REQUEST);
	}

	data |= DSI_CTRL_ENABLE;

	dsi_write(msm_host, REG_DSI_CTRL, data);

	if (msm_host->cphy_mode)
		dsi_write(msm_host, REG_DSI_CPHY_MODE_CTRL, BIT(0));
}

static void dsi_timing_setup(struct msm_dsi_host *msm_host, bool is_bonded_dsi)
{
	struct drm_display_mode *mode = msm_host->mode;
	u32 hs_start = 0, vs_start = 0; /* take sync start as 0 */
	u32 h_total = mode->htotal;
	u32 v_total = mode->vtotal;
	u32 hs_end = mode->hsync_end - mode->hsync_start;
	u32 vs_end = mode->vsync_end - mode->vsync_start;
	u32 ha_start = h_total - mode->hsync_start;
	u32 ha_end = ha_start + mode->hdisplay;
	u32 va_start = v_total - mode->vsync_start;
	u32 va_end = va_start + mode->vdisplay;
	u32 hdisplay = mode->hdisplay;
	u32 wc;

	DBG("");

	/*
	 * For bonded DSI mode, the current DRM mode has
	 * the complete width of the panel. Since, the complete
	 * panel is driven by two DSI controllers, the horizontal
	 * timings have to be split between the two dsi controllers.
	 * Adjust the DSI host timing values accordingly.
	 */
	if (is_bonded_dsi) {
		h_total /= 2;
		hs_end /= 2;
		ha_start /= 2;
		ha_end /= 2;
		hdisplay /= 2;
	}

	if (msm_host->mode_flags & MIPI_DSI_MODE_VIDEO) {
		dsi_write(msm_host, REG_DSI_ACTIVE_H,
			DSI_ACTIVE_H_START(ha_start) |
			DSI_ACTIVE_H_END(ha_end));
		dsi_write(msm_host, REG_DSI_ACTIVE_V,
			DSI_ACTIVE_V_START(va_start) |
			DSI_ACTIVE_V_END(va_end));
		dsi_write(msm_host, REG_DSI_TOTAL,
			DSI_TOTAL_H_TOTAL(h_total - 1) |
			DSI_TOTAL_V_TOTAL(v_total - 1));

		dsi_write(msm_host, REG_DSI_ACTIVE_HSYNC,
			DSI_ACTIVE_HSYNC_START(hs_start) |
			DSI_ACTIVE_HSYNC_END(hs_end));
		dsi_write(msm_host, REG_DSI_ACTIVE_VSYNC_HPOS, 0);
		dsi_write(msm_host, REG_DSI_ACTIVE_VSYNC_VPOS,
			DSI_ACTIVE_VSYNC_VPOS_START(vs_start) |
			DSI_ACTIVE_VSYNC_VPOS_END(vs_end));
	} else {		/* command mode */
		/* image data and 1 byte write_memory_start cmd */
		wc = hdisplay * dsi_get_bpp(msm_host->format) / 8 + 1;

		dsi_write(msm_host, REG_DSI_CMD_MDP_STREAM0_CTRL,
			DSI_CMD_MDP_STREAM0_CTRL_WORD_COUNT(wc) |
			DSI_CMD_MDP_STREAM0_CTRL_VIRTUAL_CHANNEL(
					msm_host->channel) |
			DSI_CMD_MDP_STREAM0_CTRL_DATA_TYPE(
					MIPI_DSI_DCS_LONG_WRITE));

		dsi_write(msm_host, REG_DSI_CMD_MDP_STREAM0_TOTAL,
			DSI_CMD_MDP_STREAM0_TOTAL_H_TOTAL(hdisplay) |
			DSI_CMD_MDP_STREAM0_TOTAL_V_TOTAL(mode->vdisplay));
	}
}

static void dsi_sw_reset(struct msm_dsi_host *msm_host)
{
	dsi_write(msm_host, REG_DSI_CLK_CTRL, DSI_CLK_CTRL_ENABLE_CLKS);
	wmb(); /* clocks need to be enabled before reset */

	dsi_write(msm_host, REG_DSI_RESET, 1);
	msleep(DSI_RESET_TOGGLE_DELAY_MS); /* make sure reset happen */
	dsi_write(msm_host, REG_DSI_RESET, 0);
}

static void dsi_op_mode_config(struct msm_dsi_host *msm_host,
					bool video_mode, bool enable)
{
	u32 dsi_ctrl;

	dsi_ctrl = dsi_read(msm_host, REG_DSI_CTRL);

	if (!enable) {
		dsi_ctrl &= ~(DSI_CTRL_ENABLE | DSI_CTRL_VID_MODE_EN |
				DSI_CTRL_CMD_MODE_EN);
		dsi_intr_ctrl(msm_host, DSI_IRQ_MASK_CMD_MDP_DONE |
					DSI_IRQ_MASK_VIDEO_DONE, 0);
	} else {
		if (video_mode) {
			dsi_ctrl |= DSI_CTRL_VID_MODE_EN;
		} else {		/* command mode */
			dsi_ctrl |= DSI_CTRL_CMD_MODE_EN;
			dsi_intr_ctrl(msm_host, DSI_IRQ_MASK_CMD_MDP_DONE, 1);
		}
		dsi_ctrl |= DSI_CTRL_ENABLE;
	}

	dsi_write(msm_host, REG_DSI_CTRL, dsi_ctrl);
}

static void dsi_set_tx_power_mode(int mode, struct msm_dsi_host *msm_host)
{
	u32 data;

	data = dsi_read(msm_host, REG_DSI_CMD_DMA_CTRL);

	if (mode == 0)
		data &= ~DSI_CMD_DMA_CTRL_LOW_POWER;
	else
		data |= DSI_CMD_DMA_CTRL_LOW_POWER;

	dsi_write(msm_host, REG_DSI_CMD_DMA_CTRL, data);
}

static void dsi_wait4video_done(struct msm_dsi_host *msm_host)
{
	u32 ret = 0;
	struct device *dev = &msm_host->pdev->dev;

	dsi_intr_ctrl(msm_host, DSI_IRQ_MASK_VIDEO_DONE, 1);

	reinit_completion(&msm_host->video_comp);

	ret = wait_for_completion_timeout(&msm_host->video_comp,
			msecs_to_jiffies(70));

	if (ret == 0)
		DRM_DEV_ERROR(dev, "wait for video done timed out\n");

	dsi_intr_ctrl(msm_host, DSI_IRQ_MASK_VIDEO_DONE, 0);
}

static void dsi_wait4video_eng_busy(struct msm_dsi_host *msm_host)
{
	if (!(msm_host->mode_flags & MIPI_DSI_MODE_VIDEO))
		return;

	if (msm_host->power_on && msm_host->enabled) {
		dsi_wait4video_done(msm_host);
		/* delay 4 ms to skip BLLP */
		usleep_range(2000, 4000);
	}
}

int dsi_tx_buf_alloc_6g(struct msm_dsi_host *msm_host, int size)
{
	struct drm_device *dev = msm_host->dev;
	struct msm_drm_private *priv = dev->dev_private;
	uint64_t iova;
	u8 *data;

	data = msm_gem_kernel_new(dev, size, MSM_BO_WC,
					priv->kms->aspace,
					&msm_host->tx_gem_obj, &iova);

	if (IS_ERR(data)) {
		msm_host->tx_gem_obj = NULL;
		return PTR_ERR(data);
	}

	msm_gem_object_set_name(msm_host->tx_gem_obj, "tx_gem");

	msm_host->tx_size = msm_host->tx_gem_obj->size;

	return 0;
}

int dsi_tx_buf_alloc_v2(struct msm_dsi_host *msm_host, int size)
{
	struct drm_device *dev = msm_host->dev;

	msm_host->tx_buf = dma_alloc_coherent(dev->dev, size,
					&msm_host->tx_buf_paddr, GFP_KERNEL);
	if (!msm_host->tx_buf)
		return -ENOMEM;

	msm_host->tx_size = size;

	return 0;
}

static void dsi_tx_buf_free(struct msm_dsi_host *msm_host)
{
	struct drm_device *dev = msm_host->dev;
	struct msm_drm_private *priv;

	/*
	 * This is possible if we're tearing down before we've had a chance to
	 * fully initialize. A very real possibility if our probe is deferred,
	 * in which case we'll hit msm_dsi_host_destroy() without having run
	 * through the dsi_tx_buf_alloc().
	 */
	if (!dev)
		return;

	priv = dev->dev_private;
	if (msm_host->tx_gem_obj) {
		msm_gem_unpin_iova(msm_host->tx_gem_obj, priv->kms->aspace);
		drm_gem_object_put(msm_host->tx_gem_obj);
		msm_host->tx_gem_obj = NULL;
	}

	if (msm_host->tx_buf)
		dma_free_coherent(dev->dev, msm_host->tx_size, msm_host->tx_buf,
			msm_host->tx_buf_paddr);
}

void *dsi_tx_buf_get_6g(struct msm_dsi_host *msm_host)
{
	return msm_gem_get_vaddr(msm_host->tx_gem_obj);
}

void *dsi_tx_buf_get_v2(struct msm_dsi_host *msm_host)
{
	return msm_host->tx_buf;
}

void dsi_tx_buf_put_6g(struct msm_dsi_host *msm_host)
{
	msm_gem_put_vaddr(msm_host->tx_gem_obj);
}

/*
 * prepare cmd buffer to be txed
 */
static int dsi_cmd_dma_add(struct msm_dsi_host *msm_host,
			   const struct mipi_dsi_msg *msg)
{
	const struct msm_dsi_cfg_handler *cfg_hnd = msm_host->cfg_hnd;
	struct mipi_dsi_packet packet;
	int len;
	int ret;
	u8 *data;

	ret = mipi_dsi_create_packet(&packet, msg);
	if (ret) {
		pr_err("%s: create packet failed, %d\n", __func__, ret);
		return ret;
	}
	len = (packet.size + 3) & (~0x3);

	if (len > msm_host->tx_size) {
		pr_err("%s: packet size is too big\n", __func__);
		return -EINVAL;
	}

	data = cfg_hnd->ops->tx_buf_get(msm_host);
	if (IS_ERR(data)) {
		ret = PTR_ERR(data);
		pr_err("%s: get vaddr failed, %d\n", __func__, ret);
		return ret;
	}

	/* MSM specific command format in memory */
	data[0] = packet.header[1];
	data[1] = packet.header[2];
	data[2] = packet.header[0];
	data[3] = BIT(7); /* Last packet */
	if (mipi_dsi_packet_format_is_long(msg->type))
		data[3] |= BIT(6);
	if (msg->rx_buf && msg->rx_len)
		data[3] |= BIT(5);

	/* Long packet */
	if (packet.payload && packet.payload_length)
		memcpy(data + 4, packet.payload, packet.payload_length);

	/* Append 0xff to the end */
	if (packet.size < len)
		memset(data + packet.size, 0xff, len - packet.size);

	if (cfg_hnd->ops->tx_buf_put)
		cfg_hnd->ops->tx_buf_put(msm_host);

	return len;
}

/*
 * dsi_short_read1_resp: 1 parameter
 */
static int dsi_short_read1_resp(u8 *buf, const struct mipi_dsi_msg *msg)
{
	u8 *data = msg->rx_buf;
	if (data && (msg->rx_len >= 1)) {
		*data = buf[1]; /* strip out dcs type */
		return 1;
	} else {
		pr_err("%s: read data does not match with rx_buf len %zu\n",
			__func__, msg->rx_len);
		return -EINVAL;
	}
}

/*
 * dsi_short_read2_resp: 2 parameter
 */
static int dsi_short_read2_resp(u8 *buf, const struct mipi_dsi_msg *msg)
{
	u8 *data = msg->rx_buf;
	if (data && (msg->rx_len >= 2)) {
		data[0] = buf[1]; /* strip out dcs type */
		data[1] = buf[2];
		return 2;
	} else {
		pr_err("%s: read data does not match with rx_buf len %zu\n",
			__func__, msg->rx_len);
		return -EINVAL;
	}
}

static int dsi_long_read_resp(u8 *buf, const struct mipi_dsi_msg *msg)
{
	/* strip out 4 byte dcs header */
	if (msg->rx_buf && msg->rx_len)
		memcpy(msg->rx_buf, buf + 4, msg->rx_len);

	return msg->rx_len;
}

int dsi_dma_base_get_6g(struct msm_dsi_host *msm_host, uint64_t *dma_base)
{
	struct drm_device *dev = msm_host->dev;
	struct msm_drm_private *priv = dev->dev_private;

	if (!dma_base)
		return -EINVAL;

	return msm_gem_get_and_pin_iova(msm_host->tx_gem_obj,
				priv->kms->aspace, dma_base);
}

int dsi_dma_base_get_v2(struct msm_dsi_host *msm_host, uint64_t *dma_base)
{
	if (!dma_base)
		return -EINVAL;

	*dma_base = msm_host->tx_buf_paddr;
	return 0;
}

static int dsi_cmd_dma_tx(struct msm_dsi_host *msm_host, int len)
{
	const struct msm_dsi_cfg_handler *cfg_hnd = msm_host->cfg_hnd;
	int ret;
	uint64_t dma_base;
	bool triggered;

	ret = cfg_hnd->ops->dma_base_get(msm_host, &dma_base);
	if (ret) {
		pr_err("%s: failed to get iova: %d\n", __func__, ret);
		return ret;
	}

	reinit_completion(&msm_host->dma_comp);

	dsi_wait4video_eng_busy(msm_host);

	triggered = msm_dsi_manager_cmd_xfer_trigger(
						msm_host->id, dma_base, len);
	if (triggered) {
		ret = wait_for_completion_timeout(&msm_host->dma_comp,
					msecs_to_jiffies(200));
		DBG("ret=%d", ret);
		if (ret == 0)
			ret = -ETIMEDOUT;
		else
			ret = len;
	} else
		ret = len;

	return ret;
}

static int dsi_cmd_dma_rx(struct msm_dsi_host *msm_host,
			u8 *buf, int rx_byte, int pkt_size)
{
	u32 *temp, data;
	int i, j = 0, cnt;
	u32 read_cnt;
	u8 reg[16];
	int repeated_bytes = 0;
	int buf_offset = buf - msm_host->rx_buf;

	temp = (u32 *)reg;
	cnt = (rx_byte + 3) >> 2;
	if (cnt > 4)
		cnt = 4; /* 4 x 32 bits registers only */

	if (rx_byte == 4)
		read_cnt = 4;
	else
		read_cnt = pkt_size + 6;

	/*
	 * In case of multiple reads from the panel, after the first read, there
	 * is possibility that there are some bytes in the payload repeating in
	 * the RDBK_DATA registers. Since we read all the parameters from the
	 * panel right from the first byte for every pass. We need to skip the
	 * repeating bytes and then append the new parameters to the rx buffer.
	 */
	if (read_cnt > 16) {
		int bytes_shifted;
		/* Any data more than 16 bytes will be shifted out.
		 * The temp read buffer should already contain these bytes.
		 * The remaining bytes in read buffer are the repeated bytes.
		 */
		bytes_shifted = read_cnt - 16;
		repeated_bytes = buf_offset - bytes_shifted;
	}

	for (i = cnt - 1; i >= 0; i--) {
		data = dsi_read(msm_host, REG_DSI_RDBK_DATA(i));
		*temp++ = ntohl(data); /* to host byte order */
		DBG("data = 0x%x and ntohl(data) = 0x%x", data, ntohl(data));
	}

	for (i = repeated_bytes; i < 16; i++)
		buf[j++] = reg[i];

	return j;
}

static int dsi_cmds2buf_tx(struct msm_dsi_host *msm_host,
				const struct mipi_dsi_msg *msg)
{
	int len, ret;
	int bllp_len = msm_host->mode->hdisplay *
			dsi_get_bpp(msm_host->format) / 8;

	len = dsi_cmd_dma_add(msm_host, msg);
	if (!len) {
		pr_err("%s: failed to add cmd type = 0x%x\n",
			__func__,  msg->type);
		return -EINVAL;
	}

	/* for video mode, do not send cmds more than
	* one pixel line, since it only transmit it
	* during BLLP.
	*/
	/* TODO: if the command is sent in LP mode, the bit rate is only
	 * half of esc clk rate. In this case, if the video is already
	 * actively streaming, we need to check more carefully if the
	 * command can be fit into one BLLP.
	 */
	if ((msm_host->mode_flags & MIPI_DSI_MODE_VIDEO) && (len > bllp_len)) {
		pr_err("%s: cmd cannot fit into BLLP period, len=%d\n",
			__func__, len);
		return -EINVAL;
	}

	ret = dsi_cmd_dma_tx(msm_host, len);
	if (ret < len) {
		pr_err("%s: cmd dma tx failed, type=0x%x, data0=0x%x, len=%d\n",
			__func__, msg->type, (*(u8 *)(msg->tx_buf)), len);
		return -ECOMM;
	}

	return len;
}

static void dsi_sw_reset_restore(struct msm_dsi_host *msm_host)
{
	u32 data0, data1;

	data0 = dsi_read(msm_host, REG_DSI_CTRL);
	data1 = data0;
	data1 &= ~DSI_CTRL_ENABLE;
	dsi_write(msm_host, REG_DSI_CTRL, data1);
	/*
	 * dsi controller need to be disabled before
	 * clocks turned on
	 */
	wmb();

	dsi_write(msm_host, REG_DSI_CLK_CTRL, DSI_CLK_CTRL_ENABLE_CLKS);
	wmb();	/* make sure clocks enabled */

	/* dsi controller can only be reset while clocks are running */
	dsi_write(msm_host, REG_DSI_RESET, 1);
	msleep(DSI_RESET_TOGGLE_DELAY_MS); /* make sure reset happen */
	dsi_write(msm_host, REG_DSI_RESET, 0);
	wmb();	/* controller out of reset */
	dsi_write(msm_host, REG_DSI_CTRL, data0);
	wmb();	/* make sure dsi controller enabled again */
}

static void dsi_hpd_worker(struct work_struct *work)
{
	struct msm_dsi_host *msm_host =
		container_of(work, struct msm_dsi_host, hpd_work);

	drm_helper_hpd_irq_event(msm_host->dev);
}

static void dsi_err_worker(struct work_struct *work)
{
	struct msm_dsi_host *msm_host =
		container_of(work, struct msm_dsi_host, err_work);
	u32 status = msm_host->err_work_state;

	pr_err_ratelimited("%s: status=%x\n", __func__, status);
	if (status & DSI_ERR_STATE_MDP_FIFO_UNDERFLOW)
		dsi_sw_reset_restore(msm_host);

	/* It is safe to clear here because error irq is disabled. */
	msm_host->err_work_state = 0;

	/* enable dsi error interrupt */
	dsi_intr_ctrl(msm_host, DSI_IRQ_MASK_ERROR, 1);
}

static void dsi_ack_err_status(struct msm_dsi_host *msm_host)
{
	u32 status;

	status = dsi_read(msm_host, REG_DSI_ACK_ERR_STATUS);

	if (status) {
		dsi_write(msm_host, REG_DSI_ACK_ERR_STATUS, status);
		/* Writing of an extra 0 needed to clear error bits */
		dsi_write(msm_host, REG_DSI_ACK_ERR_STATUS, 0);
		msm_host->err_work_state |= DSI_ERR_STATE_ACK;
	}
}

static void dsi_timeout_status(struct msm_dsi_host *msm_host)
{
	u32 status;

	status = dsi_read(msm_host, REG_DSI_TIMEOUT_STATUS);

	if (status) {
		dsi_write(msm_host, REG_DSI_TIMEOUT_STATUS, status);
		msm_host->err_work_state |= DSI_ERR_STATE_TIMEOUT;
	}
}

static void dsi_dln0_phy_err(struct msm_dsi_host *msm_host)
{
	u32 status;

	status = dsi_read(msm_host, REG_DSI_DLN0_PHY_ERR);

	if (status & (DSI_DLN0_PHY_ERR_DLN0_ERR_ESC |
			DSI_DLN0_PHY_ERR_DLN0_ERR_SYNC_ESC |
			DSI_DLN0_PHY_ERR_DLN0_ERR_CONTROL |
			DSI_DLN0_PHY_ERR_DLN0_ERR_CONTENTION_LP0 |
			DSI_DLN0_PHY_ERR_DLN0_ERR_CONTENTION_LP1)) {
		dsi_write(msm_host, REG_DSI_DLN0_PHY_ERR, status);
		msm_host->err_work_state |= DSI_ERR_STATE_DLN0_PHY;
	}
}

static void dsi_fifo_status(struct msm_dsi_host *msm_host)
{
	u32 status;

	status = dsi_read(msm_host, REG_DSI_FIFO_STATUS);

	/* fifo underflow, overflow */
	if (status) {
		dsi_write(msm_host, REG_DSI_FIFO_STATUS, status);
		msm_host->err_work_state |= DSI_ERR_STATE_FIFO;
		if (status & DSI_FIFO_STATUS_CMD_MDP_FIFO_UNDERFLOW)
			msm_host->err_work_state |=
					DSI_ERR_STATE_MDP_FIFO_UNDERFLOW;
	}
}

static void dsi_status(struct msm_dsi_host *msm_host)
{
	u32 status;

	status = dsi_read(msm_host, REG_DSI_STATUS0);

	if (status & DSI_STATUS0_INTERLEAVE_OP_CONTENTION) {
		dsi_write(msm_host, REG_DSI_STATUS0, status);
		msm_host->err_work_state |=
			DSI_ERR_STATE_INTERLEAVE_OP_CONTENTION;
	}
}

static void dsi_clk_status(struct msm_dsi_host *msm_host)
{
	u32 status;

	status = dsi_read(msm_host, REG_DSI_CLK_STATUS);

	if (status & DSI_CLK_STATUS_PLL_UNLOCKED) {
		dsi_write(msm_host, REG_DSI_CLK_STATUS, status);
		msm_host->err_work_state |= DSI_ERR_STATE_PLL_UNLOCKED;
	}
}

static void dsi_error(struct msm_dsi_host *msm_host)
{
	/* disable dsi error interrupt */
	dsi_intr_ctrl(msm_host, DSI_IRQ_MASK_ERROR, 0);

	dsi_clk_status(msm_host);
	dsi_fifo_status(msm_host);
	dsi_ack_err_status(msm_host);
	dsi_timeout_status(msm_host);
	dsi_status(msm_host);
	dsi_dln0_phy_err(msm_host);

	queue_work(msm_host->workqueue, &msm_host->err_work);
}

static irqreturn_t dsi_host_irq(int irq, void *ptr)
{
	struct msm_dsi_host *msm_host = ptr;
	u32 isr;
	unsigned long flags;

	if (!msm_host->ctrl_base)
		return IRQ_HANDLED;

	spin_lock_irqsave(&msm_host->intr_lock, flags);
	isr = dsi_read(msm_host, REG_DSI_INTR_CTRL);
	dsi_write(msm_host, REG_DSI_INTR_CTRL, isr);
	spin_unlock_irqrestore(&msm_host->intr_lock, flags);

	DBG("isr=0x%x, id=%d", isr, msm_host->id);

	if (isr & DSI_IRQ_ERROR)
		dsi_error(msm_host);

	if (isr & DSI_IRQ_VIDEO_DONE)
		complete(&msm_host->video_comp);

	if (isr & DSI_IRQ_CMD_DMA_DONE)
		complete(&msm_host->dma_comp);

	return IRQ_HANDLED;
}

static int dsi_host_init_panel_gpios(struct msm_dsi_host *msm_host,
			struct device *panel_device)
{
	msm_host->disp_en_gpio = devm_gpiod_get_optional(panel_device,
							 "disp-enable",
							 GPIOD_OUT_LOW);
	if (IS_ERR(msm_host->disp_en_gpio)) {
		DBG("cannot get disp-enable-gpios %ld",
				PTR_ERR(msm_host->disp_en_gpio));
		return PTR_ERR(msm_host->disp_en_gpio);
	}

	msm_host->te_gpio = devm_gpiod_get_optional(panel_device, "disp-te",
								GPIOD_IN);
	if (IS_ERR(msm_host->te_gpio)) {
		DBG("cannot get disp-te-gpios %ld", PTR_ERR(msm_host->te_gpio));
		return PTR_ERR(msm_host->te_gpio);
	}

	return 0;
}

static int dsi_host_attach(struct mipi_dsi_host *host,
					struct mipi_dsi_device *dsi)
{
	struct msm_dsi_host *msm_host = to_msm_dsi_host(host);
	int ret;

	if (dsi->lanes > msm_host->num_data_lanes)
		return -EINVAL;

	msm_host->channel = dsi->channel;
	msm_host->lanes = dsi->lanes;
	msm_host->format = dsi->format;
	msm_host->mode_flags = dsi->mode_flags;

	/* Some gpios defined in panel DT need to be controlled by host */
	ret = dsi_host_init_panel_gpios(msm_host, &dsi->dev);
	if (ret)
		return ret;

	ret = dsi_dev_attach(msm_host->pdev);
	if (ret)
		return ret;

	DBG("id=%d", msm_host->id);
	if (msm_host->dev)
		queue_work(msm_host->workqueue, &msm_host->hpd_work);

	return 0;
}

static int dsi_host_detach(struct mipi_dsi_host *host,
					struct mipi_dsi_device *dsi)
{
	struct msm_dsi_host *msm_host = to_msm_dsi_host(host);

	dsi_dev_detach(msm_host->pdev);

	msm_host->device_node = NULL;

	DBG("id=%d", msm_host->id);
	if (msm_host->dev)
		queue_work(msm_host->workqueue, &msm_host->hpd_work);

	return 0;
}

static ssize_t dsi_host_transfer(struct mipi_dsi_host *host,
					const struct mipi_dsi_msg *msg)
{
	struct msm_dsi_host *msm_host = to_msm_dsi_host(host);
	int ret;

	if (!msg || !msm_host->power_on)
		return -EINVAL;

	mutex_lock(&msm_host->cmd_mutex);
	ret = msm_dsi_manager_cmd_xfer(msm_host->id, msg);
	mutex_unlock(&msm_host->cmd_mutex);

	return ret;
}

static const struct mipi_dsi_host_ops dsi_host_ops = {
	.attach = dsi_host_attach,
	.detach = dsi_host_detach,
	.transfer = dsi_host_transfer,
};

/*
 * List of supported physical to logical lane mappings.
 * For example, the 2nd entry represents the following mapping:
 *
 * "3012": Logic 3->Phys 0; Logic 0->Phys 1; Logic 1->Phys 2; Logic 2->Phys 3;
 */
static const int supported_data_lane_swaps[][4] = {
	{ 0, 1, 2, 3 },
	{ 3, 0, 1, 2 },
	{ 2, 3, 0, 1 },
	{ 1, 2, 3, 0 },
	{ 0, 3, 2, 1 },
	{ 1, 0, 3, 2 },
	{ 2, 1, 0, 3 },
	{ 3, 2, 1, 0 },
};

static int dsi_host_parse_lane_data(struct msm_dsi_host *msm_host,
				    struct device_node *ep)
{
	struct device *dev = &msm_host->pdev->dev;
	struct property *prop;
	u32 lane_map[4];
	int ret, i, len, num_lanes;

	prop = of_find_property(ep, "data-lanes", &len);
	if (!prop) {
		DRM_DEV_DEBUG(dev,
			"failed to find data lane mapping, using default\n");
		/* Set the number of date lanes to 4 by default. */
		msm_host->num_data_lanes = 4;
		return 0;
	}

	num_lanes = len / sizeof(u32);

	if (num_lanes < 1 || num_lanes > 4) {
		DRM_DEV_ERROR(dev, "bad number of data lanes\n");
		return -EINVAL;
	}

	msm_host->num_data_lanes = num_lanes;

	ret = of_property_read_u32_array(ep, "data-lanes", lane_map,
					 num_lanes);
	if (ret) {
		DRM_DEV_ERROR(dev, "failed to read lane data\n");
		return ret;
	}

	/*
	 * compare DT specified physical-logical lane mappings with the ones
	 * supported by hardware
	 */
	for (i = 0; i < ARRAY_SIZE(supported_data_lane_swaps); i++) {
		const int *swap = supported_data_lane_swaps[i];
		int j;

		/*
		 * the data-lanes array we get from DT has a logical->physical
		 * mapping. The "data lane swap" register field represents
		 * supported configurations in a physical->logical mapping.
		 * Translate the DT mapping to what we understand and find a
		 * configuration that works.
		 */
		for (j = 0; j < num_lanes; j++) {
			if (lane_map[j] < 0 || lane_map[j] > 3)
				DRM_DEV_ERROR(dev, "bad physical lane entry %u\n",
					lane_map[j]);

			if (swap[lane_map[j]] != j)
				break;
		}

		if (j == num_lanes) {
			msm_host->dlane_swap = i;
			return 0;
		}
	}

	return -EINVAL;
}

static int dsi_host_parse_dt(struct msm_dsi_host *msm_host)
{
	struct device *dev = &msm_host->pdev->dev;
	struct device_node *np = dev->of_node;
	struct device_node *endpoint, *device_node;
	int ret = 0;

	/*
	 * Get the endpoint of the output port of the DSI host. In our case,
	 * this is mapped to port number with reg = 1. Don't return an error if
	 * the remote endpoint isn't defined. It's possible that there is
	 * nothing connected to the dsi output.
	 */
	endpoint = of_graph_get_endpoint_by_regs(np, 1, -1);
	if (!endpoint) {
		DRM_DEV_DEBUG(dev, "%s: no endpoint\n", __func__);
		return 0;
	}

	ret = dsi_host_parse_lane_data(msm_host, endpoint);
	if (ret) {
		DRM_DEV_ERROR(dev, "%s: invalid lane configuration %d\n",
			__func__, ret);
		ret = -EINVAL;
		goto err;
	}

	/* Get panel node from the output port's endpoint data */
	device_node = of_graph_get_remote_node(np, 1, 0);
	if (!device_node) {
		DRM_DEV_DEBUG(dev, "%s: no valid device\n", __func__);
		ret = -ENODEV;
		goto err;
	}

	msm_host->device_node = device_node;

	if (of_property_read_bool(np, "syscon-sfpb")) {
		msm_host->sfpb = syscon_regmap_lookup_by_phandle(np,
					"syscon-sfpb");
		if (IS_ERR(msm_host->sfpb)) {
			DRM_DEV_ERROR(dev, "%s: failed to get sfpb regmap\n",
				__func__);
			ret = PTR_ERR(msm_host->sfpb);
		}
	}

	of_node_put(device_node);

err:
	of_node_put(endpoint);

	return ret;
}

static int dsi_host_get_id(struct msm_dsi_host *msm_host)
{
	struct platform_device *pdev = msm_host->pdev;
	const struct msm_dsi_config *cfg = msm_host->cfg_hnd->cfg;
	struct resource *res;
	int i;

	res = platform_get_resource_byname(pdev, IORESOURCE_MEM, "dsi_ctrl");
	if (!res)
		return -EINVAL;

	for (i = 0; i < cfg->num_dsi; i++) {
		if (cfg->io_start[i] == res->start)
			return i;
	}

	return -EINVAL;
}

int msm_dsi_host_init(struct msm_dsi *msm_dsi)
{
	struct msm_dsi_host *msm_host = NULL;
	struct platform_device *pdev = msm_dsi->pdev;
	int ret;

	msm_host = devm_kzalloc(&pdev->dev, sizeof(*msm_host), GFP_KERNEL);
	if (!msm_host) {
		ret = -ENOMEM;
		goto fail;
	}

	msm_host->pdev = pdev;
	msm_dsi->host = &msm_host->base;

	ret = dsi_host_parse_dt(msm_host);
	if (ret) {
		pr_err("%s: failed to parse dt\n", __func__);
		goto fail;
	}

	msm_host->ctrl_base = msm_ioremap_size(pdev, "dsi_ctrl", "DSI CTRL", &msm_host->ctrl_size);
	if (IS_ERR(msm_host->ctrl_base)) {
		pr_err("%s: unable to map Dsi ctrl base\n", __func__);
		ret = PTR_ERR(msm_host->ctrl_base);
		goto fail;
	}

	pm_runtime_enable(&pdev->dev);

	msm_host->cfg_hnd = dsi_get_config(msm_host);
	if (!msm_host->cfg_hnd) {
		ret = -EINVAL;
		pr_err("%s: get config failed\n", __func__);
		goto fail;
	}

	msm_host->id = dsi_host_get_id(msm_host);
	if (msm_host->id < 0) {
		ret = msm_host->id;
		pr_err("%s: unable to identify DSI host index\n", __func__);
		goto fail;
	}

	/* fixup base address by io offset */
	msm_host->ctrl_base += msm_host->cfg_hnd->cfg->io_offset;

	ret = dsi_regulator_init(msm_host);
	if (ret) {
		pr_err("%s: regulator init failed\n", __func__);
		goto fail;
	}

	ret = dsi_clk_init(msm_host);
	if (ret) {
		pr_err("%s: unable to initialize dsi clks\n", __func__);
		goto fail;
	}

	msm_host->rx_buf = devm_kzalloc(&pdev->dev, SZ_4K, GFP_KERNEL);
	if (!msm_host->rx_buf) {
		ret = -ENOMEM;
		pr_err("%s: alloc rx temp buf failed\n", __func__);
		goto fail;
	}

	ret = devm_pm_opp_set_clkname(&pdev->dev, "byte");
	if (ret)
		return ret;
	/* OPP table is optional */
	ret = devm_pm_opp_of_add_table(&pdev->dev);
	if (ret && ret != -ENODEV) {
		dev_err(&pdev->dev, "invalid OPP table in device tree\n");
		return ret;
	}

	msm_host->irq = irq_of_parse_and_map(pdev->dev.of_node, 0);
	if (msm_host->irq < 0) {
		ret = msm_host->irq;
		dev_err(&pdev->dev, "failed to get irq: %d\n", ret);
		return ret;
	}

	/* do not autoenable, will be enabled later */
	ret = devm_request_irq(&pdev->dev, msm_host->irq, dsi_host_irq,
			IRQF_TRIGGER_HIGH | IRQF_NO_AUTOEN,
			"dsi_isr", msm_host);
	if (ret < 0) {
		dev_err(&pdev->dev, "failed to request IRQ%u: %d\n",
				msm_host->irq, ret);
		return ret;
	}

	init_completion(&msm_host->dma_comp);
	init_completion(&msm_host->video_comp);
	mutex_init(&msm_host->dev_mutex);
	mutex_init(&msm_host->cmd_mutex);
	spin_lock_init(&msm_host->intr_lock);

	/* setup workqueue */
	msm_host->workqueue = alloc_ordered_workqueue("dsi_drm_work", 0);
	INIT_WORK(&msm_host->err_work, dsi_err_worker);
	INIT_WORK(&msm_host->hpd_work, dsi_hpd_worker);

	msm_dsi->id = msm_host->id;

	DBG("Dsi Host %d initialized", msm_host->id);
	return 0;

fail:
	return ret;
}

void msm_dsi_host_destroy(struct mipi_dsi_host *host)
{
	struct msm_dsi_host *msm_host = to_msm_dsi_host(host);

	DBG("");
	dsi_tx_buf_free(msm_host);
	if (msm_host->workqueue) {
		destroy_workqueue(msm_host->workqueue);
		msm_host->workqueue = NULL;
	}

	mutex_destroy(&msm_host->cmd_mutex);
	mutex_destroy(&msm_host->dev_mutex);

	pm_runtime_disable(&msm_host->pdev->dev);
}

int msm_dsi_host_modeset_init(struct mipi_dsi_host *host,
					struct drm_device *dev)
{
	struct msm_dsi_host *msm_host = to_msm_dsi_host(host);
	const struct msm_dsi_cfg_handler *cfg_hnd = msm_host->cfg_hnd;
	int ret;

	msm_host->dev = dev;
	ret = cfg_hnd->ops->tx_buf_alloc(msm_host, SZ_4K);
	if (ret) {
		pr_err("%s: alloc tx gem obj failed, %d\n", __func__, ret);
		return ret;
	}

	return 0;
}

int msm_dsi_host_register(struct mipi_dsi_host *host)
{
	struct msm_dsi_host *msm_host = to_msm_dsi_host(host);
	int ret;

	/* Register mipi dsi host */
	if (!msm_host->registered) {
		host->dev = &msm_host->pdev->dev;
		host->ops = &dsi_host_ops;
		ret = mipi_dsi_host_register(host);
		if (ret)
			return ret;

		msm_host->registered = true;
	}

	return 0;
}

void msm_dsi_host_unregister(struct mipi_dsi_host *host)
{
	struct msm_dsi_host *msm_host = to_msm_dsi_host(host);

	if (msm_host->registered) {
		mipi_dsi_host_unregister(host);
		host->dev = NULL;
		host->ops = NULL;
		msm_host->registered = false;
	}
}

int msm_dsi_host_xfer_prepare(struct mipi_dsi_host *host,
				const struct mipi_dsi_msg *msg)
{
	struct msm_dsi_host *msm_host = to_msm_dsi_host(host);
	const struct msm_dsi_cfg_handler *cfg_hnd = msm_host->cfg_hnd;

	/* TODO: make sure dsi_cmd_mdp is idle.
	 * Since DSI6G v1.2.0, we can set DSI_TRIG_CTRL.BLOCK_DMA_WITHIN_FRAME
	 * to ask H/W to wait until cmd mdp is idle. S/W wait is not needed.
	 * How to handle the old versions? Wait for mdp cmd done?
	 */

	/*
	 * mdss interrupt is generated in mdp core clock domain
	 * mdp clock need to be enabled to receive dsi interrupt
	 */
	pm_runtime_get_sync(&msm_host->pdev->dev);
	cfg_hnd->ops->link_clk_set_rate(msm_host);
	cfg_hnd->ops->link_clk_enable(msm_host);

	/* TODO: vote for bus bandwidth */

	if (!(msg->flags & MIPI_DSI_MSG_USE_LPM))
		dsi_set_tx_power_mode(0, msm_host);

	msm_host->dma_cmd_ctrl_restore = dsi_read(msm_host, REG_DSI_CTRL);
	dsi_write(msm_host, REG_DSI_CTRL,
		msm_host->dma_cmd_ctrl_restore |
		DSI_CTRL_CMD_MODE_EN |
		DSI_CTRL_ENABLE);
	dsi_intr_ctrl(msm_host, DSI_IRQ_MASK_CMD_DMA_DONE, 1);

	return 0;
}

void msm_dsi_host_xfer_restore(struct mipi_dsi_host *host,
				const struct mipi_dsi_msg *msg)
{
	struct msm_dsi_host *msm_host = to_msm_dsi_host(host);
	const struct msm_dsi_cfg_handler *cfg_hnd = msm_host->cfg_hnd;

	dsi_intr_ctrl(msm_host, DSI_IRQ_MASK_CMD_DMA_DONE, 0);
	dsi_write(msm_host, REG_DSI_CTRL, msm_host->dma_cmd_ctrl_restore);

	if (!(msg->flags & MIPI_DSI_MSG_USE_LPM))
		dsi_set_tx_power_mode(1, msm_host);

	/* TODO: unvote for bus bandwidth */

	cfg_hnd->ops->link_clk_disable(msm_host);
	pm_runtime_put(&msm_host->pdev->dev);
}

int msm_dsi_host_cmd_tx(struct mipi_dsi_host *host,
				const struct mipi_dsi_msg *msg)
{
	struct msm_dsi_host *msm_host = to_msm_dsi_host(host);

	return dsi_cmds2buf_tx(msm_host, msg);
}

int msm_dsi_host_cmd_rx(struct mipi_dsi_host *host,
				const struct mipi_dsi_msg *msg)
{
	struct msm_dsi_host *msm_host = to_msm_dsi_host(host);
	const struct msm_dsi_cfg_handler *cfg_hnd = msm_host->cfg_hnd;
	int data_byte, rx_byte, dlen, end;
	int short_response, diff, pkt_size, ret = 0;
	char cmd;
	int rlen = msg->rx_len;
	u8 *buf;

	if (rlen <= 2) {
		short_response = 1;
		pkt_size = rlen;
		rx_byte = 4;
	} else {
		short_response = 0;
		data_byte = 10;	/* first read */
		if (rlen < data_byte)
			pkt_size = rlen;
		else
			pkt_size = data_byte;
		rx_byte = data_byte + 6; /* 4 header + 2 crc */
	}

	buf = msm_host->rx_buf;
	end = 0;
	while (!end) {
		u8 tx[2] = {pkt_size & 0xff, pkt_size >> 8};
		struct mipi_dsi_msg max_pkt_size_msg = {
			.channel = msg->channel,
			.type = MIPI_DSI_SET_MAXIMUM_RETURN_PACKET_SIZE,
			.tx_len = 2,
			.tx_buf = tx,
		};

		DBG("rlen=%d pkt_size=%d rx_byte=%d",
			rlen, pkt_size, rx_byte);

		ret = dsi_cmds2buf_tx(msm_host, &max_pkt_size_msg);
		if (ret < 2) {
			pr_err("%s: Set max pkt size failed, %d\n",
				__func__, ret);
			return -EINVAL;
		}

		if ((cfg_hnd->major == MSM_DSI_VER_MAJOR_6G) &&
			(cfg_hnd->minor >= MSM_DSI_6G_VER_MINOR_V1_1)) {
			/* Clear the RDBK_DATA registers */
			dsi_write(msm_host, REG_DSI_RDBK_DATA_CTRL,
					DSI_RDBK_DATA_CTRL_CLR);
			wmb(); /* make sure the RDBK registers are cleared */
			dsi_write(msm_host, REG_DSI_RDBK_DATA_CTRL, 0);
			wmb(); /* release cleared status before transfer */
		}

		ret = dsi_cmds2buf_tx(msm_host, msg);
		if (ret < msg->tx_len) {
			pr_err("%s: Read cmd Tx failed, %d\n", __func__, ret);
			return ret;
		}

		/*
		 * once cmd_dma_done interrupt received,
		 * return data from client is ready and stored
		 * at RDBK_DATA register already
		 * since rx fifo is 16 bytes, dcs header is kept at first loop,
		 * after that dcs header lost during shift into registers
		 */
		dlen = dsi_cmd_dma_rx(msm_host, buf, rx_byte, pkt_size);

		if (dlen <= 0)
			return 0;

		if (short_response)
			break;

		if (rlen <= data_byte) {
			diff = data_byte - rlen;
			end = 1;
		} else {
			diff = 0;
			rlen -= data_byte;
		}

		if (!end) {
			dlen -= 2; /* 2 crc */
			dlen -= diff;
			buf += dlen;	/* next start position */
			data_byte = 14;	/* NOT first read */
			if (rlen < data_byte)
				pkt_size += rlen;
			else
				pkt_size += data_byte;
			DBG("buf=%p dlen=%d diff=%d", buf, dlen, diff);
		}
	}

	/*
	 * For single Long read, if the requested rlen < 10,
	 * we need to shift the start position of rx
	 * data buffer to skip the bytes which are not
	 * updated.
	 */
	if (pkt_size < 10 && !short_response)
		buf = msm_host->rx_buf + (10 - rlen);
	else
		buf = msm_host->rx_buf;

	cmd = buf[0];
	switch (cmd) {
	case MIPI_DSI_RX_ACKNOWLEDGE_AND_ERROR_REPORT:
		pr_err("%s: rx ACK_ERR_PACLAGE\n", __func__);
		ret = 0;
		break;
	case MIPI_DSI_RX_GENERIC_SHORT_READ_RESPONSE_1BYTE:
	case MIPI_DSI_RX_DCS_SHORT_READ_RESPONSE_1BYTE:
		ret = dsi_short_read1_resp(buf, msg);
		break;
	case MIPI_DSI_RX_GENERIC_SHORT_READ_RESPONSE_2BYTE:
	case MIPI_DSI_RX_DCS_SHORT_READ_RESPONSE_2BYTE:
		ret = dsi_short_read2_resp(buf, msg);
		break;
	case MIPI_DSI_RX_GENERIC_LONG_READ_RESPONSE:
	case MIPI_DSI_RX_DCS_LONG_READ_RESPONSE:
		ret = dsi_long_read_resp(buf, msg);
		break;
	default:
		pr_warn("%s:Invalid response cmd\n", __func__);
		ret = 0;
	}

	return ret;
}

void msm_dsi_host_cmd_xfer_commit(struct mipi_dsi_host *host, u32 dma_base,
				  u32 len)
{
	struct msm_dsi_host *msm_host = to_msm_dsi_host(host);

	dsi_write(msm_host, REG_DSI_DMA_BASE, dma_base);
	dsi_write(msm_host, REG_DSI_DMA_LEN, len);
	dsi_write(msm_host, REG_DSI_TRIG_DMA, 1);

	/* Make sure trigger happens */
	wmb();
}

void msm_dsi_host_set_phy_mode(struct mipi_dsi_host *host,
	struct msm_dsi_phy *src_phy)
{
	struct msm_dsi_host *msm_host = to_msm_dsi_host(host);

	msm_host->cphy_mode = src_phy->cphy_mode;
}

void msm_dsi_host_reset_phy(struct mipi_dsi_host *host)
{
	struct msm_dsi_host *msm_host = to_msm_dsi_host(host);

	DBG("");
	dsi_write(msm_host, REG_DSI_PHY_RESET, DSI_PHY_RESET_RESET);
	/* Make sure fully reset */
	wmb();
	udelay(1000);
	dsi_write(msm_host, REG_DSI_PHY_RESET, 0);
	udelay(100);
}

void msm_dsi_host_get_phy_clk_req(struct mipi_dsi_host *host,
			struct msm_dsi_phy_clk_request *clk_req,
			bool is_bonded_dsi)
{
	struct msm_dsi_host *msm_host = to_msm_dsi_host(host);
	const struct msm_dsi_cfg_handler *cfg_hnd = msm_host->cfg_hnd;
	int ret;

	ret = cfg_hnd->ops->calc_clk_rate(msm_host, is_bonded_dsi);
	if (ret) {
		pr_err("%s: unable to calc clk rate, %d\n", __func__, ret);
		return;
	}

	/* CPHY transmits 16 bits over 7 clock cycles
	 * "byte_clk" is in units of 16-bits (see dsi_calc_pclk),
	 * so multiply by 7 to get the "bitclk rate"
	 */
	if (msm_host->cphy_mode)
		clk_req->bitclk_rate = msm_host->byte_clk_rate * 7;
	else
		clk_req->bitclk_rate = msm_host->byte_clk_rate * 8;
	clk_req->escclk_rate = msm_host->esc_clk_rate;
}

void msm_dsi_host_enable_irq(struct mipi_dsi_host *host)
{
	struct msm_dsi_host *msm_host = to_msm_dsi_host(host);

	enable_irq(msm_host->irq);
}

void msm_dsi_host_disable_irq(struct mipi_dsi_host *host)
{
	struct msm_dsi_host *msm_host = to_msm_dsi_host(host);

	disable_irq(msm_host->irq);
}

int msm_dsi_host_enable(struct mipi_dsi_host *host)
{
	struct msm_dsi_host *msm_host = to_msm_dsi_host(host);

	dsi_op_mode_config(msm_host,
		!!(msm_host->mode_flags & MIPI_DSI_MODE_VIDEO), true);

	/* TODO: clock should be turned off for command mode,
	 * and only turned on before MDP START.
	 * This part of code should be enabled once mdp driver support it.
	 */
	/* if (msm_panel->mode == MSM_DSI_CMD_MODE) {
	 *	dsi_link_clk_disable(msm_host);
	 *	pm_runtime_put(&msm_host->pdev->dev);
	 * }
	 */
	msm_host->enabled = true;
	return 0;
}

int msm_dsi_host_disable(struct mipi_dsi_host *host)
{
	struct msm_dsi_host *msm_host = to_msm_dsi_host(host);

	msm_host->enabled = false;
	dsi_op_mode_config(msm_host,
		!!(msm_host->mode_flags & MIPI_DSI_MODE_VIDEO), false);

	/* Since we have disabled INTF, the video engine won't stop so that
	 * the cmd engine will be blocked.
	 * Reset to disable video engine so that we can send off cmd.
	 */
	dsi_sw_reset(msm_host);

	return 0;
}

static void msm_dsi_sfpb_config(struct msm_dsi_host *msm_host, bool enable)
{
	enum sfpb_ahb_arb_master_port_en en;

	if (!msm_host->sfpb)
		return;

	en = enable ? SFPB_MASTER_PORT_ENABLE : SFPB_MASTER_PORT_DISABLE;

	regmap_update_bits(msm_host->sfpb, REG_SFPB_GPREG,
			SFPB_GPREG_MASTER_PORT_EN__MASK,
			SFPB_GPREG_MASTER_PORT_EN(en));
}

int msm_dsi_host_power_on(struct mipi_dsi_host *host,
			struct msm_dsi_phy_shared_timings *phy_shared_timings,
<<<<<<< HEAD
			bool is_bonded_dsi)
=======
			bool is_bonded_dsi, struct msm_dsi_phy *phy)
>>>>>>> 948d76ce
{
	struct msm_dsi_host *msm_host = to_msm_dsi_host(host);
	const struct msm_dsi_cfg_handler *cfg_hnd = msm_host->cfg_hnd;
	int ret = 0;

	mutex_lock(&msm_host->dev_mutex);
	if (msm_host->power_on) {
		DBG("dsi host already on");
		goto unlock_ret;
	}

	msm_dsi_sfpb_config(msm_host, true);

	ret = dsi_host_regulator_enable(msm_host);
	if (ret) {
		pr_err("%s:Failed to enable vregs.ret=%d\n",
			__func__, ret);
		goto unlock_ret;
	}

	pm_runtime_get_sync(&msm_host->pdev->dev);
	ret = cfg_hnd->ops->link_clk_set_rate(msm_host);
	if (!ret)
		ret = cfg_hnd->ops->link_clk_enable(msm_host);
	if (ret) {
		pr_err("%s: failed to enable link clocks. ret=%d\n",
		       __func__, ret);
		goto fail_disable_reg;
	}

	ret = pinctrl_pm_select_default_state(&msm_host->pdev->dev);
	if (ret) {
		pr_err("%s: failed to set pinctrl default state, %d\n",
			__func__, ret);
		goto fail_disable_clk;
	}

	dsi_timing_setup(msm_host, is_bonded_dsi);
	dsi_sw_reset(msm_host);
	dsi_ctrl_config(msm_host, true, phy_shared_timings, phy);

	if (msm_host->disp_en_gpio)
		gpiod_set_value(msm_host->disp_en_gpio, 1);

	msm_host->power_on = true;
	mutex_unlock(&msm_host->dev_mutex);

	return 0;

fail_disable_clk:
	cfg_hnd->ops->link_clk_disable(msm_host);
	pm_runtime_put(&msm_host->pdev->dev);
fail_disable_reg:
	dsi_host_regulator_disable(msm_host);
unlock_ret:
	mutex_unlock(&msm_host->dev_mutex);
	return ret;
}

int msm_dsi_host_power_off(struct mipi_dsi_host *host)
{
	struct msm_dsi_host *msm_host = to_msm_dsi_host(host);
	const struct msm_dsi_cfg_handler *cfg_hnd = msm_host->cfg_hnd;

	mutex_lock(&msm_host->dev_mutex);
	if (!msm_host->power_on) {
		DBG("dsi host already off");
		goto unlock_ret;
	}

	dsi_ctrl_config(msm_host, false, NULL, NULL);

	if (msm_host->disp_en_gpio)
		gpiod_set_value(msm_host->disp_en_gpio, 0);

	pinctrl_pm_select_sleep_state(&msm_host->pdev->dev);

	cfg_hnd->ops->link_clk_disable(msm_host);
	pm_runtime_put(&msm_host->pdev->dev);

	dsi_host_regulator_disable(msm_host);

	msm_dsi_sfpb_config(msm_host, false);

	DBG("-");

	msm_host->power_on = false;

unlock_ret:
	mutex_unlock(&msm_host->dev_mutex);
	return 0;
}

int msm_dsi_host_set_display_mode(struct mipi_dsi_host *host,
				  const struct drm_display_mode *mode)
{
	struct msm_dsi_host *msm_host = to_msm_dsi_host(host);

	if (msm_host->mode) {
		drm_mode_destroy(msm_host->dev, msm_host->mode);
		msm_host->mode = NULL;
	}

	msm_host->mode = drm_mode_duplicate(msm_host->dev, mode);
	if (!msm_host->mode) {
		pr_err("%s: cannot duplicate mode\n", __func__);
		return -ENOMEM;
	}

	return 0;
}

struct drm_panel *msm_dsi_host_get_panel(struct mipi_dsi_host *host)
{
	return of_drm_find_panel(to_msm_dsi_host(host)->device_node);
}

unsigned long msm_dsi_host_get_mode_flags(struct mipi_dsi_host *host)
{
	return to_msm_dsi_host(host)->mode_flags;
}

struct drm_bridge *msm_dsi_host_get_bridge(struct mipi_dsi_host *host)
{
	struct msm_dsi_host *msm_host = to_msm_dsi_host(host);

	return of_drm_find_bridge(msm_host->device_node);
}

void msm_dsi_host_snapshot(struct msm_disp_state *disp_state, struct mipi_dsi_host *host)
{
	struct msm_dsi_host *msm_host = to_msm_dsi_host(host);

	pm_runtime_get_sync(&msm_host->pdev->dev);

	msm_disp_snapshot_add_block(disp_state, msm_host->ctrl_size,
			msm_host->ctrl_base, "dsi%d_ctrl", msm_host->id);

	pm_runtime_put_sync(&msm_host->pdev->dev);
}

static void msm_dsi_host_video_test_pattern_setup(struct msm_dsi_host *msm_host)
{
	u32 reg;

	reg = dsi_read(msm_host, REG_DSI_TEST_PATTERN_GEN_CTRL);

	dsi_write(msm_host, REG_DSI_TEST_PATTERN_GEN_VIDEO_INIT_VAL, 0xff);
	/* draw checkered rectangle pattern */
	dsi_write(msm_host, REG_DSI_TPG_MAIN_CONTROL,
			DSI_TPG_MAIN_CONTROL_CHECKERED_RECTANGLE_PATTERN);
	/* use 24-bit RGB test pttern */
	dsi_write(msm_host, REG_DSI_TPG_VIDEO_CONFIG,
			DSI_TPG_VIDEO_CONFIG_BPP(VIDEO_CONFIG_24BPP) |
			DSI_TPG_VIDEO_CONFIG_RGB);

	reg |= DSI_TEST_PATTERN_GEN_CTRL_VIDEO_PATTERN_SEL(VID_MDSS_GENERAL_PATTERN);
	dsi_write(msm_host, REG_DSI_TEST_PATTERN_GEN_CTRL, reg);

	DBG("Video test pattern setup done\n");
}

static void msm_dsi_host_cmd_test_pattern_setup(struct msm_dsi_host *msm_host)
{
	u32 reg;

	reg = dsi_read(msm_host, REG_DSI_TEST_PATTERN_GEN_CTRL);

	/* initial value for test pattern */
	dsi_write(msm_host, REG_DSI_TEST_PATTERN_GEN_CMD_MDP_INIT_VAL0, 0xff);

	reg |= DSI_TEST_PATTERN_GEN_CTRL_CMD_MDP_STREAM0_PATTERN_SEL(CMD_MDP_MDSS_GENERAL_PATTERN);

	dsi_write(msm_host, REG_DSI_TEST_PATTERN_GEN_CTRL, reg);
	/* draw checkered rectangle pattern */
	dsi_write(msm_host, REG_DSI_TPG_MAIN_CONTROL2,
			DSI_TPG_MAIN_CONTROL2_CMD_MDP0_CHECKERED_RECTANGLE_PATTERN);

	DBG("Cmd test pattern setup done\n");
}

void msm_dsi_host_test_pattern_en(struct mipi_dsi_host *host)
{
	struct msm_dsi_host *msm_host = to_msm_dsi_host(host);
	bool is_video_mode = !!(msm_host->mode_flags & MIPI_DSI_MODE_VIDEO);
	u32 reg;

	if (is_video_mode)
		msm_dsi_host_video_test_pattern_setup(msm_host);
	else
		msm_dsi_host_cmd_test_pattern_setup(msm_host);

	reg = dsi_read(msm_host, REG_DSI_TEST_PATTERN_GEN_CTRL);
	/* enable the test pattern generator */
	dsi_write(msm_host, REG_DSI_TEST_PATTERN_GEN_CTRL, (reg | DSI_TEST_PATTERN_GEN_CTRL_EN));

	/* for command mode need to trigger one frame from tpg */
	if (!is_video_mode)
		dsi_write(msm_host, REG_DSI_TEST_PATTERN_GEN_CMD_STREAM0_TRIGGER,
				DSI_TEST_PATTERN_GEN_CMD_STREAM0_TRIGGER_SW_TRIGGER);
}<|MERGE_RESOLUTION|>--- conflicted
+++ resolved
@@ -635,11 +635,7 @@
 	clk_disable_unprepare(msm_host->byte_clk);
 }
 
-<<<<<<< HEAD
-static u32 dsi_get_pclk_rate(struct msm_dsi_host *msm_host, bool is_bonded_dsi)
-=======
 static unsigned long dsi_get_pclk_rate(struct msm_dsi_host *msm_host, bool is_bonded_dsi)
->>>>>>> 948d76ce
 {
 	struct drm_display_mode *mode = msm_host->mode;
 	unsigned long pclk_rate;
@@ -662,11 +658,7 @@
 {
 	u8 lanes = msm_host->lanes;
 	u32 bpp = dsi_get_bpp(msm_host->format);
-<<<<<<< HEAD
-	u32 pclk_rate = dsi_get_pclk_rate(msm_host, is_bonded_dsi);
-=======
 	unsigned long pclk_rate = dsi_get_pclk_rate(msm_host, is_bonded_dsi);
->>>>>>> 948d76ce
 	u64 pclk_bpp = (u64)pclk_rate * bpp;
 
 	if (lanes == 0) {
@@ -2300,11 +2292,7 @@
 
 int msm_dsi_host_power_on(struct mipi_dsi_host *host,
 			struct msm_dsi_phy_shared_timings *phy_shared_timings,
-<<<<<<< HEAD
-			bool is_bonded_dsi)
-=======
 			bool is_bonded_dsi, struct msm_dsi_phy *phy)
->>>>>>> 948d76ce
 {
 	struct msm_dsi_host *msm_host = to_msm_dsi_host(host);
 	const struct msm_dsi_cfg_handler *cfg_hnd = msm_host->cfg_hnd;
