// SPDX-License-Identifier: GPL-2.0-only
/*
 * Copyright (c) 2015, The Linux Foundation. All rights reserved.
 */

#include "drm/drm_bridge_connector.h"

#include "msm_kms.h"
#include "dsi.h"

#define DSI_CLOCK_MASTER	DSI_0
#define DSI_CLOCK_SLAVE		DSI_1

#define DSI_LEFT		DSI_0
#define DSI_RIGHT		DSI_1

/* According to the current drm framework sequence, take the encoder of
 * DSI_1 as master encoder
 */
#define DSI_ENCODER_MASTER	DSI_1
#define DSI_ENCODER_SLAVE	DSI_0

struct msm_dsi_manager {
	struct msm_dsi *dsi[DSI_MAX];

	bool is_bonded_dsi;
	bool is_sync_needed;
	int master_dsi_link_id;
};

static struct msm_dsi_manager msm_dsim_glb;

#define IS_BONDED_DSI()		(msm_dsim_glb.is_bonded_dsi)
#define IS_SYNC_NEEDED()	(msm_dsim_glb.is_sync_needed)
#define IS_MASTER_DSI_LINK(id)	(msm_dsim_glb.master_dsi_link_id == id)

static inline struct msm_dsi *dsi_mgr_get_dsi(int id)
{
	return msm_dsim_glb.dsi[id];
}

static inline struct msm_dsi *dsi_mgr_get_other_dsi(int id)
{
	return msm_dsim_glb.dsi[(id + 1) % DSI_MAX];
}

static int dsi_mgr_parse_of(struct device_node *np, int id)
{
	struct msm_dsi_manager *msm_dsim = &msm_dsim_glb;

	/* We assume 2 dsi nodes have the same information of bonded dsi and
	 * sync-mode, and only one node specifies master in case of bonded mode.
	 */
	if (!msm_dsim->is_bonded_dsi)
<<<<<<< HEAD
	msm_dsim->is_bonded_dsi = of_property_read_bool(np, "qcom,dual-dsi-mode");
=======
		msm_dsim->is_bonded_dsi = of_property_read_bool(np, "qcom,dual-dsi-mode");
>>>>>>> 948d76ce

	if (msm_dsim->is_bonded_dsi) {
		if (of_property_read_bool(np, "qcom,master-dsi"))
			msm_dsim->master_dsi_link_id = id;
		if (!msm_dsim->is_sync_needed)
			msm_dsim->is_sync_needed = of_property_read_bool(
					np, "qcom,sync-dual-dsi");
	}

	return 0;
}

static int dsi_mgr_setup_components(int id)
{
	struct msm_dsi *msm_dsi = dsi_mgr_get_dsi(id);
	struct msm_dsi *other_dsi = dsi_mgr_get_other_dsi(id);
	struct msm_dsi *clk_master_dsi = dsi_mgr_get_dsi(DSI_CLOCK_MASTER);
	struct msm_dsi *clk_slave_dsi = dsi_mgr_get_dsi(DSI_CLOCK_SLAVE);
	int ret;

	if (!IS_BONDED_DSI()) {
<<<<<<< HEAD
		ret = msm_dsi_host_register(msm_dsi->host, true);
=======
		ret = msm_dsi_host_register(msm_dsi->host);
>>>>>>> 948d76ce
		if (ret)
			return ret;

		msm_dsi_phy_set_usecase(msm_dsi->phy, MSM_DSI_PHY_STANDALONE);
		msm_dsi_host_set_phy_mode(msm_dsi->host, msm_dsi->phy);
	} else if (other_dsi) {
		struct msm_dsi *master_link_dsi = IS_MASTER_DSI_LINK(id) ?
							msm_dsi : other_dsi;
		struct msm_dsi *slave_link_dsi = IS_MASTER_DSI_LINK(id) ?
							other_dsi : msm_dsi;
		/* Register slave host first, so that slave DSI device
		 * has a chance to probe, and do not block the master
		 * DSI device's probe.
		 * Also, do not check defer for the slave host,
		 * because only master DSI device adds the panel to global
		 * panel list. The panel's device is the master DSI device.
		 */
		ret = msm_dsi_host_register(slave_link_dsi->host);
		if (ret)
			return ret;
		ret = msm_dsi_host_register(master_link_dsi->host);
		if (ret)
			return ret;

		/* PLL0 is to drive both 2 DSI link clocks in bonded DSI mode. */
		msm_dsi_phy_set_usecase(clk_master_dsi->phy,
					MSM_DSI_PHY_MASTER);
		msm_dsi_phy_set_usecase(clk_slave_dsi->phy,
					MSM_DSI_PHY_SLAVE);
		msm_dsi_host_set_phy_mode(msm_dsi->host, msm_dsi->phy);
		msm_dsi_host_set_phy_mode(other_dsi->host, other_dsi->phy);
	}

	return 0;
}

static int enable_phy(struct msm_dsi *msm_dsi,
		      struct msm_dsi_phy_shared_timings *shared_timings)
{
	struct msm_dsi_phy_clk_request clk_req;
	int ret;
	bool is_bonded_dsi = IS_BONDED_DSI();

	msm_dsi_host_get_phy_clk_req(msm_dsi->host, &clk_req, is_bonded_dsi);

	ret = msm_dsi_phy_enable(msm_dsi->phy, &clk_req, shared_timings);

	return ret;
}

static int
dsi_mgr_phy_enable(int id,
		   struct msm_dsi_phy_shared_timings shared_timings[DSI_MAX])
{
	struct msm_dsi *msm_dsi = dsi_mgr_get_dsi(id);
	struct msm_dsi *mdsi = dsi_mgr_get_dsi(DSI_CLOCK_MASTER);
	struct msm_dsi *sdsi = dsi_mgr_get_dsi(DSI_CLOCK_SLAVE);
	int ret;

	/* In case of bonded DSI, some registers in PHY1 have been programmed
	 * during PLL0 clock's set_rate. The PHY1 reset called by host1 here
	 * will silently reset those PHY1 registers. Therefore we need to reset
	 * and enable both PHYs before any PLL clock operation.
	 */
	if (IS_BONDED_DSI() && mdsi && sdsi) {
		if (!mdsi->phy_enabled && !sdsi->phy_enabled) {
			msm_dsi_host_reset_phy(mdsi->host);
			msm_dsi_host_reset_phy(sdsi->host);

			ret = enable_phy(mdsi,
					 &shared_timings[DSI_CLOCK_MASTER]);
			if (ret)
				return ret;
			ret = enable_phy(sdsi,
					 &shared_timings[DSI_CLOCK_SLAVE]);
			if (ret) {
				msm_dsi_phy_disable(mdsi->phy);
				return ret;
			}
		}
	} else {
		msm_dsi_host_reset_phy(msm_dsi->host);
		ret = enable_phy(msm_dsi, &shared_timings[id]);
		if (ret)
			return ret;
	}

	msm_dsi->phy_enabled = true;

	return 0;
}

static void dsi_mgr_phy_disable(int id)
{
	struct msm_dsi *msm_dsi = dsi_mgr_get_dsi(id);
	struct msm_dsi *mdsi = dsi_mgr_get_dsi(DSI_CLOCK_MASTER);
	struct msm_dsi *sdsi = dsi_mgr_get_dsi(DSI_CLOCK_SLAVE);

	/* disable DSI phy
	 * In bonded dsi configuration, the phy should be disabled for the
	 * first controller only when the second controller is disabled.
	 */
	msm_dsi->phy_enabled = false;
	if (IS_BONDED_DSI() && mdsi && sdsi) {
		if (!mdsi->phy_enabled && !sdsi->phy_enabled) {
			msm_dsi_phy_disable(sdsi->phy);
			msm_dsi_phy_disable(mdsi->phy);
		}
	} else {
		msm_dsi_phy_disable(msm_dsi->phy);
	}
}

struct dsi_connector {
	struct drm_connector base;
	int id;
};

struct dsi_bridge {
	struct drm_bridge base;
	int id;
};

#define to_dsi_connector(x) container_of(x, struct dsi_connector, base)
#define to_dsi_bridge(x) container_of(x, struct dsi_bridge, base)

static inline int dsi_mgr_connector_get_id(struct drm_connector *connector)
{
	struct dsi_connector *dsi_connector = to_dsi_connector(connector);
	return dsi_connector->id;
}

static int dsi_mgr_bridge_get_id(struct drm_bridge *bridge)
{
	struct dsi_bridge *dsi_bridge = to_dsi_bridge(bridge);
	return dsi_bridge->id;
}

static int msm_dsi_manager_panel_init(struct drm_connector *conn, u8 id)
{
	struct msm_drm_private *priv = conn->dev->dev_private;
	struct msm_kms *kms = priv->kms;
	struct msm_dsi *msm_dsi = dsi_mgr_get_dsi(id);
	struct msm_dsi *other_dsi = dsi_mgr_get_other_dsi(id);
	struct msm_dsi *master_dsi, *slave_dsi;
	struct drm_panel *panel;

	if (IS_BONDED_DSI() && !IS_MASTER_DSI_LINK(id)) {
		master_dsi = other_dsi;
		slave_dsi = msm_dsi;
	} else {
		master_dsi = msm_dsi;
		slave_dsi = other_dsi;
	}

	/*
	 * There is only 1 panel in the global panel list for bonded DSI mode.
	 * Therefore slave dsi should get the drm_panel instance from master
	 * dsi.
	 */
	panel = msm_dsi_host_get_panel(master_dsi->host);
	if (IS_ERR(panel)) {
		DRM_ERROR("Could not find panel for %u (%ld)\n", msm_dsi->id,
			  PTR_ERR(panel));
		return PTR_ERR(panel);
	}

	if (!panel || !IS_BONDED_DSI())
		goto out;

	drm_object_attach_property(&conn->base,
				   conn->dev->mode_config.tile_property, 0);

	/*
	 * Set split display info to kms once bonded DSI panel is connected to
	 * both hosts.
	 */
	if (other_dsi && other_dsi->panel && kms->funcs->set_split_display) {
		kms->funcs->set_split_display(kms, master_dsi->encoder,
					      slave_dsi->encoder,
					      msm_dsi_is_cmd_mode(msm_dsi));
	}

out:
	msm_dsi->panel = panel;
	return 0;
}

static enum drm_connector_status dsi_mgr_connector_detect(
		struct drm_connector *connector, bool force)
{
	int id = dsi_mgr_connector_get_id(connector);
	struct msm_dsi *msm_dsi = dsi_mgr_get_dsi(id);

	return msm_dsi->panel ? connector_status_connected :
		connector_status_disconnected;
}

static void dsi_mgr_connector_destroy(struct drm_connector *connector)
{
	struct dsi_connector *dsi_connector = to_dsi_connector(connector);

	DBG("");

	drm_connector_cleanup(connector);

	kfree(dsi_connector);
}

static int dsi_mgr_connector_get_modes(struct drm_connector *connector)
{
	int id = dsi_mgr_connector_get_id(connector);
	struct msm_dsi *msm_dsi = dsi_mgr_get_dsi(id);
	struct drm_panel *panel = msm_dsi->panel;
	int num;

	if (!panel)
		return 0;

	/*
	 * In bonded DSI mode, we have one connector that can be
	 * attached to the drm_panel.
	 */
	num = drm_panel_get_modes(panel, connector);
	if (!num)
		return 0;

	return num;
}

static enum drm_mode_status dsi_mgr_connector_mode_valid(struct drm_connector *connector,
				struct drm_display_mode *mode)
{
	int id = dsi_mgr_connector_get_id(connector);
	struct msm_dsi *msm_dsi = dsi_mgr_get_dsi(id);
	struct drm_encoder *encoder = msm_dsi_get_encoder(msm_dsi);
	struct msm_drm_private *priv = connector->dev->dev_private;
	struct msm_kms *kms = priv->kms;
	long actual, requested;

	DBG("");
	requested = 1000 * mode->clock;
	actual = kms->funcs->round_pixclk(kms, requested, encoder);

	DBG("requested=%ld, actual=%ld", requested, actual);
	if (actual != requested)
		return MODE_CLOCK_RANGE;

	return MODE_OK;
}

static struct drm_encoder *
dsi_mgr_connector_best_encoder(struct drm_connector *connector)
{
	int id = dsi_mgr_connector_get_id(connector);
	struct msm_dsi *msm_dsi = dsi_mgr_get_dsi(id);

	DBG("");
	return msm_dsi_get_encoder(msm_dsi);
}

static void dsi_mgr_bridge_pre_enable(struct drm_bridge *bridge)
{
	int id = dsi_mgr_bridge_get_id(bridge);
	struct msm_dsi *msm_dsi = dsi_mgr_get_dsi(id);
	struct msm_dsi *msm_dsi1 = dsi_mgr_get_dsi(DSI_1);
	struct mipi_dsi_host *host = msm_dsi->host;
	struct drm_panel *panel = msm_dsi->panel;
	struct msm_dsi_phy_shared_timings phy_shared_timings[DSI_MAX];
	bool is_bonded_dsi = IS_BONDED_DSI();
	int ret;

	DBG("id=%d", id);
	if (!msm_dsi_device_connected(msm_dsi))
		return;

	/* Do nothing with the host if it is slave-DSI in case of bonded DSI */
	if (is_bonded_dsi && !IS_MASTER_DSI_LINK(id))
		return;

	ret = dsi_mgr_phy_enable(id, phy_shared_timings);
	if (ret)
		goto phy_en_fail;

<<<<<<< HEAD
	ret = msm_dsi_host_power_on(host, &phy_shared_timings[id], is_bonded_dsi);
=======
	ret = msm_dsi_host_power_on(host, &phy_shared_timings[id], is_bonded_dsi, msm_dsi->phy);
>>>>>>> 948d76ce
	if (ret) {
		pr_err("%s: power on host %d failed, %d\n", __func__, id, ret);
		goto host_on_fail;
	}

	if (is_bonded_dsi && msm_dsi1) {
		ret = msm_dsi_host_power_on(msm_dsi1->host,
<<<<<<< HEAD
				&phy_shared_timings[DSI_1], is_bonded_dsi);
=======
				&phy_shared_timings[DSI_1], is_bonded_dsi, msm_dsi1->phy);
>>>>>>> 948d76ce
		if (ret) {
			pr_err("%s: power on host1 failed, %d\n",
							__func__, ret);
			goto host1_on_fail;
		}
	}

	/*
	 * Enable before preparing the panel, disable after unpreparing, so
	 * that the panel can communicate over the DSI link.
	 */
	msm_dsi_host_enable_irq(host);
	if (is_bonded_dsi && msm_dsi1)
		msm_dsi_host_enable_irq(msm_dsi1->host);

	/* Always call panel functions once, because even for dual panels,
	 * there is only one drm_panel instance.
	 */
	if (panel) {
		ret = drm_panel_prepare(panel);
		if (ret) {
			pr_err("%s: prepare panel %d failed, %d\n", __func__,
								id, ret);
			goto panel_prep_fail;
		}
	}

	ret = msm_dsi_host_enable(host);
	if (ret) {
		pr_err("%s: enable host %d failed, %d\n", __func__, id, ret);
		goto host_en_fail;
	}

	if (is_bonded_dsi && msm_dsi1) {
		ret = msm_dsi_host_enable(msm_dsi1->host);
		if (ret) {
			pr_err("%s: enable host1 failed, %d\n", __func__, ret);
			goto host1_en_fail;
		}
	}

	return;

host1_en_fail:
	msm_dsi_host_disable(host);
host_en_fail:
	if (panel)
		drm_panel_unprepare(panel);
panel_prep_fail:
<<<<<<< HEAD
=======
	msm_dsi_host_disable_irq(host);
	if (is_bonded_dsi && msm_dsi1)
		msm_dsi_host_disable_irq(msm_dsi1->host);

>>>>>>> 948d76ce
	if (is_bonded_dsi && msm_dsi1)
		msm_dsi_host_power_off(msm_dsi1->host);
host1_on_fail:
	msm_dsi_host_power_off(host);
host_on_fail:
	dsi_mgr_phy_disable(id);
phy_en_fail:
	return;
}

void msm_dsi_manager_tpg_enable(void)
{
	struct msm_dsi *m_dsi = dsi_mgr_get_dsi(DSI_0);
	struct msm_dsi *s_dsi = dsi_mgr_get_dsi(DSI_1);

	/* if dual dsi, trigger tpg on master first then slave */
	if (m_dsi) {
		msm_dsi_host_test_pattern_en(m_dsi->host);
		if (IS_BONDED_DSI() && s_dsi)
			msm_dsi_host_test_pattern_en(s_dsi->host);
	}
}

static void dsi_mgr_bridge_enable(struct drm_bridge *bridge)
{
	int id = dsi_mgr_bridge_get_id(bridge);
	struct msm_dsi *msm_dsi = dsi_mgr_get_dsi(id);
	struct drm_panel *panel = msm_dsi->panel;
	bool is_bonded_dsi = IS_BONDED_DSI();
	int ret;

	DBG("id=%d", id);
	if (!msm_dsi_device_connected(msm_dsi))
		return;

	/* Do nothing with the host if it is slave-DSI in case of bonded DSI */
	if (is_bonded_dsi && !IS_MASTER_DSI_LINK(id))
		return;

	if (panel) {
		ret = drm_panel_enable(panel);
		if (ret) {
			pr_err("%s: enable panel %d failed, %d\n", __func__, id,
									ret);
		}
	}
}

static void dsi_mgr_bridge_disable(struct drm_bridge *bridge)
{
	int id = dsi_mgr_bridge_get_id(bridge);
	struct msm_dsi *msm_dsi = dsi_mgr_get_dsi(id);
	struct drm_panel *panel = msm_dsi->panel;
	bool is_bonded_dsi = IS_BONDED_DSI();
	int ret;

	DBG("id=%d", id);
	if (!msm_dsi_device_connected(msm_dsi))
		return;

	/* Do nothing with the host if it is slave-DSI in case of bonded DSI */
	if (is_bonded_dsi && !IS_MASTER_DSI_LINK(id))
		return;

	if (panel) {
		ret = drm_panel_disable(panel);
		if (ret)
			pr_err("%s: Panel %d OFF failed, %d\n", __func__, id,
									ret);
	}
}

static void dsi_mgr_bridge_post_disable(struct drm_bridge *bridge)
{
	int id = dsi_mgr_bridge_get_id(bridge);
	struct msm_dsi *msm_dsi = dsi_mgr_get_dsi(id);
	struct msm_dsi *msm_dsi1 = dsi_mgr_get_dsi(DSI_1);
	struct mipi_dsi_host *host = msm_dsi->host;
	struct drm_panel *panel = msm_dsi->panel;
	bool is_bonded_dsi = IS_BONDED_DSI();
	int ret;

	DBG("id=%d", id);

	if (!msm_dsi_device_connected(msm_dsi))
		return;

	/*
	 * Do nothing with the host if it is slave-DSI in case of bonded DSI.
	 * It is safe to call dsi_mgr_phy_disable() here because a single PHY
	 * won't be diabled until both PHYs request disable.
	 */
	if (is_bonded_dsi && !IS_MASTER_DSI_LINK(id))
		goto disable_phy;

	ret = msm_dsi_host_disable(host);
	if (ret)
		pr_err("%s: host %d disable failed, %d\n", __func__, id, ret);

	if (is_bonded_dsi && msm_dsi1) {
		ret = msm_dsi_host_disable(msm_dsi1->host);
		if (ret)
			pr_err("%s: host1 disable failed, %d\n", __func__, ret);
	}

	if (panel) {
		ret = drm_panel_unprepare(panel);
		if (ret)
			pr_err("%s: Panel %d unprepare failed,%d\n", __func__,
								id, ret);
	}

	msm_dsi_host_disable_irq(host);
	if (is_bonded_dsi && msm_dsi1)
		msm_dsi_host_disable_irq(msm_dsi1->host);

	/* Save PHY status if it is a clock source */
	msm_dsi_phy_pll_save_state(msm_dsi->phy);

	ret = msm_dsi_host_power_off(host);
	if (ret)
		pr_err("%s: host %d power off failed,%d\n", __func__, id, ret);

	if (is_bonded_dsi && msm_dsi1) {
		ret = msm_dsi_host_power_off(msm_dsi1->host);
		if (ret)
			pr_err("%s: host1 power off failed, %d\n",
								__func__, ret);
	}

disable_phy:
	dsi_mgr_phy_disable(id);
}

static void dsi_mgr_bridge_mode_set(struct drm_bridge *bridge,
		const struct drm_display_mode *mode,
		const struct drm_display_mode *adjusted_mode)
{
	int id = dsi_mgr_bridge_get_id(bridge);
	struct msm_dsi *msm_dsi = dsi_mgr_get_dsi(id);
	struct msm_dsi *other_dsi = dsi_mgr_get_other_dsi(id);
	struct mipi_dsi_host *host = msm_dsi->host;
	bool is_bonded_dsi = IS_BONDED_DSI();

	DBG("set mode: " DRM_MODE_FMT, DRM_MODE_ARG(mode));

	if (is_bonded_dsi && !IS_MASTER_DSI_LINK(id))
		return;

	msm_dsi_host_set_display_mode(host, adjusted_mode);
	if (is_bonded_dsi && other_dsi)
		msm_dsi_host_set_display_mode(other_dsi->host, adjusted_mode);
}

static const struct drm_connector_funcs dsi_mgr_connector_funcs = {
	.detect = dsi_mgr_connector_detect,
	.fill_modes = drm_helper_probe_single_connector_modes,
	.destroy = dsi_mgr_connector_destroy,
	.reset = drm_atomic_helper_connector_reset,
	.atomic_duplicate_state = drm_atomic_helper_connector_duplicate_state,
	.atomic_destroy_state = drm_atomic_helper_connector_destroy_state,
};

static const struct drm_connector_helper_funcs dsi_mgr_conn_helper_funcs = {
	.get_modes = dsi_mgr_connector_get_modes,
	.mode_valid = dsi_mgr_connector_mode_valid,
	.best_encoder = dsi_mgr_connector_best_encoder,
};

static const struct drm_bridge_funcs dsi_mgr_bridge_funcs = {
	.pre_enable = dsi_mgr_bridge_pre_enable,
	.enable = dsi_mgr_bridge_enable,
	.disable = dsi_mgr_bridge_disable,
	.post_disable = dsi_mgr_bridge_post_disable,
	.mode_set = dsi_mgr_bridge_mode_set,
};

/* initialize connector when we're connected to a drm_panel */
struct drm_connector *msm_dsi_manager_connector_init(u8 id)
{
	struct msm_dsi *msm_dsi = dsi_mgr_get_dsi(id);
	struct drm_connector *connector = NULL;
	struct dsi_connector *dsi_connector;
	int ret;

	dsi_connector = kzalloc(sizeof(*dsi_connector), GFP_KERNEL);
	if (!dsi_connector)
		return ERR_PTR(-ENOMEM);

	dsi_connector->id = id;

	connector = &dsi_connector->base;

	ret = drm_connector_init(msm_dsi->dev, connector,
			&dsi_mgr_connector_funcs, DRM_MODE_CONNECTOR_DSI);
	if (ret)
		return ERR_PTR(ret);

	drm_connector_helper_add(connector, &dsi_mgr_conn_helper_funcs);

	/* Enable HPD to let hpd event is handled
	 * when panel is attached to the host.
	 */
	connector->polled = DRM_CONNECTOR_POLL_HPD;

	/* Display driver doesn't support interlace now. */
	connector->interlace_allowed = 0;
	connector->doublescan_allowed = 0;

	drm_connector_attach_encoder(connector, msm_dsi->encoder);

	ret = msm_dsi_manager_panel_init(connector, id);
	if (ret) {
		DRM_DEV_ERROR(msm_dsi->dev->dev, "init panel failed %d\n", ret);
		goto fail;
	}

	return connector;

fail:
	connector->funcs->destroy(connector);
	return ERR_PTR(ret);
}

<<<<<<< HEAD
bool msm_dsi_manager_validate_current_config(u8 id)
{
	bool is_bonded_dsi = IS_BONDED_DSI();

	/*
	 * For bonded DSI, we only have one drm panel. For this
	 * use case, we register only one bridge/connector.
	 * Skip bridge/connector initialisation if it is
	 * slave-DSI for bonded DSI configuration.
	 */
	if (is_bonded_dsi && !IS_MASTER_DSI_LINK(id)) {
		DBG("Skip bridge registration for slave DSI->id: %d\n", id);
		return false;
	}
	return true;
}

=======
>>>>>>> 948d76ce
/* initialize bridge */
struct drm_bridge *msm_dsi_manager_bridge_init(u8 id)
{
	struct msm_dsi *msm_dsi = dsi_mgr_get_dsi(id);
	struct drm_bridge *bridge = NULL;
	struct dsi_bridge *dsi_bridge;
	struct drm_encoder *encoder;
	int ret;

	dsi_bridge = devm_kzalloc(msm_dsi->dev->dev,
				sizeof(*dsi_bridge), GFP_KERNEL);
	if (!dsi_bridge) {
		ret = -ENOMEM;
		goto fail;
	}

	dsi_bridge->id = id;

	encoder = msm_dsi->encoder;

	bridge = &dsi_bridge->base;
	bridge->funcs = &dsi_mgr_bridge_funcs;

	ret = drm_bridge_attach(encoder, bridge, NULL, 0);
	if (ret)
		goto fail;

	return bridge;

fail:
	if (bridge)
		msm_dsi_manager_bridge_destroy(bridge);

	return ERR_PTR(ret);
}

struct drm_connector *msm_dsi_manager_ext_bridge_init(u8 id)
{
	struct msm_dsi *msm_dsi = dsi_mgr_get_dsi(id);
	struct drm_device *dev = msm_dsi->dev;
	struct drm_connector *connector;
	struct drm_encoder *encoder;
	struct drm_bridge *int_bridge, *ext_bridge;
	int ret;

	int_bridge = msm_dsi->bridge;
	ext_bridge = msm_dsi->external_bridge =
			msm_dsi_host_get_bridge(msm_dsi->host);

	encoder = msm_dsi->encoder;

	/*
	 * Try first to create the bridge without it creating its own
	 * connector.. currently some bridges support this, and others
	 * do not (and some support both modes)
	 */
	ret = drm_bridge_attach(encoder, ext_bridge, int_bridge,
			DRM_BRIDGE_ATTACH_NO_CONNECTOR);
	if (ret == -EINVAL) {
		struct drm_connector *connector;
		struct list_head *connector_list;

		/* link the internal dsi bridge to the external bridge */
		drm_bridge_attach(encoder, ext_bridge, int_bridge, 0);

		/*
		 * we need the drm_connector created by the external bridge
		 * driver (or someone else) to feed it to our driver's
		 * priv->connector[] list, mainly for msm_fbdev_init()
		 */
		connector_list = &dev->mode_config.connector_list;

		list_for_each_entry(connector, connector_list, head) {
			if (drm_connector_has_possible_encoder(connector, encoder))
				return connector;
		}

		return ERR_PTR(-ENODEV);
	}

	connector = drm_bridge_connector_init(dev, encoder);
	if (IS_ERR(connector)) {
		DRM_ERROR("Unable to create bridge connector\n");
		return ERR_CAST(connector);
	}

	drm_connector_attach_encoder(connector, encoder);

	return connector;
}

void msm_dsi_manager_bridge_destroy(struct drm_bridge *bridge)
{
}

int msm_dsi_manager_cmd_xfer(int id, const struct mipi_dsi_msg *msg)
{
	struct msm_dsi *msm_dsi = dsi_mgr_get_dsi(id);
	struct msm_dsi *msm_dsi0 = dsi_mgr_get_dsi(DSI_0);
	struct mipi_dsi_host *host = msm_dsi->host;
	bool is_read = (msg->rx_buf && msg->rx_len);
	bool need_sync = (IS_SYNC_NEEDED() && !is_read);
	int ret;

	if (!msg->tx_buf || !msg->tx_len)
		return 0;

	/* In bonded master case, panel requires the same commands sent to
	 * both DSI links. Host issues the command trigger to both links
	 * when DSI_1 calls the cmd transfer function, no matter it happens
	 * before or after DSI_0 cmd transfer.
	 */
	if (need_sync && (id == DSI_0))
		return is_read ? msg->rx_len : msg->tx_len;

	if (need_sync && msm_dsi0) {
		ret = msm_dsi_host_xfer_prepare(msm_dsi0->host, msg);
		if (ret) {
			pr_err("%s: failed to prepare non-trigger host, %d\n",
				__func__, ret);
			return ret;
		}
	}
	ret = msm_dsi_host_xfer_prepare(host, msg);
	if (ret) {
		pr_err("%s: failed to prepare host, %d\n", __func__, ret);
		goto restore_host0;
	}

	ret = is_read ? msm_dsi_host_cmd_rx(host, msg) :
			msm_dsi_host_cmd_tx(host, msg);

	msm_dsi_host_xfer_restore(host, msg);

restore_host0:
	if (need_sync && msm_dsi0)
		msm_dsi_host_xfer_restore(msm_dsi0->host, msg);

	return ret;
}

bool msm_dsi_manager_cmd_xfer_trigger(int id, u32 dma_base, u32 len)
{
	struct msm_dsi *msm_dsi = dsi_mgr_get_dsi(id);
	struct msm_dsi *msm_dsi0 = dsi_mgr_get_dsi(DSI_0);
	struct mipi_dsi_host *host = msm_dsi->host;

	if (IS_SYNC_NEEDED() && (id == DSI_0))
		return false;

	if (IS_SYNC_NEEDED() && msm_dsi0)
		msm_dsi_host_cmd_xfer_commit(msm_dsi0->host, dma_base, len);

	msm_dsi_host_cmd_xfer_commit(host, dma_base, len);

	return true;
}

int msm_dsi_manager_register(struct msm_dsi *msm_dsi)
{
	struct msm_dsi_manager *msm_dsim = &msm_dsim_glb;
	int id = msm_dsi->id;
	int ret;

	if (id >= DSI_MAX) {
		pr_err("%s: invalid id %d\n", __func__, id);
		return -EINVAL;
	}

	if (msm_dsim->dsi[id]) {
		pr_err("%s: dsi%d already registered\n", __func__, id);
		return -EBUSY;
	}

	msm_dsim->dsi[id] = msm_dsi;

	ret = dsi_mgr_parse_of(msm_dsi->pdev->dev.of_node, id);
	if (ret) {
		pr_err("%s: failed to parse OF DSI info\n", __func__);
		goto fail;
	}

	ret = dsi_mgr_setup_components(id);
	if (ret) {
		pr_err("%s: failed to register mipi dsi host for DSI %d: %d\n",
			__func__, id, ret);
		goto fail;
	}

	return 0;

fail:
	msm_dsim->dsi[id] = NULL;
	return ret;
}

void msm_dsi_manager_unregister(struct msm_dsi *msm_dsi)
{
	struct msm_dsi_manager *msm_dsim = &msm_dsim_glb;

	if (msm_dsi->host)
		msm_dsi_host_unregister(msm_dsi->host);

	if (msm_dsi->id >= 0)
		msm_dsim->dsi[msm_dsi->id] = NULL;
}

bool msm_dsi_is_bonded_dsi(struct msm_dsi *msm_dsi)
{
	return IS_BONDED_DSI();
}

bool msm_dsi_is_master_dsi(struct msm_dsi *msm_dsi)
{
	return IS_MASTER_DSI_LINK(msm_dsi->id);
}<|MERGE_RESOLUTION|>--- conflicted
+++ resolved
@@ -52,11 +52,7 @@
 	 * sync-mode, and only one node specifies master in case of bonded mode.
 	 */
 	if (!msm_dsim->is_bonded_dsi)
-<<<<<<< HEAD
-	msm_dsim->is_bonded_dsi = of_property_read_bool(np, "qcom,dual-dsi-mode");
-=======
 		msm_dsim->is_bonded_dsi = of_property_read_bool(np, "qcom,dual-dsi-mode");
->>>>>>> 948d76ce
 
 	if (msm_dsim->is_bonded_dsi) {
 		if (of_property_read_bool(np, "qcom,master-dsi"))
@@ -78,11 +74,7 @@
 	int ret;
 
 	if (!IS_BONDED_DSI()) {
-<<<<<<< HEAD
-		ret = msm_dsi_host_register(msm_dsi->host, true);
-=======
 		ret = msm_dsi_host_register(msm_dsi->host);
->>>>>>> 948d76ce
 		if (ret)
 			return ret;
 
@@ -367,11 +359,7 @@
 	if (ret)
 		goto phy_en_fail;
 
-<<<<<<< HEAD
-	ret = msm_dsi_host_power_on(host, &phy_shared_timings[id], is_bonded_dsi);
-=======
 	ret = msm_dsi_host_power_on(host, &phy_shared_timings[id], is_bonded_dsi, msm_dsi->phy);
->>>>>>> 948d76ce
 	if (ret) {
 		pr_err("%s: power on host %d failed, %d\n", __func__, id, ret);
 		goto host_on_fail;
@@ -379,11 +367,7 @@
 
 	if (is_bonded_dsi && msm_dsi1) {
 		ret = msm_dsi_host_power_on(msm_dsi1->host,
-<<<<<<< HEAD
-				&phy_shared_timings[DSI_1], is_bonded_dsi);
-=======
 				&phy_shared_timings[DSI_1], is_bonded_dsi, msm_dsi1->phy);
->>>>>>> 948d76ce
 		if (ret) {
 			pr_err("%s: power on host1 failed, %d\n",
 							__func__, ret);
@@ -433,13 +417,10 @@
 	if (panel)
 		drm_panel_unprepare(panel);
 panel_prep_fail:
-<<<<<<< HEAD
-=======
 	msm_dsi_host_disable_irq(host);
 	if (is_bonded_dsi && msm_dsi1)
 		msm_dsi_host_disable_irq(msm_dsi1->host);
 
->>>>>>> 948d76ce
 	if (is_bonded_dsi && msm_dsi1)
 		msm_dsi_host_power_off(msm_dsi1->host);
 host1_on_fail:
@@ -664,7 +645,6 @@
 	return ERR_PTR(ret);
 }
 
-<<<<<<< HEAD
 bool msm_dsi_manager_validate_current_config(u8 id)
 {
 	bool is_bonded_dsi = IS_BONDED_DSI();
@@ -682,8 +662,6 @@
 	return true;
 }
 
-=======
->>>>>>> 948d76ce
 /* initialize bridge */
 struct drm_bridge *msm_dsi_manager_bridge_init(u8 id)
 {
