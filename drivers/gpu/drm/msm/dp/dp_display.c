--- conflicted
+++ resolved
@@ -389,10 +389,6 @@
 	DRM_DEBUG_DP("core_init=%d phy_init=%d\n",
 			dp->core_initialized, dp->phy_initialized);
 
-<<<<<<< HEAD
-	dp_power_init(dp->power, flip);
-	dp_ctrl_host_init(dp->ctrl, flip, reset);
-=======
 	if (dp->phy_initialized) {
 		dp_ctrl_phy_exit(dp->ctrl);
 		dp->phy_initialized = false;
@@ -405,7 +401,6 @@
 
 	dp_power_init(dp->power, false);
 	dp_ctrl_reset_irq_ctrl(dp->ctrl, true);
->>>>>>> 948d76ce
 	dp_aux_init(dp->aux);
 	dp->core_initialized = true;
 }
