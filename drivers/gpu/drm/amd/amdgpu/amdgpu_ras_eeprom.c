/*
 * Copyright 2019 Advanced Micro Devices, Inc.
 *
 * Permission is hereby granted, free of charge, to any person obtaining a
 * copy of this software and associated documentation files (the "Software"),
 * to deal in the Software without restriction, including without limitation
 * the rights to use, copy, modify, merge, publish, distribute, sublicense,
 * and/or sell copies of the Software, and to permit persons to whom the
 * Software is furnished to do so, subject to the following conditions:
 *
 * The above copyright notice and this permission notice shall be included in
 * all copies or substantial portions of the Software.
 *
 * THE SOFTWARE IS PROVIDED "AS IS", WITHOUT WARRANTY OF ANY KIND, EXPRESS OR
 * IMPLIED, INCLUDING BUT NOT LIMITED TO THE WARRANTIES OF MERCHANTABILITY,
 * FITNESS FOR A PARTICULAR PURPOSE AND NONINFRINGEMENT.  IN NO EVENT SHALL
 * THE COPYRIGHT HOLDER(S) OR AUTHOR(S) BE LIABLE FOR ANY CLAIM, DAMAGES OR
 * OTHER LIABILITY, WHETHER IN AN ACTION OF CONTRACT, TORT OR OTHERWISE,
 * ARISING FROM, OUT OF OR IN CONNECTION WITH THE SOFTWARE OR THE USE OR
 * OTHER DEALINGS IN THE SOFTWARE.
 *
 */

#include "amdgpu_ras_eeprom.h"
#include "amdgpu.h"
#include "amdgpu_ras.h"
#include <linux/bits.h>
#include "atom.h"
#include "amdgpu_eeprom.h"
#include "amdgpu_atomfirmware.h"
#include <linux/debugfs.h>
#include <linux/uaccess.h>

#define EEPROM_I2C_MADDR_VEGA20         0x0
#define EEPROM_I2C_MADDR_ARCTURUS       0x40000
#define EEPROM_I2C_MADDR_ARCTURUS_D342  0x0
#define EEPROM_I2C_MADDR_SIENNA_CICHLID 0x0
#define EEPROM_I2C_MADDR_ALDEBARAN      0x0

/*
 * The 2 macros bellow represent the actual size in bytes that
 * those entities occupy in the EEPROM memory.
 * RAS_TABLE_RECORD_SIZE is different than sizeof(eeprom_table_record) which
 * uses uint64 to store 6b fields such as retired_page.
 */
#define RAS_TABLE_HEADER_SIZE   20
#define RAS_TABLE_RECORD_SIZE   24

/* Table hdr is 'AMDR' */
#define RAS_TABLE_HDR_VAL       0x414d4452
#define RAS_TABLE_VER           0x00010000

/* Bad GPU tag ‘BADG’ */
#define RAS_TABLE_HDR_BAD       0x42414447

/* Assume 2-Mbit size EEPROM and take up the whole space. */
#define RAS_TBL_SIZE_BYTES      (256 * 1024)
#define RAS_TABLE_START         0
#define RAS_HDR_START           RAS_TABLE_START
#define RAS_RECORD_START        (RAS_HDR_START + RAS_TABLE_HEADER_SIZE)
#define RAS_MAX_RECORD_COUNT    ((RAS_TBL_SIZE_BYTES - RAS_TABLE_HEADER_SIZE) \
				 / RAS_TABLE_RECORD_SIZE)

/* Given a zero-based index of an EEPROM RAS record, yields the EEPROM
 * offset off of RAS_TABLE_START.  That is, this is something you can
 * add to control->i2c_address, and then tell I2C layer to read
 * from/write to there. _N is the so called absolute index,
 * because it starts right after the table header.
 */
#define RAS_INDEX_TO_OFFSET(_C, _N) ((_C)->ras_record_offset + \
				     (_N) * RAS_TABLE_RECORD_SIZE)

#define RAS_OFFSET_TO_INDEX(_C, _O) (((_O) - \
				      (_C)->ras_record_offset) / RAS_TABLE_RECORD_SIZE)

/* Given a 0-based relative record index, 0, 1, 2, ..., etc., off
 * of "fri", return the absolute record index off of the end of
 * the table header.
 */
#define RAS_RI_TO_AI(_C, _I) (((_I) + (_C)->ras_fri) % \
			      (_C)->ras_max_record_count)

#define RAS_NUM_RECS(_tbl_hdr)  (((_tbl_hdr)->tbl_size - \
				  RAS_TABLE_HEADER_SIZE) / RAS_TABLE_RECORD_SIZE)

#define to_amdgpu_device(x) (container_of(x, struct amdgpu_ras, eeprom_control))->adev

static bool __is_ras_eeprom_supported(struct amdgpu_device *adev)
{
	return  adev->asic_type == CHIP_VEGA20 ||
		adev->asic_type == CHIP_ARCTURUS ||
		adev->asic_type == CHIP_SIENNA_CICHLID ||
		adev->asic_type == CHIP_ALDEBARAN;
}

static bool __get_eeprom_i2c_addr_arct(struct amdgpu_device *adev,
				       struct amdgpu_ras_eeprom_control *control)
{
	struct atom_context *atom_ctx = adev->mode_info.atom_context;

	if (!control || !atom_ctx)
		return false;

	if (strnstr(atom_ctx->vbios_version,
	            "D342",
		    sizeof(atom_ctx->vbios_version)))
		control->i2c_address = EEPROM_I2C_MADDR_ARCTURUS_D342;
	else
		control->i2c_address = EEPROM_I2C_MADDR_ARCTURUS;

	return true;
}

static bool __get_eeprom_i2c_addr(struct amdgpu_device *adev,
				  struct amdgpu_ras_eeprom_control *control)
{
	u8 i2c_addr;

	if (!control)
		return false;

	if (amdgpu_atomfirmware_ras_rom_addr(adev, &i2c_addr)) {
		/* The address given by VBIOS is an 8-bit, wire-format
		 * address, i.e. the most significant byte.
		 *
		 * Normalize it to a 19-bit EEPROM address. Remove the
		 * device type identifier and make it a 7-bit address;
		 * then make it a 19-bit EEPROM address. See top of
		 * amdgpu_eeprom.c.
		 */
		i2c_addr = (i2c_addr & 0x0F) >> 1;
		control->i2c_address = ((u32) i2c_addr) << 16;

		return true;
	}

	switch (adev->asic_type) {
	case CHIP_VEGA20:
		control->i2c_address = EEPROM_I2C_MADDR_VEGA20;
		break;

	case CHIP_ARCTURUS:
		return __get_eeprom_i2c_addr_arct(adev, control);

	case CHIP_SIENNA_CICHLID:
		control->i2c_address = EEPROM_I2C_MADDR_SIENNA_CICHLID;
		break;

	case CHIP_ALDEBARAN:
		control->i2c_address = EEPROM_I2C_MADDR_ALDEBARAN;
		break;

	default:
		return false;
	}

	return true;
}

static void
__encode_table_header_to_buf(struct amdgpu_ras_eeprom_table_header *hdr,
			     unsigned char *buf)
{
	u32 *pp = (uint32_t *)buf;

	pp[0] = cpu_to_le32(hdr->header);
	pp[1] = cpu_to_le32(hdr->version);
	pp[2] = cpu_to_le32(hdr->first_rec_offset);
	pp[3] = cpu_to_le32(hdr->tbl_size);
	pp[4] = cpu_to_le32(hdr->checksum);
}

static void
__decode_table_header_from_buf(struct amdgpu_ras_eeprom_table_header *hdr,
			       unsigned char *buf)
{
	u32 *pp = (uint32_t *)buf;

	hdr->header	      = le32_to_cpu(pp[0]);
	hdr->version	      = le32_to_cpu(pp[1]);
	hdr->first_rec_offset = le32_to_cpu(pp[2]);
	hdr->tbl_size	      = le32_to_cpu(pp[3]);
	hdr->checksum	      = le32_to_cpu(pp[4]);
}

static int __write_table_header(struct amdgpu_ras_eeprom_control *control)
{
	u8 buf[RAS_TABLE_HEADER_SIZE];
	struct amdgpu_device *adev = to_amdgpu_device(control);
	int res;

	memset(buf, 0, sizeof(buf));
	__encode_table_header_to_buf(&control->tbl_hdr, buf);

	/* i2c may be unstable in gpu reset */
	down_read(&adev->reset_sem);
	res = amdgpu_eeprom_write(&adev->pm.smu_i2c,
				  control->i2c_address +
				  control->ras_header_offset,
				  buf, RAS_TABLE_HEADER_SIZE);
	up_read(&adev->reset_sem);

	if (res < 0) {
		DRM_ERROR("Failed to write EEPROM table header:%d", res);
	} else if (res < RAS_TABLE_HEADER_SIZE) {
		DRM_ERROR("Short write:%d out of %d\n",
			  res, RAS_TABLE_HEADER_SIZE);
		res = -EIO;
	} else {
		res = 0;
	}

	return res;
}

static u8 __calc_hdr_byte_sum(const struct amdgpu_ras_eeprom_control *control)
{
	int ii;
	u8  *pp, csum;
	size_t sz;

	/* Header checksum, skip checksum field in the calculation */
	sz = sizeof(control->tbl_hdr) - sizeof(control->tbl_hdr.checksum);
	pp = (u8 *) &control->tbl_hdr;
	csum = 0;
	for (ii = 0; ii < sz; ii++, pp++)
		csum += *pp;

	return csum;
}

static int amdgpu_ras_eeprom_correct_header_tag(
	struct amdgpu_ras_eeprom_control *control,
	uint32_t header)
{
	struct amdgpu_ras_eeprom_table_header *hdr = &control->tbl_hdr;
	u8 *hh;
	int res;
	u8 csum;

	csum = -hdr->checksum;

	hh = (void *) &hdr->header;
	csum -= (hh[0] + hh[1] + hh[2] + hh[3]);
	hh = (void *) &header;
	csum += hh[0] + hh[1] + hh[2] + hh[3];
	csum = -csum;
	mutex_lock(&control->ras_tbl_mutex);
	hdr->header = header;
	hdr->checksum = csum;
	res = __write_table_header(control);
	mutex_unlock(&control->ras_tbl_mutex);

	return res;
}

/**
 * amdgpu_ras_eeprom_reset_table -- Reset the RAS EEPROM table
 * @control: pointer to control structure
 *
 * Reset the contents of the header of the RAS EEPROM table.
 * Return 0 on success, -errno on error.
 */
int amdgpu_ras_eeprom_reset_table(struct amdgpu_ras_eeprom_control *control)
{
	struct amdgpu_ras_eeprom_table_header *hdr = &control->tbl_hdr;
	u8 csum;
	int res;

	mutex_lock(&control->ras_tbl_mutex);

	hdr->header = RAS_TABLE_HDR_VAL;
	hdr->version = RAS_TABLE_VER;
	hdr->first_rec_offset = RAS_RECORD_START;
	hdr->tbl_size = RAS_TABLE_HEADER_SIZE;

	csum = __calc_hdr_byte_sum(control);
	csum = -csum;
	hdr->checksum = csum;
	res = __write_table_header(control);

	control->ras_num_recs = 0;
	control->ras_fri = 0;

	amdgpu_ras_debugfs_set_ret_size(control);

	mutex_unlock(&control->ras_tbl_mutex);

	return res;
}

<<<<<<< HEAD
int amdgpu_ras_eeprom_init(struct amdgpu_ras_eeprom_control *control,
			bool *exceed_err_limit)
{
	int ret = 0;
	struct amdgpu_device *adev = to_amdgpu_device(control);
	unsigned char buff[EEPROM_ADDRESS_SIZE + EEPROM_TABLE_HEADER_SIZE] = { 0 };
	struct amdgpu_ras_eeprom_table_header *hdr = &control->tbl_hdr;
	struct amdgpu_ras *ras = amdgpu_ras_get_context(adev);
	struct i2c_msg msg = {
			.addr	= 0,
			.flags	= I2C_M_RD,
			.len	= EEPROM_ADDRESS_SIZE + EEPROM_TABLE_HEADER_SIZE,
			.buf	= buff,
	};

	*exceed_err_limit = false;

	if (!__is_ras_eeprom_supported(adev))
		return 0;

	/* Verify i2c adapter is initialized */
	if (!adev->pm.smu_i2c.algo)
		return -ENOENT;

	if (!__get_eeprom_i2c_addr(adev, &control->i2c_address))
		return -EINVAL;

	mutex_init(&control->tbl_mutex);

	msg.addr = control->i2c_address;
	/* Read/Create table header from EEPROM address 0 */
	ret = i2c_transfer(&adev->pm.smu_i2c, &msg, 1);
	if (ret < 1) {
		DRM_ERROR("Failed to read EEPROM table header, ret:%d", ret);
		return ret;
	}

	__decode_table_header_from_buff(hdr, buff);

	if (hdr->header == EEPROM_TABLE_HDR_VAL) {
		control->num_recs = (hdr->tbl_size - EEPROM_TABLE_HEADER_SIZE) /
				    EEPROM_TABLE_RECORD_SIZE;
		control->tbl_byte_sum = __calc_hdr_byte_sum(control);
		control->next_addr = EEPROM_RECORD_START;

		DRM_DEBUG_DRIVER("Found existing EEPROM table with %d records",
				 control->num_recs);

	} else if ((hdr->header == EEPROM_TABLE_HDR_BAD) &&
			(amdgpu_bad_page_threshold != 0)) {
		if (ras->bad_page_cnt_threshold > control->num_recs) {
			dev_info(adev->dev, "Using one valid bigger bad page "
				"threshold and correcting eeprom header tag.\n");
			ret = amdgpu_ras_eeprom_correct_header_tag(control,
							EEPROM_TABLE_HDR_VAL);
		} else {
			*exceed_err_limit = true;
			dev_err(adev->dev, "Exceeding the bad_page_threshold parameter, "
				"disabling the GPU.\n");
		}
	} else {
		DRM_INFO("Creating new EEPROM table");

		ret = amdgpu_ras_eeprom_reset_table(control);
	}

	return ret == 1 ? 0 : -EIO;
}

static void __encode_table_record_to_buff(struct amdgpu_ras_eeprom_control *control,
					  struct eeprom_table_record *record,
					  unsigned char *buff)
=======
static void
__encode_table_record_to_buf(struct amdgpu_ras_eeprom_control *control,
			     struct eeprom_table_record *record,
			     unsigned char *buf)
>>>>>>> 3b17187f
{
	__le64 tmp = 0;
	int i = 0;

	/* Next are all record fields according to EEPROM page spec in LE foramt */
	buf[i++] = record->err_type;

	buf[i++] = record->bank;

	tmp = cpu_to_le64(record->ts);
	memcpy(buf + i, &tmp, 8);
	i += 8;

	tmp = cpu_to_le64((record->offset & 0xffffffffffff));
	memcpy(buf + i, &tmp, 6);
	i += 6;

	buf[i++] = record->mem_channel;
	buf[i++] = record->mcumc_id;

	tmp = cpu_to_le64((record->retired_page & 0xffffffffffff));
	memcpy(buf + i, &tmp, 6);
}

static void
__decode_table_record_from_buf(struct amdgpu_ras_eeprom_control *control,
			       struct eeprom_table_record *record,
			       unsigned char *buf)
{
	__le64 tmp = 0;
	int i =  0;

	/* Next are all record fields according to EEPROM page spec in LE foramt */
	record->err_type = buf[i++];

	record->bank = buf[i++];

	memcpy(&tmp, buf + i, 8);
	record->ts = le64_to_cpu(tmp);
	i += 8;

	memcpy(&tmp, buf + i, 6);
	record->offset = (le64_to_cpu(tmp) & 0xffffffffffff);
	i += 6;

	record->mem_channel = buf[i++];
	record->mcumc_id = buf[i++];

	memcpy(&tmp, buf + i,  6);
	record->retired_page = (le64_to_cpu(tmp) & 0xffffffffffff);
}

bool amdgpu_ras_eeprom_check_err_threshold(struct amdgpu_device *adev)
{
	struct amdgpu_ras *con = amdgpu_ras_get_context(adev);

	if (!__is_ras_eeprom_supported(adev))
		return false;

	/* skip check eeprom table for VEGA20 Gaming */
	if (!con)
		return false;
	else
		if (!(con->features & BIT(AMDGPU_RAS_BLOCK__UMC)))
			return false;

	if (con->eeprom_control.tbl_hdr.header == RAS_TABLE_HDR_BAD) {
		dev_warn(adev->dev, "This GPU is in BAD status.");
		dev_warn(adev->dev, "Please retire it or set a larger "
			 "threshold value when reloading driver.\n");
		return true;
	}

	return false;
}

/**
 * __amdgpu_ras_eeprom_write -- write indexed from buffer to EEPROM
 * @control: pointer to control structure
 * @buf: pointer to buffer containing data to write
 * @fri: start writing at this index
 * @num: number of records to write
 *
 * The caller must hold the table mutex in @control.
 * Return 0 on success, -errno otherwise.
 */
static int __amdgpu_ras_eeprom_write(struct amdgpu_ras_eeprom_control *control,
				     u8 *buf, const u32 fri, const u32 num)
{
	struct amdgpu_device *adev = to_amdgpu_device(control);
	u32 buf_size;
	int res;

	/* i2c may be unstable in gpu reset */
	down_read(&adev->reset_sem);
	buf_size = num * RAS_TABLE_RECORD_SIZE;
	res = amdgpu_eeprom_write(&adev->pm.smu_i2c,
				  control->i2c_address +
				  RAS_INDEX_TO_OFFSET(control, fri),
				  buf, buf_size);
	up_read(&adev->reset_sem);
	if (res < 0) {
		DRM_ERROR("Writing %d EEPROM table records error:%d",
			  num, res);
	} else if (res < buf_size) {
		/* Short write, return error.
		 */
		DRM_ERROR("Wrote %d records out of %d",
			  res / RAS_TABLE_RECORD_SIZE, num);
		res = -EIO;
	} else {
		res = 0;
	}

	return res;
}

static int
amdgpu_ras_eeprom_append_table(struct amdgpu_ras_eeprom_control *control,
			       struct eeprom_table_record *record,
			       const u32 num)
{
	u32 a, b, i;
	u8 *buf, *pp;
	int res;

	buf = kcalloc(num, RAS_TABLE_RECORD_SIZE, GFP_KERNEL);
	if (!buf)
		return -ENOMEM;

	/* Encode all of them in one go.
	 */
	pp = buf;
	for (i = 0; i < num; i++, pp += RAS_TABLE_RECORD_SIZE)
		__encode_table_record_to_buf(control, &record[i], pp);

	/* a, first record index to write into.
	 * b, last record index to write into.
	 * a = first index to read (fri) + number of records in the table,
	 * b = a + @num - 1.
	 * Let N = control->ras_max_num_record_count, then we have,
	 * case 0: 0 <= a <= b < N,
	 *   just append @num records starting at a;
	 * case 1: 0 <= a < N <= b,
	 *   append (N - a) records starting at a, and
	 *   append the remainder,  b % N + 1, starting at 0.
	 * case 2: 0 <= fri < N <= a <= b, then modulo N we get two subcases,
	 * case 2a: 0 <= a <= b < N
	 *   append num records starting at a; and fix fri if b overwrote it,
	 *   and since a <= b, if b overwrote it then a must've also,
	 *   and if b didn't overwrite it, then a didn't also.
	 * case 2b: 0 <= b < a < N
	 *   write num records starting at a, which wraps around 0=N
	 *   and overwrite fri unconditionally. Now from case 2a,
	 *   this means that b eclipsed fri to overwrite it and wrap
	 *   around 0 again, i.e. b = 2N+r pre modulo N, so we unconditionally
	 *   set fri = b + 1 (mod N).
	 * Now, since fri is updated in every case, except the trivial case 0,
	 * the number of records present in the table after writing, is,
	 * num_recs - 1 = b - fri (mod N), and we take the positive value,
	 * by adding an arbitrary multiple of N before taking the modulo N
	 * as shown below.
	 */
	a = control->ras_fri + control->ras_num_recs;
	b = a + num  - 1;
	if (b < control->ras_max_record_count) {
		res = __amdgpu_ras_eeprom_write(control, buf, a, num);
	} else if (a < control->ras_max_record_count) {
		u32 g0, g1;

		g0 = control->ras_max_record_count - a;
		g1 = b % control->ras_max_record_count + 1;
		res = __amdgpu_ras_eeprom_write(control, buf, a, g0);
		if (res)
			goto Out;
		res = __amdgpu_ras_eeprom_write(control,
						buf + g0 * RAS_TABLE_RECORD_SIZE,
						0, g1);
		if (res)
			goto Out;
		if (g1 > control->ras_fri)
			control->ras_fri = g1 % control->ras_max_record_count;
	} else {
		a %= control->ras_max_record_count;
		b %= control->ras_max_record_count;

		if (a <= b) {
			/* Note that, b - a + 1 = num. */
			res = __amdgpu_ras_eeprom_write(control, buf, a, num);
			if (res)
				goto Out;
			if (b >= control->ras_fri)
				control->ras_fri = (b + 1) % control->ras_max_record_count;
		} else {
			u32 g0, g1;

			/* b < a, which means, we write from
			 * a to the end of the table, and from
			 * the start of the table to b.
			 */
			g0 = control->ras_max_record_count - a;
			g1 = b + 1;
			res = __amdgpu_ras_eeprom_write(control, buf, a, g0);
			if (res)
				goto Out;
			res = __amdgpu_ras_eeprom_write(control,
							buf + g0 * RAS_TABLE_RECORD_SIZE,
							0, g1);
			if (res)
				goto Out;
			control->ras_fri = g1 % control->ras_max_record_count;
		}
	}
	control->ras_num_recs = 1 + (control->ras_max_record_count + b
				     - control->ras_fri)
		% control->ras_max_record_count;
Out:
	kfree(buf);
	return res;
}

static int
amdgpu_ras_eeprom_update_header(struct amdgpu_ras_eeprom_control *control)
{
	struct amdgpu_device *adev = to_amdgpu_device(control);
	struct amdgpu_ras *ras = amdgpu_ras_get_context(adev);
	u8 *buf, *pp, csum;
	u32 buf_size;
	int res;

	/* Modify the header if it exceeds.
	 */
	if (amdgpu_bad_page_threshold != 0 &&
	    control->ras_num_recs >= ras->bad_page_cnt_threshold) {
		dev_warn(adev->dev,
			"Saved bad pages %d reaches threshold value %d\n",
			control->ras_num_recs, ras->bad_page_cnt_threshold);
		control->tbl_hdr.header = RAS_TABLE_HDR_BAD;
	}

	control->tbl_hdr.version = RAS_TABLE_VER;
	control->tbl_hdr.first_rec_offset = RAS_INDEX_TO_OFFSET(control, control->ras_fri);
	control->tbl_hdr.tbl_size = RAS_TABLE_HEADER_SIZE + control->ras_num_recs * RAS_TABLE_RECORD_SIZE;
	control->tbl_hdr.checksum = 0;

	buf_size = control->ras_num_recs * RAS_TABLE_RECORD_SIZE;
	buf = kcalloc(control->ras_num_recs, RAS_TABLE_RECORD_SIZE, GFP_KERNEL);
	if (!buf) {
		DRM_ERROR("allocating memory for table of size %d bytes failed\n",
			  control->tbl_hdr.tbl_size);
		res = -ENOMEM;
		goto Out;
	}

	down_read(&adev->reset_sem);
	res = amdgpu_eeprom_read(&adev->pm.smu_i2c,
				 control->i2c_address +
				 control->ras_record_offset,
				 buf, buf_size);
	up_read(&adev->reset_sem);
	if (res < 0) {
		DRM_ERROR("EEPROM failed reading records:%d\n",
			  res);
		goto Out;
	} else if (res < buf_size) {
		DRM_ERROR("EEPROM read %d out of %d bytes\n",
			  res, buf_size);
		res = -EIO;
		goto Out;
	}

	/* Recalc the checksum.
	 */
	csum = 0;
	for (pp = buf; pp < buf + buf_size; pp++)
		csum += *pp;

	csum += __calc_hdr_byte_sum(control);
	/* avoid sign extension when assigning to "checksum" */
	csum = -csum;
	control->tbl_hdr.checksum = csum;
	res = __write_table_header(control);
Out:
	kfree(buf);
	return res;
}

/**
 * amdgpu_ras_eeprom_append -- append records to the EEPROM RAS table
 * @control: pointer to control structure
 * @record: array of records to append
 * @num: number of records in @record array
 *
 * Append @num records to the table, calculate the checksum and write
 * the table back to EEPROM. The maximum number of records that
 * can be appended is between 1 and control->ras_max_record_count,
 * regardless of how many records are already stored in the table.
 *
 * Return 0 on success or if EEPROM is not supported, -errno on error.
 */
int amdgpu_ras_eeprom_append(struct amdgpu_ras_eeprom_control *control,
			     struct eeprom_table_record *record,
			     const u32 num)
{
	struct amdgpu_device *adev = to_amdgpu_device(control);
	int res;

	if (!__is_ras_eeprom_supported(adev))
		return 0;

	if (num == 0) {
		DRM_ERROR("will not append 0 records\n");
		return -EINVAL;
	} else if (num > control->ras_max_record_count) {
		DRM_ERROR("cannot append %d records than the size of table %d\n",
			  num, control->ras_max_record_count);
		return -EINVAL;
	}

	mutex_lock(&control->ras_tbl_mutex);

	res = amdgpu_ras_eeprom_append_table(control, record, num);
	if (!res)
		res = amdgpu_ras_eeprom_update_header(control);
	if (!res)
		amdgpu_ras_debugfs_set_ret_size(control);

	mutex_unlock(&control->ras_tbl_mutex);
	return res;
}

/**
 * __amdgpu_ras_eeprom_read -- read indexed from EEPROM into buffer
 * @control: pointer to control structure
 * @buf: pointer to buffer to read into
 * @fri: first record index, start reading at this index, absolute index
 * @num: number of records to read
 *
 * The caller must hold the table mutex in @control.
 * Return 0 on success, -errno otherwise.
 */
static int __amdgpu_ras_eeprom_read(struct amdgpu_ras_eeprom_control *control,
				    u8 *buf, const u32 fri, const u32 num)
{
	struct amdgpu_device *adev = to_amdgpu_device(control);
	u32 buf_size;
	int res;

	/* i2c may be unstable in gpu reset */
	down_read(&adev->reset_sem);
	buf_size = num * RAS_TABLE_RECORD_SIZE;
	res = amdgpu_eeprom_read(&adev->pm.smu_i2c,
				 control->i2c_address +
				 RAS_INDEX_TO_OFFSET(control, fri),
				 buf, buf_size);
	up_read(&adev->reset_sem);
	if (res < 0) {
		DRM_ERROR("Reading %d EEPROM table records error:%d",
			  num, res);
	} else if (res < buf_size) {
		/* Short read, return error.
		 */
		DRM_ERROR("Read %d records out of %d",
			  res / RAS_TABLE_RECORD_SIZE, num);
		res = -EIO;
	} else {
		res = 0;
	}

	return res;
}

/**
 * amdgpu_ras_eeprom_read -- read EEPROM
 * @control: pointer to control structure
 * @record: array of records to read into
 * @num: number of records in @record
 *
 * Reads num records from the RAS table in EEPROM and
 * writes the data into @record array.
 *
 * Returns 0 on success, -errno on error.
 */
int amdgpu_ras_eeprom_read(struct amdgpu_ras_eeprom_control *control,
			   struct eeprom_table_record *record,
			   const u32 num)
{
	struct amdgpu_device *adev = to_amdgpu_device(control);
	int i, res;
	u8 *buf, *pp;
	u32 g0, g1;

	if (!__is_ras_eeprom_supported(adev))
		return 0;

	if (num == 0) {
		DRM_ERROR("will not read 0 records\n");
		return -EINVAL;
	} else if (num > control->ras_num_recs) {
		DRM_ERROR("too many records to read:%d available:%d\n",
			  num, control->ras_num_recs);
		return -EINVAL;
	}

	buf = kcalloc(num, RAS_TABLE_RECORD_SIZE, GFP_KERNEL);
	if (!buf)
		return -ENOMEM;

	/* Determine how many records to read, from the first record
	 * index, fri, to the end of the table, and from the beginning
	 * of the table, such that the total number of records is
	 * @num, and we handle wrap around when fri > 0 and
	 * fri + num > RAS_MAX_RECORD_COUNT.
	 *
	 * First we compute the index of the last element
	 * which would be fetched from each region,
	 * g0 is in [fri, fri + num - 1], and
	 * g1 is in [0, RAS_MAX_RECORD_COUNT - 1].
	 * Then, if g0 < RAS_MAX_RECORD_COUNT, the index of
	 * the last element to fetch, we set g0 to _the number_
	 * of elements to fetch, @num, since we know that the last
	 * indexed to be fetched does not exceed the table.
	 *
	 * If, however, g0 >= RAS_MAX_RECORD_COUNT, then
	 * we set g0 to the number of elements to read
	 * until the end of the table, and g1 to the number of
	 * elements to read from the beginning of the table.
	 */
	g0 = control->ras_fri + num - 1;
	g1 = g0 % control->ras_max_record_count;
	if (g0 < control->ras_max_record_count) {
		g0 = num;
		g1 = 0;
	} else {
		g0 = control->ras_max_record_count - control->ras_fri;
		g1 += 1;
	}

	mutex_lock(&control->ras_tbl_mutex);
	res = __amdgpu_ras_eeprom_read(control, buf, control->ras_fri, g0);
	if (res)
		goto Out;
	if (g1) {
		res = __amdgpu_ras_eeprom_read(control,
					       buf + g0 * RAS_TABLE_RECORD_SIZE,
					       0, g1);
		if (res)
			goto Out;
	}

	res = 0;

	/* Read up everything? Then transform.
	 */
	pp = buf;
	for (i = 0; i < num; i++, pp += RAS_TABLE_RECORD_SIZE)
		__decode_table_record_from_buf(control, &record[i], pp);
Out:
	kfree(buf);
	mutex_unlock(&control->ras_tbl_mutex);

	return res;
}

uint32_t amdgpu_ras_eeprom_max_record_count(void)
{
	return RAS_MAX_RECORD_COUNT;
}

static ssize_t
amdgpu_ras_debugfs_eeprom_size_read(struct file *f, char __user *buf,
				    size_t size, loff_t *pos)
{
	struct amdgpu_device *adev = (struct amdgpu_device *)file_inode(f)->i_private;
	struct amdgpu_ras *ras = amdgpu_ras_get_context(adev);
	struct amdgpu_ras_eeprom_control *control = ras ? &ras->eeprom_control : NULL;
	u8 data[50];
	int res;

	if (!size)
		return size;

	if (!ras || !control) {
		res = snprintf(data, sizeof(data), "Not supported\n");
	} else {
		res = snprintf(data, sizeof(data), "%d bytes or %d records\n",
			       RAS_TBL_SIZE_BYTES, control->ras_max_record_count);
	}

	if (*pos >= res)
		return 0;

	res -= *pos;
	res = min_t(size_t, res, size);

	if (copy_to_user(buf, &data[*pos], res))
		return -EFAULT;

	*pos += res;

	return res;
}

const struct file_operations amdgpu_ras_debugfs_eeprom_size_ops = {
	.owner = THIS_MODULE,
	.read = amdgpu_ras_debugfs_eeprom_size_read,
	.write = NULL,
	.llseek = default_llseek,
};

static const char *tbl_hdr_str = " Signature    Version  FirstOffs       Size   Checksum\n";
static const char *tbl_hdr_fmt = "0x%08X 0x%08X 0x%08X 0x%08X 0x%08X\n";
#define tbl_hdr_fmt_size (5 * (2+8) + 4 + 1)
static const char *rec_hdr_str = "Index  Offset ErrType Bank/CU          TimeStamp      Offs/Addr MemChl MCUMCID    RetiredPage\n";
static const char *rec_hdr_fmt = "%5d 0x%05X %7s    0x%02X 0x%016llX 0x%012llX   0x%02X    0x%02X 0x%012llX\n";
#define rec_hdr_fmt_size (5 + 1 + 7 + 1 + 7 + 1 + 7 + 1 + 18 + 1 + 14 + 1 + 6 + 1 + 7 + 1 + 14 + 1)

static const char *record_err_type_str[AMDGPU_RAS_EEPROM_ERR_COUNT] = {
	"ignore",
	"re",
	"ue",
};

static loff_t amdgpu_ras_debugfs_table_size(struct amdgpu_ras_eeprom_control *control)
{
	return strlen(tbl_hdr_str) + tbl_hdr_fmt_size +
		strlen(rec_hdr_str) + rec_hdr_fmt_size * control->ras_num_recs;
}

void amdgpu_ras_debugfs_set_ret_size(struct amdgpu_ras_eeprom_control *control)
{
	struct amdgpu_ras *ras = container_of(control, struct amdgpu_ras,
					      eeprom_control);
	struct dentry *de = ras->de_ras_eeprom_table;

	if (de)
		d_inode(de)->i_size = amdgpu_ras_debugfs_table_size(control);
}

static ssize_t amdgpu_ras_debugfs_table_read(struct file *f, char __user *buf,
					     size_t size, loff_t *pos)
{
	struct amdgpu_device *adev = (struct amdgpu_device *)file_inode(f)->i_private;
	struct amdgpu_ras *ras = amdgpu_ras_get_context(adev);
	struct amdgpu_ras_eeprom_control *control = &ras->eeprom_control;
	const size_t orig_size = size;
	int res = -EFAULT;
	size_t data_len;

	mutex_lock(&control->ras_tbl_mutex);

	/* We want *pos - data_len > 0, which means there's
	 * bytes to be printed from data.
	 */
	data_len = strlen(tbl_hdr_str);
	if (*pos < data_len) {
		data_len -= *pos;
		data_len = min_t(size_t, data_len, size);
		if (copy_to_user(buf, &tbl_hdr_str[*pos], data_len))
			goto Out;
		buf += data_len;
		size -= data_len;
		*pos += data_len;
	}

	data_len = strlen(tbl_hdr_str) + tbl_hdr_fmt_size;
	if (*pos < data_len && size > 0) {
		u8 data[tbl_hdr_fmt_size + 1];
		loff_t lpos;

		snprintf(data, sizeof(data), tbl_hdr_fmt,
			 control->tbl_hdr.header,
			 control->tbl_hdr.version,
			 control->tbl_hdr.first_rec_offset,
			 control->tbl_hdr.tbl_size,
			 control->tbl_hdr.checksum);

		data_len -= *pos;
		data_len = min_t(size_t, data_len, size);
		lpos = *pos - strlen(tbl_hdr_str);
		if (copy_to_user(buf, &data[lpos], data_len))
			goto Out;
		buf += data_len;
		size -= data_len;
		*pos += data_len;
	}

	data_len = strlen(tbl_hdr_str) + tbl_hdr_fmt_size + strlen(rec_hdr_str);
	if (*pos < data_len && size > 0) {
		loff_t lpos;

		data_len -= *pos;
		data_len = min_t(size_t, data_len, size);
		lpos = *pos - strlen(tbl_hdr_str) - tbl_hdr_fmt_size;
		if (copy_to_user(buf, &rec_hdr_str[lpos], data_len))
			goto Out;
		buf += data_len;
		size -= data_len;
		*pos += data_len;
	}

	data_len = amdgpu_ras_debugfs_table_size(control);
	if (*pos < data_len && size > 0) {
		u8 dare[RAS_TABLE_RECORD_SIZE];
		u8 data[rec_hdr_fmt_size + 1];
		struct eeprom_table_record record;
		int s, r;

		/* Find the starting record index
		 */
		s = *pos - strlen(tbl_hdr_str) - tbl_hdr_fmt_size -
			strlen(rec_hdr_str);
		s = s / rec_hdr_fmt_size;
		r = *pos - strlen(tbl_hdr_str) - tbl_hdr_fmt_size -
			strlen(rec_hdr_str);
		r = r % rec_hdr_fmt_size;

		for ( ; size > 0 && s < control->ras_num_recs; s++) {
			u32 ai = RAS_RI_TO_AI(control, s);
			/* Read a single record
			 */
			res = __amdgpu_ras_eeprom_read(control, dare, ai, 1);
			if (res)
				goto Out;
			__decode_table_record_from_buf(control, &record, dare);
			snprintf(data, sizeof(data), rec_hdr_fmt,
				 s,
				 RAS_INDEX_TO_OFFSET(control, ai),
				 record_err_type_str[record.err_type],
				 record.bank,
				 record.ts,
				 record.offset,
				 record.mem_channel,
				 record.mcumc_id,
				 record.retired_page);

			data_len = min_t(size_t, rec_hdr_fmt_size - r, size);
			if (copy_to_user(buf, &data[r], data_len)) {
				res = -EFAULT;
				goto Out;
			}
			buf += data_len;
			size -= data_len;
			*pos += data_len;
			r = 0;
		}
	}
	res = 0;
Out:
	mutex_unlock(&control->ras_tbl_mutex);
	return res < 0 ? res : orig_size - size;
}

static ssize_t
amdgpu_ras_debugfs_eeprom_table_read(struct file *f, char __user *buf,
				     size_t size, loff_t *pos)
{
	struct amdgpu_device *adev = (struct amdgpu_device *)file_inode(f)->i_private;
	struct amdgpu_ras *ras = amdgpu_ras_get_context(adev);
	struct amdgpu_ras_eeprom_control *control = ras ? &ras->eeprom_control : NULL;
	u8 data[81];
	int res;

	if (!size)
		return size;

	if (!ras || !control) {
		res = snprintf(data, sizeof(data), "Not supported\n");
		if (*pos >= res)
			return 0;

		res -= *pos;
		res = min_t(size_t, res, size);

		if (copy_to_user(buf, &data[*pos], res))
			return -EFAULT;

		*pos += res;

		return res;
	} else {
		return amdgpu_ras_debugfs_table_read(f, buf, size, pos);
	}
}

const struct file_operations amdgpu_ras_debugfs_eeprom_table_ops = {
	.owner = THIS_MODULE,
	.read = amdgpu_ras_debugfs_eeprom_table_read,
	.write = NULL,
	.llseek = default_llseek,
};

/**
 * __verify_ras_table_checksum -- verify the RAS EEPROM table checksum
 * @control: pointer to control structure
 *
 * Check the checksum of the stored in EEPROM RAS table.
 *
 * Return 0 if the checksum is correct,
 * positive if it is not correct, and
 * -errno on I/O error.
 */
static int __verify_ras_table_checksum(struct amdgpu_ras_eeprom_control *control)
{
	struct amdgpu_device *adev = to_amdgpu_device(control);
	int buf_size, res;
	u8  csum, *buf, *pp;

	buf_size = RAS_TABLE_HEADER_SIZE +
		control->ras_num_recs * RAS_TABLE_RECORD_SIZE;
	buf = kzalloc(buf_size, GFP_KERNEL);
	if (!buf) {
		DRM_ERROR("Out of memory checking RAS table checksum.\n");
		return -ENOMEM;
	}

	res = amdgpu_eeprom_read(&adev->pm.smu_i2c,
				 control->i2c_address +
				 control->ras_header_offset,
				 buf, buf_size);
	if (res < buf_size) {
		DRM_ERROR("Partial read for checksum, res:%d\n", res);
		/* On partial reads, return -EIO.
		 */
		if (res >= 0)
			res = -EIO;
		goto Out;
	}

	csum = 0;
	for (pp = buf; pp < buf + buf_size; pp++)
		csum += *pp;
Out:
	kfree(buf);
	return res < 0 ? res : csum;
}

int amdgpu_ras_eeprom_init(struct amdgpu_ras_eeprom_control *control,
			   bool *exceed_err_limit)
{
	struct amdgpu_device *adev = to_amdgpu_device(control);
	unsigned char buf[RAS_TABLE_HEADER_SIZE] = { 0 };
	struct amdgpu_ras_eeprom_table_header *hdr = &control->tbl_hdr;
	struct amdgpu_ras *ras = amdgpu_ras_get_context(adev);
	int res;

	*exceed_err_limit = false;

	if (!__is_ras_eeprom_supported(adev))
		return 0;

	/* Verify i2c adapter is initialized */
	if (!adev->pm.smu_i2c.algo)
		return -ENOENT;

	if (!__get_eeprom_i2c_addr(adev, control))
		return -EINVAL;

	control->ras_header_offset = RAS_HDR_START;
	control->ras_record_offset = RAS_RECORD_START;
	control->ras_max_record_count  = RAS_MAX_RECORD_COUNT;
	mutex_init(&control->ras_tbl_mutex);

	/* Read the table header from EEPROM address */
	res = amdgpu_eeprom_read(&adev->pm.smu_i2c,
				 control->i2c_address + control->ras_header_offset,
				 buf, RAS_TABLE_HEADER_SIZE);
	if (res < RAS_TABLE_HEADER_SIZE) {
		DRM_ERROR("Failed to read EEPROM table header, res:%d", res);
		return res >= 0 ? -EIO : res;
	}

	__decode_table_header_from_buf(hdr, buf);

	control->ras_num_recs = RAS_NUM_RECS(hdr);
	control->ras_fri = RAS_OFFSET_TO_INDEX(control, hdr->first_rec_offset);

	if (hdr->header == RAS_TABLE_HDR_VAL) {
		DRM_DEBUG_DRIVER("Found existing EEPROM table with %d records",
				 control->ras_num_recs);
		res = __verify_ras_table_checksum(control);
		if (res)
			DRM_ERROR("RAS table incorrect checksum or error:%d\n",
				  res);
	} else if (hdr->header == RAS_TABLE_HDR_BAD &&
		   amdgpu_bad_page_threshold != 0) {
		res = __verify_ras_table_checksum(control);
		if (res)
			DRM_ERROR("RAS Table incorrect checksum or error:%d\n",
				  res);
		if (ras->bad_page_cnt_threshold > control->ras_num_recs) {
			/* This means that, the threshold was increased since
			 * the last time the system was booted, and now,
			 * ras->bad_page_cnt_threshold - control->num_recs > 0,
			 * so that at least one more record can be saved,
			 * before the page count threshold is reached.
			 */
			dev_info(adev->dev,
				 "records:%d threshold:%d, resetting "
				 "RAS table header signature",
				 control->ras_num_recs,
				 ras->bad_page_cnt_threshold);
			res = amdgpu_ras_eeprom_correct_header_tag(control,
								   RAS_TABLE_HDR_VAL);
		} else {
			*exceed_err_limit = true;
			dev_err(adev->dev,
				"RAS records:%d exceed threshold:%d, "
				"maybe retire this GPU?",
				control->ras_num_recs, ras->bad_page_cnt_threshold);
		}
	} else {
		DRM_INFO("Creating a new EEPROM table");

		res = amdgpu_ras_eeprom_reset_table(control);
	}

	return res < 0 ? res : 0;
}<|MERGE_RESOLUTION|>--- conflicted
+++ resolved
@@ -289,85 +289,10 @@
 	return res;
 }
 
-<<<<<<< HEAD
-int amdgpu_ras_eeprom_init(struct amdgpu_ras_eeprom_control *control,
-			bool *exceed_err_limit)
-{
-	int ret = 0;
-	struct amdgpu_device *adev = to_amdgpu_device(control);
-	unsigned char buff[EEPROM_ADDRESS_SIZE + EEPROM_TABLE_HEADER_SIZE] = { 0 };
-	struct amdgpu_ras_eeprom_table_header *hdr = &control->tbl_hdr;
-	struct amdgpu_ras *ras = amdgpu_ras_get_context(adev);
-	struct i2c_msg msg = {
-			.addr	= 0,
-			.flags	= I2C_M_RD,
-			.len	= EEPROM_ADDRESS_SIZE + EEPROM_TABLE_HEADER_SIZE,
-			.buf	= buff,
-	};
-
-	*exceed_err_limit = false;
-
-	if (!__is_ras_eeprom_supported(adev))
-		return 0;
-
-	/* Verify i2c adapter is initialized */
-	if (!adev->pm.smu_i2c.algo)
-		return -ENOENT;
-
-	if (!__get_eeprom_i2c_addr(adev, &control->i2c_address))
-		return -EINVAL;
-
-	mutex_init(&control->tbl_mutex);
-
-	msg.addr = control->i2c_address;
-	/* Read/Create table header from EEPROM address 0 */
-	ret = i2c_transfer(&adev->pm.smu_i2c, &msg, 1);
-	if (ret < 1) {
-		DRM_ERROR("Failed to read EEPROM table header, ret:%d", ret);
-		return ret;
-	}
-
-	__decode_table_header_from_buff(hdr, buff);
-
-	if (hdr->header == EEPROM_TABLE_HDR_VAL) {
-		control->num_recs = (hdr->tbl_size - EEPROM_TABLE_HEADER_SIZE) /
-				    EEPROM_TABLE_RECORD_SIZE;
-		control->tbl_byte_sum = __calc_hdr_byte_sum(control);
-		control->next_addr = EEPROM_RECORD_START;
-
-		DRM_DEBUG_DRIVER("Found existing EEPROM table with %d records",
-				 control->num_recs);
-
-	} else if ((hdr->header == EEPROM_TABLE_HDR_BAD) &&
-			(amdgpu_bad_page_threshold != 0)) {
-		if (ras->bad_page_cnt_threshold > control->num_recs) {
-			dev_info(adev->dev, "Using one valid bigger bad page "
-				"threshold and correcting eeprom header tag.\n");
-			ret = amdgpu_ras_eeprom_correct_header_tag(control,
-							EEPROM_TABLE_HDR_VAL);
-		} else {
-			*exceed_err_limit = true;
-			dev_err(adev->dev, "Exceeding the bad_page_threshold parameter, "
-				"disabling the GPU.\n");
-		}
-	} else {
-		DRM_INFO("Creating new EEPROM table");
-
-		ret = amdgpu_ras_eeprom_reset_table(control);
-	}
-
-	return ret == 1 ? 0 : -EIO;
-}
-
-static void __encode_table_record_to_buff(struct amdgpu_ras_eeprom_control *control,
-					  struct eeprom_table_record *record,
-					  unsigned char *buff)
-=======
 static void
 __encode_table_record_to_buf(struct amdgpu_ras_eeprom_control *control,
 			     struct eeprom_table_record *record,
 			     unsigned char *buf)
->>>>>>> 3b17187f
 {
 	__le64 tmp = 0;
 	int i = 0;
