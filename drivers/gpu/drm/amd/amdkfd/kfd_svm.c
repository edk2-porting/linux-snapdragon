// SPDX-License-Identifier: GPL-2.0 OR MIT
/*
 * Copyright 2020-2021 Advanced Micro Devices, Inc.
 *
 * Permission is hereby granted, free of charge, to any person obtaining a
 * copy of this software and associated documentation files (the "Software"),
 * to deal in the Software without restriction, including without limitation
 * the rights to use, copy, modify, merge, publish, distribute, sublicense,
 * and/or sell copies of the Software, and to permit persons to whom the
 * Software is furnished to do so, subject to the following conditions:
 *
 * The above copyright notice and this permission notice shall be included in
 * all copies or substantial portions of the Software.
 *
 * THE SOFTWARE IS PROVIDED "AS IS", WITHOUT WARRANTY OF ANY KIND, EXPRESS OR
 * IMPLIED, INCLUDING BUT NOT LIMITED TO THE WARRANTIES OF MERCHANTABILITY,
 * FITNESS FOR A PARTICULAR PURPOSE AND NONINFRINGEMENT.  IN NO EVENT SHALL
 * THE COPYRIGHT HOLDER(S) OR AUTHOR(S) BE LIABLE FOR ANY CLAIM, DAMAGES OR
 * OTHER LIABILITY, WHETHER IN AN ACTION OF CONTRACT, TORT OR OTHERWISE,
 * ARISING FROM, OUT OF OR IN CONNECTION WITH THE SOFTWARE OR THE USE OR
 * OTHER DEALINGS IN THE SOFTWARE.
 */

#include <linux/types.h>
#include <linux/sched/task.h>
#include "amdgpu_sync.h"
#include "amdgpu_object.h"
#include "amdgpu_vm.h"
#include "amdgpu_mn.h"
#include "amdgpu.h"
#include "amdgpu_xgmi.h"
#include "kfd_priv.h"
#include "kfd_svm.h"
#include "kfd_migrate.h"

#define AMDGPU_SVM_RANGE_RESTORE_DELAY_MS 1

/* Long enough to ensure no retry fault comes after svm range is restored and
 * page table is updated.
 */
#define AMDGPU_SVM_RANGE_RETRY_FAULT_PENDING	2000

static void svm_range_evict_svm_bo_worker(struct work_struct *work);
static bool
svm_range_cpu_invalidate_pagetables(struct mmu_interval_notifier *mni,
				    const struct mmu_notifier_range *range,
				    unsigned long cur_seq);

static const struct mmu_interval_notifier_ops svm_range_mn_ops = {
	.invalidate = svm_range_cpu_invalidate_pagetables,
};

/**
 * svm_range_unlink - unlink svm_range from lists and interval tree
 * @prange: svm range structure to be removed
 *
 * Remove the svm_range from the svms and svm_bo lists and the svms
 * interval tree.
 *
 * Context: The caller must hold svms->lock
 */
static void svm_range_unlink(struct svm_range *prange)
{
	pr_debug("svms 0x%p prange 0x%p [0x%lx 0x%lx]\n", prange->svms,
		 prange, prange->start, prange->last);

	if (prange->svm_bo) {
		spin_lock(&prange->svm_bo->list_lock);
		list_del(&prange->svm_bo_list);
		spin_unlock(&prange->svm_bo->list_lock);
	}

	list_del(&prange->list);
	if (prange->it_node.start != 0 && prange->it_node.last != 0)
		interval_tree_remove(&prange->it_node, &prange->svms->objects);
}

static void
svm_range_add_notifier_locked(struct mm_struct *mm, struct svm_range *prange)
{
	pr_debug("svms 0x%p prange 0x%p [0x%lx 0x%lx]\n", prange->svms,
		 prange, prange->start, prange->last);

	mmu_interval_notifier_insert_locked(&prange->notifier, mm,
				     prange->start << PAGE_SHIFT,
				     prange->npages << PAGE_SHIFT,
				     &svm_range_mn_ops);
}

/**
 * svm_range_add_to_svms - add svm range to svms
 * @prange: svm range structure to be added
 *
 * Add the svm range to svms interval tree and link list
 *
 * Context: The caller must hold svms->lock
 */
static void svm_range_add_to_svms(struct svm_range *prange)
{
	pr_debug("svms 0x%p prange 0x%p [0x%lx 0x%lx]\n", prange->svms,
		 prange, prange->start, prange->last);

	list_add_tail(&prange->list, &prange->svms->list);
	prange->it_node.start = prange->start;
	prange->it_node.last = prange->last;
	interval_tree_insert(&prange->it_node, &prange->svms->objects);
}

static void svm_range_remove_notifier(struct svm_range *prange)
{
	pr_debug("remove notifier svms 0x%p prange 0x%p [0x%lx 0x%lx]\n",
		 prange->svms, prange,
		 prange->notifier.interval_tree.start >> PAGE_SHIFT,
		 prange->notifier.interval_tree.last >> PAGE_SHIFT);

	if (prange->notifier.interval_tree.start != 0 &&
	    prange->notifier.interval_tree.last != 0)
		mmu_interval_notifier_remove(&prange->notifier);
}

static bool
svm_is_valid_dma_mapping_addr(struct device *dev, dma_addr_t dma_addr)
{
	return dma_addr && !dma_mapping_error(dev, dma_addr) &&
	       !(dma_addr & SVM_RANGE_VRAM_DOMAIN);
}

static int
svm_range_dma_map_dev(struct amdgpu_device *adev, struct svm_range *prange,
		      unsigned long offset, unsigned long npages,
		      unsigned long *hmm_pfns, uint32_t gpuidx)
{
	enum dma_data_direction dir = DMA_BIDIRECTIONAL;
	dma_addr_t *addr = prange->dma_addr[gpuidx];
	struct device *dev = adev->dev;
	struct page *page;
	int i, r;

	if (!addr) {
		addr = kvmalloc_array(prange->npages, sizeof(*addr),
				      GFP_KERNEL | __GFP_ZERO);
		if (!addr)
			return -ENOMEM;
		prange->dma_addr[gpuidx] = addr;
	}

	addr += offset;
	for (i = 0; i < npages; i++) {
		if (svm_is_valid_dma_mapping_addr(dev, addr[i]))
			dma_unmap_page(dev, addr[i], PAGE_SIZE, dir);

		page = hmm_pfn_to_page(hmm_pfns[i]);
		if (is_zone_device_page(page)) {
			struct amdgpu_device *bo_adev =
					amdgpu_ttm_adev(prange->svm_bo->bo->tbo.bdev);

			addr[i] = (hmm_pfns[i] << PAGE_SHIFT) +
				   bo_adev->vm_manager.vram_base_offset -
				   bo_adev->kfd.dev->pgmap.range.start;
			addr[i] |= SVM_RANGE_VRAM_DOMAIN;
			pr_debug("vram address detected: 0x%llx\n", addr[i]);
			continue;
		}
		addr[i] = dma_map_page(dev, page, 0, PAGE_SIZE, dir);
		r = dma_mapping_error(dev, addr[i]);
		if (r) {
			pr_debug("failed %d dma_map_page\n", r);
			return r;
		}
		pr_debug("dma mapping 0x%llx for page addr 0x%lx\n",
			 addr[i] >> PAGE_SHIFT, page_to_pfn(page));
	}
	return 0;
}

static int
svm_range_dma_map(struct svm_range *prange, unsigned long *bitmap,
		  unsigned long offset, unsigned long npages,
		  unsigned long *hmm_pfns)
{
	struct kfd_process *p;
	uint32_t gpuidx;
	int r;

	p = container_of(prange->svms, struct kfd_process, svms);

	for_each_set_bit(gpuidx, bitmap, MAX_GPU_INSTANCE) {
		struct kfd_process_device *pdd;
		struct amdgpu_device *adev;

		pr_debug("mapping to gpu idx 0x%x\n", gpuidx);
		pdd = kfd_process_device_from_gpuidx(p, gpuidx);
		if (!pdd) {
			pr_debug("failed to find device idx %d\n", gpuidx);
			return -EINVAL;
		}
		adev = (struct amdgpu_device *)pdd->dev->kgd;

		r = svm_range_dma_map_dev(adev, prange, offset, npages,
					  hmm_pfns, gpuidx);
		if (r)
			break;
	}

	return r;
}

void svm_range_dma_unmap(struct device *dev, dma_addr_t *dma_addr,
			 unsigned long offset, unsigned long npages)
{
	enum dma_data_direction dir = DMA_BIDIRECTIONAL;
	int i;

	if (!dma_addr)
		return;

	for (i = offset; i < offset + npages; i++) {
		if (!svm_is_valid_dma_mapping_addr(dev, dma_addr[i]))
			continue;
		pr_debug("dma unmapping 0x%llx\n", dma_addr[i] >> PAGE_SHIFT);
		dma_unmap_page(dev, dma_addr[i], PAGE_SIZE, dir);
		dma_addr[i] = 0;
	}
}

void svm_range_free_dma_mappings(struct svm_range *prange)
{
	struct kfd_process_device *pdd;
	dma_addr_t *dma_addr;
	struct device *dev;
	struct kfd_process *p;
	uint32_t gpuidx;

	p = container_of(prange->svms, struct kfd_process, svms);

	for (gpuidx = 0; gpuidx < MAX_GPU_INSTANCE; gpuidx++) {
		dma_addr = prange->dma_addr[gpuidx];
		if (!dma_addr)
			continue;

		pdd = kfd_process_device_from_gpuidx(p, gpuidx);
		if (!pdd) {
			pr_debug("failed to find device idx %d\n", gpuidx);
			continue;
		}
		dev = &pdd->dev->pdev->dev;
		svm_range_dma_unmap(dev, dma_addr, 0, prange->npages);
		kvfree(dma_addr);
		prange->dma_addr[gpuidx] = NULL;
	}
}

static void svm_range_free(struct svm_range *prange)
{
	pr_debug("svms 0x%p prange 0x%p [0x%lx 0x%lx]\n", prange->svms, prange,
		 prange->start, prange->last);

	svm_range_vram_node_free(prange);
	svm_range_free_dma_mappings(prange);
	mutex_destroy(&prange->lock);
	mutex_destroy(&prange->migrate_mutex);
	kfree(prange);
}

static void
svm_range_set_default_attributes(int32_t *location, int32_t *prefetch_loc,
				 uint8_t *granularity, uint32_t *flags)
{
	*location = KFD_IOCTL_SVM_LOCATION_UNDEFINED;
	*prefetch_loc = KFD_IOCTL_SVM_LOCATION_UNDEFINED;
	*granularity = 9;
	*flags =
		KFD_IOCTL_SVM_FLAG_HOST_ACCESS | KFD_IOCTL_SVM_FLAG_COHERENT;
}

static struct
svm_range *svm_range_new(struct svm_range_list *svms, uint64_t start,
			 uint64_t last)
{
	uint64_t size = last - start + 1;
	struct svm_range *prange;
	struct kfd_process *p;

	prange = kzalloc(sizeof(*prange), GFP_KERNEL);
	if (!prange)
		return NULL;
	prange->npages = size;
	prange->svms = svms;
	prange->start = start;
	prange->last = last;
	INIT_LIST_HEAD(&prange->list);
	INIT_LIST_HEAD(&prange->update_list);
	INIT_LIST_HEAD(&prange->remove_list);
	INIT_LIST_HEAD(&prange->insert_list);
	INIT_LIST_HEAD(&prange->svm_bo_list);
	INIT_LIST_HEAD(&prange->deferred_list);
	INIT_LIST_HEAD(&prange->child_list);
	atomic_set(&prange->invalid, 0);
	prange->validate_timestamp = 0;
	mutex_init(&prange->migrate_mutex);
	mutex_init(&prange->lock);

	p = container_of(svms, struct kfd_process, svms);
	if (p->xnack_enabled)
		bitmap_copy(prange->bitmap_access, svms->bitmap_supported,
			    MAX_GPU_INSTANCE);

	svm_range_set_default_attributes(&prange->preferred_loc,
					 &prange->prefetch_loc,
					 &prange->granularity, &prange->flags);

	pr_debug("svms 0x%p [0x%llx 0x%llx]\n", svms, start, last);

	return prange;
}

static bool svm_bo_ref_unless_zero(struct svm_range_bo *svm_bo)
{
	if (!svm_bo || !kref_get_unless_zero(&svm_bo->kref))
		return false;

	return true;
}

static void svm_range_bo_release(struct kref *kref)
{
	struct svm_range_bo *svm_bo;

	svm_bo = container_of(kref, struct svm_range_bo, kref);
	spin_lock(&svm_bo->list_lock);
	while (!list_empty(&svm_bo->range_list)) {
		struct svm_range *prange =
				list_first_entry(&svm_bo->range_list,
						struct svm_range, svm_bo_list);
		/* list_del_init tells a concurrent svm_range_vram_node_new when
		 * it's safe to reuse the svm_bo pointer and svm_bo_list head.
		 */
		list_del_init(&prange->svm_bo_list);
		spin_unlock(&svm_bo->list_lock);

		pr_debug("svms 0x%p [0x%lx 0x%lx]\n", prange->svms,
			 prange->start, prange->last);
		mutex_lock(&prange->lock);
		prange->svm_bo = NULL;
		mutex_unlock(&prange->lock);

		spin_lock(&svm_bo->list_lock);
	}
	spin_unlock(&svm_bo->list_lock);
	if (!dma_fence_is_signaled(&svm_bo->eviction_fence->base)) {
		/* We're not in the eviction worker.
		 * Signal the fence and synchronize with any
		 * pending eviction work.
		 */
		dma_fence_signal(&svm_bo->eviction_fence->base);
		cancel_work_sync(&svm_bo->eviction_work);
	}
	dma_fence_put(&svm_bo->eviction_fence->base);
	amdgpu_bo_unref(&svm_bo->bo);
	kfree(svm_bo);
}

void svm_range_bo_unref(struct svm_range_bo *svm_bo)
{
	if (!svm_bo)
		return;

	kref_put(&svm_bo->kref, svm_range_bo_release);
}

static bool
svm_range_validate_svm_bo(struct amdgpu_device *adev, struct svm_range *prange)
{
	struct amdgpu_device *bo_adev;

	mutex_lock(&prange->lock);
	if (!prange->svm_bo) {
		mutex_unlock(&prange->lock);
		return false;
	}
	if (prange->ttm_res) {
		/* We still have a reference, all is well */
		mutex_unlock(&prange->lock);
		return true;
	}
	if (svm_bo_ref_unless_zero(prange->svm_bo)) {
		/*
		 * Migrate from GPU to GPU, remove range from source bo_adev
		 * svm_bo range list, and return false to allocate svm_bo from
		 * destination adev.
		 */
		bo_adev = amdgpu_ttm_adev(prange->svm_bo->bo->tbo.bdev);
		if (bo_adev != adev) {
			mutex_unlock(&prange->lock);

			spin_lock(&prange->svm_bo->list_lock);
			list_del_init(&prange->svm_bo_list);
			spin_unlock(&prange->svm_bo->list_lock);

			svm_range_bo_unref(prange->svm_bo);
			return false;
		}
		if (READ_ONCE(prange->svm_bo->evicting)) {
			struct dma_fence *f;
			struct svm_range_bo *svm_bo;
			/* The BO is getting evicted,
			 * we need to get a new one
			 */
			mutex_unlock(&prange->lock);
			svm_bo = prange->svm_bo;
			f = dma_fence_get(&svm_bo->eviction_fence->base);
			svm_range_bo_unref(prange->svm_bo);
			/* wait for the fence to avoid long spin-loop
			 * at list_empty_careful
			 */
			dma_fence_wait(f, false);
			dma_fence_put(f);
		} else {
			/* The BO was still around and we got
			 * a new reference to it
			 */
			mutex_unlock(&prange->lock);
			pr_debug("reuse old bo svms 0x%p [0x%lx 0x%lx]\n",
				 prange->svms, prange->start, prange->last);

			prange->ttm_res = prange->svm_bo->bo->tbo.resource;
			return true;
		}

	} else {
		mutex_unlock(&prange->lock);
	}

	/* We need a new svm_bo. Spin-loop to wait for concurrent
	 * svm_range_bo_release to finish removing this range from
	 * its range list. After this, it is safe to reuse the
	 * svm_bo pointer and svm_bo_list head.
	 */
	while (!list_empty_careful(&prange->svm_bo_list))
		;

	return false;
}

static struct svm_range_bo *svm_range_bo_new(void)
{
	struct svm_range_bo *svm_bo;

	svm_bo = kzalloc(sizeof(*svm_bo), GFP_KERNEL);
	if (!svm_bo)
		return NULL;

	kref_init(&svm_bo->kref);
	INIT_LIST_HEAD(&svm_bo->range_list);
	spin_lock_init(&svm_bo->list_lock);

	return svm_bo;
}

int
svm_range_vram_node_new(struct amdgpu_device *adev, struct svm_range *prange,
			bool clear)
{
	struct amdgpu_bo_param bp;
	struct svm_range_bo *svm_bo;
	struct amdgpu_bo_user *ubo;
	struct amdgpu_bo *bo;
	struct kfd_process *p;
	struct mm_struct *mm;
	int r;

	p = container_of(prange->svms, struct kfd_process, svms);
	pr_debug("pasid: %x svms 0x%p [0x%lx 0x%lx]\n", p->pasid, prange->svms,
		 prange->start, prange->last);

	if (svm_range_validate_svm_bo(adev, prange))
		return 0;

	svm_bo = svm_range_bo_new();
	if (!svm_bo) {
		pr_debug("failed to alloc svm bo\n");
		return -ENOMEM;
	}
	mm = get_task_mm(p->lead_thread);
	if (!mm) {
		pr_debug("failed to get mm\n");
		kfree(svm_bo);
		return -ESRCH;
	}
	svm_bo->svms = prange->svms;
	svm_bo->eviction_fence =
		amdgpu_amdkfd_fence_create(dma_fence_context_alloc(1),
					   mm,
					   svm_bo);
	mmput(mm);
	INIT_WORK(&svm_bo->eviction_work, svm_range_evict_svm_bo_worker);
	svm_bo->evicting = 0;
	memset(&bp, 0, sizeof(bp));
	bp.size = prange->npages * PAGE_SIZE;
	bp.byte_align = PAGE_SIZE;
	bp.domain = AMDGPU_GEM_DOMAIN_VRAM;
	bp.flags = AMDGPU_GEM_CREATE_NO_CPU_ACCESS;
	bp.flags |= clear ? AMDGPU_GEM_CREATE_VRAM_CLEARED : 0;
	bp.flags |= AMDGPU_AMDKFD_CREATE_SVM_BO;
	bp.type = ttm_bo_type_device;
	bp.resv = NULL;

	r = amdgpu_bo_create_user(adev, &bp, &ubo);
	if (r) {
		pr_debug("failed %d to create bo\n", r);
		goto create_bo_failed;
	}
	bo = &ubo->bo;
	r = amdgpu_bo_reserve(bo, true);
	if (r) {
		pr_debug("failed %d to reserve bo\n", r);
		goto reserve_bo_failed;
	}

	r = dma_resv_reserve_shared(bo->tbo.base.resv, 1);
	if (r) {
		pr_debug("failed %d to reserve bo\n", r);
		amdgpu_bo_unreserve(bo);
		goto reserve_bo_failed;
	}
	amdgpu_bo_fence(bo, &svm_bo->eviction_fence->base, true);

	amdgpu_bo_unreserve(bo);

	svm_bo->bo = bo;
	prange->svm_bo = svm_bo;
	prange->ttm_res = bo->tbo.resource;
	prange->offset = 0;

	spin_lock(&svm_bo->list_lock);
	list_add(&prange->svm_bo_list, &svm_bo->range_list);
	spin_unlock(&svm_bo->list_lock);

	return 0;

reserve_bo_failed:
	amdgpu_bo_unref(&bo);
create_bo_failed:
	dma_fence_put(&svm_bo->eviction_fence->base);
	kfree(svm_bo);
	prange->ttm_res = NULL;

	return r;
}

void svm_range_vram_node_free(struct svm_range *prange)
{
	svm_range_bo_unref(prange->svm_bo);
	prange->ttm_res = NULL;
}

struct amdgpu_device *
svm_range_get_adev_by_id(struct svm_range *prange, uint32_t gpu_id)
{
	struct kfd_process_device *pdd;
	struct kfd_process *p;
	int32_t gpu_idx;

	p = container_of(prange->svms, struct kfd_process, svms);

	gpu_idx = kfd_process_gpuidx_from_gpuid(p, gpu_id);
	if (gpu_idx < 0) {
		pr_debug("failed to get device by id 0x%x\n", gpu_id);
		return NULL;
	}
	pdd = kfd_process_device_from_gpuidx(p, gpu_idx);
	if (!pdd) {
		pr_debug("failed to get device by idx 0x%x\n", gpu_idx);
		return NULL;
	}

	return (struct amdgpu_device *)pdd->dev->kgd;
}

struct kfd_process_device *
svm_range_get_pdd_by_adev(struct svm_range *prange, struct amdgpu_device *adev)
{
	struct kfd_process *p;
	int32_t gpu_idx, gpuid;
	int r;

	p = container_of(prange->svms, struct kfd_process, svms);

	r = kfd_process_gpuid_from_kgd(p, adev, &gpuid, &gpu_idx);
	if (r) {
		pr_debug("failed to get device id by adev %p\n", adev);
		return NULL;
	}

	return kfd_process_device_from_gpuidx(p, gpu_idx);
}

static int svm_range_bo_validate(void *param, struct amdgpu_bo *bo)
{
	struct ttm_operation_ctx ctx = { false, false };

	amdgpu_bo_placement_from_domain(bo, AMDGPU_GEM_DOMAIN_VRAM);

	return ttm_bo_validate(&bo->tbo, &bo->placement, &ctx);
}

static int
svm_range_check_attr(struct kfd_process *p,
		     uint32_t nattr, struct kfd_ioctl_svm_attribute *attrs)
{
	uint32_t i;

	for (i = 0; i < nattr; i++) {
		uint32_t val = attrs[i].value;
		int gpuidx = MAX_GPU_INSTANCE;

		switch (attrs[i].type) {
		case KFD_IOCTL_SVM_ATTR_PREFERRED_LOC:
			if (val != KFD_IOCTL_SVM_LOCATION_SYSMEM &&
			    val != KFD_IOCTL_SVM_LOCATION_UNDEFINED)
				gpuidx = kfd_process_gpuidx_from_gpuid(p, val);
			break;
		case KFD_IOCTL_SVM_ATTR_PREFETCH_LOC:
			if (val != KFD_IOCTL_SVM_LOCATION_SYSMEM)
				gpuidx = kfd_process_gpuidx_from_gpuid(p, val);
			break;
		case KFD_IOCTL_SVM_ATTR_ACCESS:
		case KFD_IOCTL_SVM_ATTR_ACCESS_IN_PLACE:
		case KFD_IOCTL_SVM_ATTR_NO_ACCESS:
			gpuidx = kfd_process_gpuidx_from_gpuid(p, val);
			break;
		case KFD_IOCTL_SVM_ATTR_SET_FLAGS:
			break;
		case KFD_IOCTL_SVM_ATTR_CLR_FLAGS:
			break;
		case KFD_IOCTL_SVM_ATTR_GRANULARITY:
			break;
		default:
			pr_debug("unknown attr type 0x%x\n", attrs[i].type);
			return -EINVAL;
		}

		if (gpuidx < 0) {
			pr_debug("no GPU 0x%x found\n", val);
			return -EINVAL;
		} else if (gpuidx < MAX_GPU_INSTANCE &&
			   !test_bit(gpuidx, p->svms.bitmap_supported)) {
			pr_debug("GPU 0x%x not supported\n", val);
			return -EINVAL;
		}
	}

	return 0;
}

static void
svm_range_apply_attrs(struct kfd_process *p, struct svm_range *prange,
		      uint32_t nattr, struct kfd_ioctl_svm_attribute *attrs)
{
	uint32_t i;
	int gpuidx;

	for (i = 0; i < nattr; i++) {
		switch (attrs[i].type) {
		case KFD_IOCTL_SVM_ATTR_PREFERRED_LOC:
			prange->preferred_loc = attrs[i].value;
			break;
		case KFD_IOCTL_SVM_ATTR_PREFETCH_LOC:
			prange->prefetch_loc = attrs[i].value;
			break;
		case KFD_IOCTL_SVM_ATTR_ACCESS:
		case KFD_IOCTL_SVM_ATTR_ACCESS_IN_PLACE:
		case KFD_IOCTL_SVM_ATTR_NO_ACCESS:
			gpuidx = kfd_process_gpuidx_from_gpuid(p,
							       attrs[i].value);
			if (attrs[i].type == KFD_IOCTL_SVM_ATTR_NO_ACCESS) {
				bitmap_clear(prange->bitmap_access, gpuidx, 1);
				bitmap_clear(prange->bitmap_aip, gpuidx, 1);
			} else if (attrs[i].type == KFD_IOCTL_SVM_ATTR_ACCESS) {
				bitmap_set(prange->bitmap_access, gpuidx, 1);
				bitmap_clear(prange->bitmap_aip, gpuidx, 1);
			} else {
				bitmap_clear(prange->bitmap_access, gpuidx, 1);
				bitmap_set(prange->bitmap_aip, gpuidx, 1);
			}
			break;
		case KFD_IOCTL_SVM_ATTR_SET_FLAGS:
			prange->flags |= attrs[i].value;
			break;
		case KFD_IOCTL_SVM_ATTR_CLR_FLAGS:
			prange->flags &= ~attrs[i].value;
			break;
		case KFD_IOCTL_SVM_ATTR_GRANULARITY:
			prange->granularity = attrs[i].value;
			break;
		default:
			WARN_ONCE(1, "svm_range_check_attrs wasn't called?");
		}
	}
}

/**
 * svm_range_debug_dump - print all range information from svms
 * @svms: svm range list header
 *
 * debug output svm range start, end, prefetch location from svms
 * interval tree and link list
 *
 * Context: The caller must hold svms->lock
 */
static void svm_range_debug_dump(struct svm_range_list *svms)
{
	struct interval_tree_node *node;
	struct svm_range *prange;

	pr_debug("dump svms 0x%p list\n", svms);
	pr_debug("range\tstart\tpage\tend\t\tlocation\n");

	list_for_each_entry(prange, &svms->list, list) {
		pr_debug("0x%p 0x%lx\t0x%llx\t0x%llx\t0x%x\n",
			 prange, prange->start, prange->npages,
			 prange->start + prange->npages - 1,
			 prange->actual_loc);
	}

	pr_debug("dump svms 0x%p interval tree\n", svms);
	pr_debug("range\tstart\tpage\tend\t\tlocation\n");
	node = interval_tree_iter_first(&svms->objects, 0, ~0ULL);
	while (node) {
		prange = container_of(node, struct svm_range, it_node);
		pr_debug("0x%p 0x%lx\t0x%llx\t0x%llx\t0x%x\n",
			 prange, prange->start, prange->npages,
			 prange->start + prange->npages - 1,
			 prange->actual_loc);
		node = interval_tree_iter_next(node, 0, ~0ULL);
	}
}

static bool
svm_range_is_same_attrs(struct svm_range *old, struct svm_range *new)
{
	return (old->prefetch_loc == new->prefetch_loc &&
		old->flags == new->flags &&
		old->granularity == new->granularity);
}

static int
svm_range_split_array(void *ppnew, void *ppold, size_t size,
		      uint64_t old_start, uint64_t old_n,
		      uint64_t new_start, uint64_t new_n)
{
	unsigned char *new, *old, *pold;
	uint64_t d;

	if (!ppold)
		return 0;
	pold = *(unsigned char **)ppold;
	if (!pold)
		return 0;

	new = kvmalloc_array(new_n, size, GFP_KERNEL);
	if (!new)
		return -ENOMEM;

	d = (new_start - old_start) * size;
	memcpy(new, pold + d, new_n * size);

	old = kvmalloc_array(old_n, size, GFP_KERNEL);
	if (!old) {
		kvfree(new);
		return -ENOMEM;
	}

	d = (new_start == old_start) ? new_n * size : 0;
	memcpy(old, pold + d, old_n * size);

	kvfree(pold);
	*(void **)ppold = old;
	*(void **)ppnew = new;

	return 0;
}

static int
svm_range_split_pages(struct svm_range *new, struct svm_range *old,
		      uint64_t start, uint64_t last)
{
	uint64_t npages = last - start + 1;
	int i, r;

	for (i = 0; i < MAX_GPU_INSTANCE; i++) {
		r = svm_range_split_array(&new->dma_addr[i], &old->dma_addr[i],
					  sizeof(*old->dma_addr[i]), old->start,
					  npages, new->start, new->npages);
		if (r)
			return r;
	}

	return 0;
}

static int
svm_range_split_nodes(struct svm_range *new, struct svm_range *old,
		      uint64_t start, uint64_t last)
{
	uint64_t npages = last - start + 1;

	pr_debug("svms 0x%p new prange 0x%p start 0x%lx [0x%llx 0x%llx]\n",
		 new->svms, new, new->start, start, last);

	if (new->start == old->start) {
		new->offset = old->offset;
		old->offset += new->npages;
	} else {
		new->offset = old->offset + npages;
	}

	new->svm_bo = svm_range_bo_ref(old->svm_bo);
	new->ttm_res = old->ttm_res;

	spin_lock(&new->svm_bo->list_lock);
	list_add(&new->svm_bo_list, &new->svm_bo->range_list);
	spin_unlock(&new->svm_bo->list_lock);

	return 0;
}

/**
 * svm_range_split_adjust - split range and adjust
 *
 * @new: new range
 * @old: the old range
 * @start: the old range adjust to start address in pages
 * @last: the old range adjust to last address in pages
 *
 * Copy system memory dma_addr or vram ttm_res in old range to new
 * range from new_start up to size new->npages, the remaining old range is from
 * start to last
 *
 * Return:
 * 0 - OK, -ENOMEM - out of memory
 */
static int
svm_range_split_adjust(struct svm_range *new, struct svm_range *old,
		      uint64_t start, uint64_t last)
{
	int r;

	pr_debug("svms 0x%p new 0x%lx old [0x%lx 0x%lx] => [0x%llx 0x%llx]\n",
		 new->svms, new->start, old->start, old->last, start, last);

	if (new->start < old->start ||
	    new->last > old->last) {
		WARN_ONCE(1, "invalid new range start or last\n");
		return -EINVAL;
	}

	r = svm_range_split_pages(new, old, start, last);
	if (r)
		return r;

	if (old->actual_loc && old->ttm_res) {
		r = svm_range_split_nodes(new, old, start, last);
		if (r)
			return r;
	}

	old->npages = last - start + 1;
	old->start = start;
	old->last = last;
	new->flags = old->flags;
	new->preferred_loc = old->preferred_loc;
	new->prefetch_loc = old->prefetch_loc;
	new->actual_loc = old->actual_loc;
	new->granularity = old->granularity;
	bitmap_copy(new->bitmap_access, old->bitmap_access, MAX_GPU_INSTANCE);
	bitmap_copy(new->bitmap_aip, old->bitmap_aip, MAX_GPU_INSTANCE);

	return 0;
}

/**
 * svm_range_split - split a range in 2 ranges
 *
 * @prange: the svm range to split
 * @start: the remaining range start address in pages
 * @last: the remaining range last address in pages
 * @new: the result new range generated
 *
 * Two cases only:
 * case 1: if start == prange->start
 *         prange ==> prange[start, last]
 *         new range [last + 1, prange->last]
 *
 * case 2: if last == prange->last
 *         prange ==> prange[start, last]
 *         new range [prange->start, start - 1]
 *
 * Return:
 * 0 - OK, -ENOMEM - out of memory, -EINVAL - invalid start, last
 */
static int
svm_range_split(struct svm_range *prange, uint64_t start, uint64_t last,
		struct svm_range **new)
{
	uint64_t old_start = prange->start;
	uint64_t old_last = prange->last;
	struct svm_range_list *svms;
	int r = 0;

	pr_debug("svms 0x%p [0x%llx 0x%llx] to [0x%llx 0x%llx]\n", prange->svms,
		 old_start, old_last, start, last);

	if (old_start != start && old_last != last)
		return -EINVAL;
	if (start < old_start || last > old_last)
		return -EINVAL;

	svms = prange->svms;
	if (old_start == start)
		*new = svm_range_new(svms, last + 1, old_last);
	else
		*new = svm_range_new(svms, old_start, start - 1);
	if (!*new)
		return -ENOMEM;

	r = svm_range_split_adjust(*new, prange, start, last);
	if (r) {
		pr_debug("failed %d split [0x%llx 0x%llx] to [0x%llx 0x%llx]\n",
			 r, old_start, old_last, start, last);
		svm_range_free(*new);
		*new = NULL;
	}

	return r;
}

static int
svm_range_split_tail(struct svm_range *prange, struct svm_range *new,
		     uint64_t new_last, struct list_head *insert_list)
{
	struct svm_range *tail;
	int r = svm_range_split(prange, prange->start, new_last, &tail);

	if (!r)
		list_add(&tail->insert_list, insert_list);
	return r;
}

static int
svm_range_split_head(struct svm_range *prange, struct svm_range *new,
		     uint64_t new_start, struct list_head *insert_list)
{
	struct svm_range *head;
	int r = svm_range_split(prange, new_start, prange->last, &head);

	if (!r)
		list_add(&head->insert_list, insert_list);
	return r;
}

static void
svm_range_add_child(struct svm_range *prange, struct mm_struct *mm,
		    struct svm_range *pchild, enum svm_work_list_ops op)
{
	pr_debug("add child 0x%p [0x%lx 0x%lx] to prange 0x%p child list %d\n",
		 pchild, pchild->start, pchild->last, prange, op);

	pchild->work_item.mm = mm;
	pchild->work_item.op = op;
	list_add_tail(&pchild->child_list, &prange->child_list);
}

/**
 * svm_range_split_by_granularity - collect ranges within granularity boundary
 *
 * @p: the process with svms list
 * @mm: mm structure
 * @addr: the vm fault address in pages, to split the prange
 * @parent: parent range if prange is from child list
 * @prange: prange to split
 *
 * Trims @prange to be a single aligned block of prange->granularity if
 * possible. The head and tail are added to the child_list in @parent.
 *
 * Context: caller must hold mmap_read_lock and prange->lock
 *
 * Return:
 * 0 - OK, otherwise error code
 */
int
svm_range_split_by_granularity(struct kfd_process *p, struct mm_struct *mm,
			       unsigned long addr, struct svm_range *parent,
			       struct svm_range *prange)
{
	struct svm_range *head, *tail;
	unsigned long start, last, size;
	int r;

	/* Align splited range start and size to granularity size, then a single
	 * PTE will be used for whole range, this reduces the number of PTE
	 * updated and the L1 TLB space used for translation.
	 */
	size = 1UL << prange->granularity;
	start = ALIGN_DOWN(addr, size);
	last = ALIGN(addr + 1, size) - 1;

	pr_debug("svms 0x%p split [0x%lx 0x%lx] to [0x%lx 0x%lx] size 0x%lx\n",
		 prange->svms, prange->start, prange->last, start, last, size);

	if (start > prange->start) {
		r = svm_range_split(prange, start, prange->last, &head);
		if (r)
			return r;
		svm_range_add_child(parent, mm, head, SVM_OP_ADD_RANGE);
	}

	if (last < prange->last) {
		r = svm_range_split(prange, prange->start, last, &tail);
		if (r)
			return r;
		svm_range_add_child(parent, mm, tail, SVM_OP_ADD_RANGE);
	}

	/* xnack on, update mapping on GPUs with ACCESS_IN_PLACE */
	if (p->xnack_enabled && prange->work_item.op == SVM_OP_ADD_RANGE) {
		prange->work_item.op = SVM_OP_ADD_RANGE_AND_MAP;
		pr_debug("change prange 0x%p [0x%lx 0x%lx] op %d\n",
			 prange, prange->start, prange->last,
			 SVM_OP_ADD_RANGE_AND_MAP);
	}
	return 0;
}

static uint64_t
svm_range_get_pte_flags(struct amdgpu_device *adev, struct svm_range *prange,
			int domain)
{
	struct amdgpu_device *bo_adev;
	uint32_t flags = prange->flags;
	uint32_t mapping_flags = 0;
	uint64_t pte_flags;
	bool snoop = (domain != SVM_RANGE_VRAM_DOMAIN);
	bool coherent = flags & KFD_IOCTL_SVM_FLAG_COHERENT;

	if (domain == SVM_RANGE_VRAM_DOMAIN)
		bo_adev = amdgpu_ttm_adev(prange->svm_bo->bo->tbo.bdev);

	switch (adev->asic_type) {
	case CHIP_ARCTURUS:
		if (domain == SVM_RANGE_VRAM_DOMAIN) {
			if (bo_adev == adev) {
				mapping_flags |= coherent ?
					AMDGPU_VM_MTYPE_CC : AMDGPU_VM_MTYPE_RW;
			} else {
				mapping_flags |= coherent ?
					AMDGPU_VM_MTYPE_UC : AMDGPU_VM_MTYPE_NC;
				if (amdgpu_xgmi_same_hive(adev, bo_adev))
					snoop = true;
			}
		} else {
			mapping_flags |= coherent ?
				AMDGPU_VM_MTYPE_UC : AMDGPU_VM_MTYPE_NC;
		}
		break;
	case CHIP_ALDEBARAN:
		if (domain == SVM_RANGE_VRAM_DOMAIN) {
			if (bo_adev == adev) {
				mapping_flags |= coherent ?
					AMDGPU_VM_MTYPE_CC : AMDGPU_VM_MTYPE_RW;
				if (adev->gmc.xgmi.connected_to_cpu)
					snoop = true;
			} else {
				mapping_flags |= coherent ?
					AMDGPU_VM_MTYPE_UC : AMDGPU_VM_MTYPE_NC;
				if (amdgpu_xgmi_same_hive(adev, bo_adev))
					snoop = true;
			}
		} else {
			mapping_flags |= coherent ?
				AMDGPU_VM_MTYPE_UC : AMDGPU_VM_MTYPE_NC;
		}
		break;
	default:
		mapping_flags |= coherent ?
			AMDGPU_VM_MTYPE_UC : AMDGPU_VM_MTYPE_NC;
	}

	mapping_flags |= AMDGPU_VM_PAGE_READABLE | AMDGPU_VM_PAGE_WRITEABLE;

	if (flags & KFD_IOCTL_SVM_FLAG_GPU_RO)
		mapping_flags &= ~AMDGPU_VM_PAGE_WRITEABLE;
	if (flags & KFD_IOCTL_SVM_FLAG_GPU_EXEC)
		mapping_flags |= AMDGPU_VM_PAGE_EXECUTABLE;

	pte_flags = AMDGPU_PTE_VALID;
	pte_flags |= (domain == SVM_RANGE_VRAM_DOMAIN) ? 0 : AMDGPU_PTE_SYSTEM;
	pte_flags |= snoop ? AMDGPU_PTE_SNOOPED : 0;

	pte_flags |= amdgpu_gem_va_map_flags(adev, mapping_flags);
	return pte_flags;
}

static int
svm_range_unmap_from_gpu(struct amdgpu_device *adev, struct amdgpu_vm *vm,
			 uint64_t start, uint64_t last,
			 struct dma_fence **fence)
{
	uint64_t init_pte_value = 0;

	pr_debug("[0x%llx 0x%llx]\n", start, last);

	return amdgpu_vm_bo_update_mapping(adev, adev, vm, false, true, NULL,
					   start, last, init_pte_value, 0,
					   NULL, NULL, fence, NULL);
}

static int
svm_range_unmap_from_gpus(struct svm_range *prange, unsigned long start,
			  unsigned long last)
{
	DECLARE_BITMAP(bitmap, MAX_GPU_INSTANCE);
	struct kfd_process_device *pdd;
	struct dma_fence *fence = NULL;
	struct amdgpu_device *adev;
	struct kfd_process *p;
	uint32_t gpuidx;
	int r = 0;

	bitmap_or(bitmap, prange->bitmap_access, prange->bitmap_aip,
		  MAX_GPU_INSTANCE);
	p = container_of(prange->svms, struct kfd_process, svms);

	for_each_set_bit(gpuidx, bitmap, MAX_GPU_INSTANCE) {
		pr_debug("unmap from gpu idx 0x%x\n", gpuidx);
		pdd = kfd_process_device_from_gpuidx(p, gpuidx);
		if (!pdd) {
			pr_debug("failed to find device idx %d\n", gpuidx);
			return -EINVAL;
		}
		adev = (struct amdgpu_device *)pdd->dev->kgd;

		r = svm_range_unmap_from_gpu(adev, drm_priv_to_vm(pdd->drm_priv),
					     start, last, &fence);
		if (r)
			break;

		if (fence) {
			r = dma_fence_wait(fence, false);
			dma_fence_put(fence);
			fence = NULL;
			if (r)
				break;
		}
		amdgpu_amdkfd_flush_gpu_tlb_pasid((struct kgd_dev *)adev,
					p->pasid, TLB_FLUSH_HEAVYWEIGHT);
	}

	return r;
}

static int
svm_range_map_to_gpu(struct amdgpu_device *adev, struct amdgpu_vm *vm,
		     struct svm_range *prange, unsigned long offset,
		     unsigned long npages, bool readonly, dma_addr_t *dma_addr,
		     struct amdgpu_device *bo_adev, struct dma_fence **fence)
{
	struct amdgpu_bo_va bo_va;
	bool table_freed = false;
	uint64_t pte_flags;
	unsigned long last_start;
	int last_domain;
	int r = 0;
	int64_t i, j;

	last_start = prange->start + offset;

	pr_debug("svms 0x%p [0x%lx 0x%lx] readonly %d\n", prange->svms,
		 last_start, last_start + npages - 1, readonly);

	if (prange->svm_bo && prange->ttm_res)
		bo_va.is_xgmi = amdgpu_xgmi_same_hive(adev, bo_adev);

	for (i = offset; i < offset + npages; i++) {
		last_domain = dma_addr[i] & SVM_RANGE_VRAM_DOMAIN;
		dma_addr[i] &= ~SVM_RANGE_VRAM_DOMAIN;

		/* Collect all pages in the same address range and memory domain
		 * that can be mapped with a single call to update mapping.
		 */
		if (i < offset + npages - 1 &&
		    last_domain == (dma_addr[i + 1] & SVM_RANGE_VRAM_DOMAIN))
			continue;

		pr_debug("Mapping range [0x%lx 0x%llx] on domain: %s\n",
			 last_start, prange->start + i, last_domain ? "GPU" : "CPU");

		pte_flags = svm_range_get_pte_flags(adev, prange, last_domain);
		if (readonly)
			pte_flags &= ~AMDGPU_PTE_WRITEABLE;

		pr_debug("svms 0x%p map [0x%lx 0x%llx] vram %d PTE 0x%llx\n",
			 prange->svms, last_start, prange->start + i,
			 (last_domain == SVM_RANGE_VRAM_DOMAIN) ? 1 : 0,
			 pte_flags);

		r = amdgpu_vm_bo_update_mapping(adev, bo_adev, vm, false, false,
						NULL, last_start,
						prange->start + i, pte_flags,
						last_start - prange->start,
						NULL, dma_addr,
						&vm->last_update,
						&table_freed);

		for (j = last_start - prange->start; j <= i; j++)
			dma_addr[j] |= last_domain;

		if (r) {
			pr_debug("failed %d to map to gpu 0x%lx\n", r, prange->start);
			goto out;
		}
		last_start = prange->start + i + 1;
	}

	r = amdgpu_vm_update_pdes(adev, vm, false);
	if (r) {
		pr_debug("failed %d to update directories 0x%lx\n", r,
			 prange->start);
		goto out;
	}

	if (fence)
		*fence = dma_fence_get(vm->last_update);

	if (table_freed) {
		struct kfd_process *p;

		p = container_of(prange->svms, struct kfd_process, svms);
		amdgpu_amdkfd_flush_gpu_tlb_pasid((struct kgd_dev *)adev,
						p->pasid, TLB_FLUSH_LEGACY);
	}
out:
	return r;
}

static int
svm_range_map_to_gpus(struct svm_range *prange, unsigned long offset,
		      unsigned long npages, bool readonly,
		      unsigned long *bitmap, bool wait)
{
	struct kfd_process_device *pdd;
	struct amdgpu_device *bo_adev;
	struct amdgpu_device *adev;
	struct kfd_process *p;
	struct dma_fence *fence = NULL;
	uint32_t gpuidx;
	int r = 0;

	if (prange->svm_bo && prange->ttm_res)
		bo_adev = amdgpu_ttm_adev(prange->svm_bo->bo->tbo.bdev);
	else
		bo_adev = NULL;

	p = container_of(prange->svms, struct kfd_process, svms);
	for_each_set_bit(gpuidx, bitmap, MAX_GPU_INSTANCE) {
		pr_debug("mapping to gpu idx 0x%x\n", gpuidx);
		pdd = kfd_process_device_from_gpuidx(p, gpuidx);
		if (!pdd) {
			pr_debug("failed to find device idx %d\n", gpuidx);
			return -EINVAL;
		}
		adev = (struct amdgpu_device *)pdd->dev->kgd;

		pdd = kfd_bind_process_to_device(pdd->dev, p);
		if (IS_ERR(pdd))
			return -EINVAL;

		if (bo_adev && adev != bo_adev &&
		    !amdgpu_xgmi_same_hive(adev, bo_adev)) {
			pr_debug("cannot map to device idx %d\n", gpuidx);
			continue;
		}

		r = svm_range_map_to_gpu(adev, drm_priv_to_vm(pdd->drm_priv),
					 prange, offset, npages, readonly,
					 prange->dma_addr[gpuidx],
					 bo_adev, wait ? &fence : NULL);
		if (r)
			break;

		if (fence) {
			r = dma_fence_wait(fence, false);
			dma_fence_put(fence);
			fence = NULL;
			if (r) {
				pr_debug("failed %d to dma fence wait\n", r);
				break;
			}
		}
	}

	return r;
}

struct svm_validate_context {
	struct kfd_process *process;
	struct svm_range *prange;
	bool intr;
	unsigned long bitmap[MAX_GPU_INSTANCE];
	struct ttm_validate_buffer tv[MAX_GPU_INSTANCE];
	struct list_head validate_list;
	struct ww_acquire_ctx ticket;
};

static int svm_range_reserve_bos(struct svm_validate_context *ctx)
{
	struct kfd_process_device *pdd;
	struct amdgpu_device *adev;
	struct amdgpu_vm *vm;
	uint32_t gpuidx;
	int r;

	INIT_LIST_HEAD(&ctx->validate_list);
	for_each_set_bit(gpuidx, ctx->bitmap, MAX_GPU_INSTANCE) {
		pdd = kfd_process_device_from_gpuidx(ctx->process, gpuidx);
		if (!pdd) {
			pr_debug("failed to find device idx %d\n", gpuidx);
			return -EINVAL;
		}
		adev = (struct amdgpu_device *)pdd->dev->kgd;
		vm = drm_priv_to_vm(pdd->drm_priv);

		ctx->tv[gpuidx].bo = &vm->root.bo->tbo;
		ctx->tv[gpuidx].num_shared = 4;
		list_add(&ctx->tv[gpuidx].head, &ctx->validate_list);
	}

	r = ttm_eu_reserve_buffers(&ctx->ticket, &ctx->validate_list,
				   ctx->intr, NULL);
	if (r) {
		pr_debug("failed %d to reserve bo\n", r);
		return r;
	}

	for_each_set_bit(gpuidx, ctx->bitmap, MAX_GPU_INSTANCE) {
		pdd = kfd_process_device_from_gpuidx(ctx->process, gpuidx);
		if (!pdd) {
			pr_debug("failed to find device idx %d\n", gpuidx);
			r = -EINVAL;
			goto unreserve_out;
		}
		adev = (struct amdgpu_device *)pdd->dev->kgd;

		r = amdgpu_vm_validate_pt_bos(adev, drm_priv_to_vm(pdd->drm_priv),
					      svm_range_bo_validate, NULL);
		if (r) {
			pr_debug("failed %d validate pt bos\n", r);
			goto unreserve_out;
		}
	}

	return 0;

unreserve_out:
	ttm_eu_backoff_reservation(&ctx->ticket, &ctx->validate_list);
	return r;
}

static void svm_range_unreserve_bos(struct svm_validate_context *ctx)
{
	ttm_eu_backoff_reservation(&ctx->ticket, &ctx->validate_list);
}

static void *kfd_svm_page_owner(struct kfd_process *p, int32_t gpuidx)
{
	struct kfd_process_device *pdd;
	struct amdgpu_device *adev;

	pdd = kfd_process_device_from_gpuidx(p, gpuidx);
	adev = (struct amdgpu_device *)pdd->dev->kgd;

	return SVM_ADEV_PGMAP_OWNER(adev);
}

/*
 * Validation+GPU mapping with concurrent invalidation (MMU notifiers)
 *
 * To prevent concurrent destruction or change of range attributes, the
 * svm_read_lock must be held. The caller must not hold the svm_write_lock
 * because that would block concurrent evictions and lead to deadlocks. To
 * serialize concurrent migrations or validations of the same range, the
 * prange->migrate_mutex must be held.
 *
 * For VRAM ranges, the SVM BO must be allocated and valid (protected by its
 * eviction fence.
 *
 * The following sequence ensures race-free validation and GPU mapping:
 *
 * 1. Reserve page table (and SVM BO if range is in VRAM)
 * 2. hmm_range_fault to get page addresses (if system memory)
 * 3. DMA-map pages (if system memory)
 * 4-a. Take notifier lock
 * 4-b. Check that pages still valid (mmu_interval_read_retry)
 * 4-c. Check that the range was not split or otherwise invalidated
 * 4-d. Update GPU page table
 * 4.e. Release notifier lock
 * 5. Release page table (and SVM BO) reservation
 */
static int svm_range_validate_and_map(struct mm_struct *mm,
				      struct svm_range *prange,
				      int32_t gpuidx, bool intr, bool wait)
{
	struct svm_validate_context ctx;
	unsigned long start, end, addr;
	struct kfd_process *p;
	void *owner;
	int32_t idx;
	int r = 0;

	ctx.process = container_of(prange->svms, struct kfd_process, svms);
	ctx.prange = prange;
	ctx.intr = intr;

	if (gpuidx < MAX_GPU_INSTANCE) {
		bitmap_zero(ctx.bitmap, MAX_GPU_INSTANCE);
		bitmap_set(ctx.bitmap, gpuidx, 1);
	} else if (ctx.process->xnack_enabled) {
		bitmap_copy(ctx.bitmap, prange->bitmap_aip, MAX_GPU_INSTANCE);

		/* If prefetch range to GPU, or GPU retry fault migrate range to
		 * GPU, which has ACCESS attribute to the range, create mapping
		 * on that GPU.
		 */
		if (prange->actual_loc) {
			gpuidx = kfd_process_gpuidx_from_gpuid(ctx.process,
							prange->actual_loc);
			if (gpuidx < 0) {
				WARN_ONCE(1, "failed get device by id 0x%x\n",
					 prange->actual_loc);
				return -EINVAL;
			}
			if (test_bit(gpuidx, prange->bitmap_access))
				bitmap_set(ctx.bitmap, gpuidx, 1);
		}
	} else {
		bitmap_or(ctx.bitmap, prange->bitmap_access,
			  prange->bitmap_aip, MAX_GPU_INSTANCE);
	}

	if (bitmap_empty(ctx.bitmap, MAX_GPU_INSTANCE))
		return 0;

	if (prange->actual_loc && !prange->ttm_res) {
		/* This should never happen. actual_loc gets set by
		 * svm_migrate_ram_to_vram after allocating a BO.
		 */
		WARN(1, "VRAM BO missing during validation\n");
		return -EINVAL;
	}

	svm_range_reserve_bos(&ctx);

	p = container_of(prange->svms, struct kfd_process, svms);
	owner = kfd_svm_page_owner(p, find_first_bit(ctx.bitmap,
						MAX_GPU_INSTANCE));
	for_each_set_bit(idx, ctx.bitmap, MAX_GPU_INSTANCE) {
		if (kfd_svm_page_owner(p, idx) != owner) {
			owner = NULL;
			break;
		}
	}

	start = prange->start << PAGE_SHIFT;
	end = (prange->last + 1) << PAGE_SHIFT;
	for (addr = start; addr < end && !r; ) {
		struct hmm_range *hmm_range;
		struct vm_area_struct *vma;
		unsigned long next;
		unsigned long offset;
		unsigned long npages;
		bool readonly;

		vma = find_vma(mm, addr);
		if (!vma || addr < vma->vm_start) {
			r = -EFAULT;
			goto unreserve_out;
		}
		readonly = !(vma->vm_flags & VM_WRITE);

		next = min(vma->vm_end, end);
		npages = (next - addr) >> PAGE_SHIFT;
		r = amdgpu_hmm_range_get_pages(&prange->notifier, mm, NULL,
					       addr, npages, &hmm_range,
					       readonly, true, owner);
		if (r) {
			pr_debug("failed %d to get svm range pages\n", r);
			goto unreserve_out;
		}

		offset = (addr - start) >> PAGE_SHIFT;
		r = svm_range_dma_map(prange, ctx.bitmap, offset, npages,
				      hmm_range->hmm_pfns);
		if (r) {
			pr_debug("failed %d to dma map range\n", r);
			goto unreserve_out;
		}
<<<<<<< HEAD

		svm_range_lock(prange);
		if (amdgpu_hmm_range_get_pages_done(hmm_range)) {
			pr_debug("hmm update the range, need validate again\n");
			r = -EAGAIN;
			goto unlock_out;
		}
		if (!list_empty(&prange->child_list)) {
			pr_debug("range split by unmap in parallel, validate again\n");
			r = -EAGAIN;
			goto unlock_out;
		}

=======

		svm_range_lock(prange);
		if (amdgpu_hmm_range_get_pages_done(hmm_range)) {
			pr_debug("hmm update the range, need validate again\n");
			r = -EAGAIN;
			goto unlock_out;
		}
		if (!list_empty(&prange->child_list)) {
			pr_debug("range split by unmap in parallel, validate again\n");
			r = -EAGAIN;
			goto unlock_out;
		}

>>>>>>> 3b17187f
		r = svm_range_map_to_gpus(prange, offset, npages, readonly,
					  ctx.bitmap, wait);

unlock_out:
		svm_range_unlock(prange);

		addr = next;
	}

	if (addr == end)
		prange->validated_once = true;

unreserve_out:
	svm_range_unreserve_bos(&ctx);

	if (!r)
		prange->validate_timestamp = ktime_to_us(ktime_get());

	return r;
}

/**
 * svm_range_list_lock_and_flush_work - flush pending deferred work
 *
 * @svms: the svm range list
 * @mm: the mm structure
 *
 * Context: Returns with mmap write lock held, pending deferred work flushed
 *
 */
static void
svm_range_list_lock_and_flush_work(struct svm_range_list *svms,
				   struct mm_struct *mm)
{
retry_flush_work:
	flush_work(&svms->deferred_list_work);
	mmap_write_lock(mm);

	if (list_empty(&svms->deferred_range_list))
		return;
	mmap_write_unlock(mm);
	pr_debug("retry flush\n");
	goto retry_flush_work;
}

static void svm_range_restore_work(struct work_struct *work)
{
	struct delayed_work *dwork = to_delayed_work(work);
	struct amdkfd_process_info *process_info;
	struct svm_range_list *svms;
	struct svm_range *prange;
	struct kfd_process *p;
	struct mm_struct *mm;
	int evicted_ranges;
	int invalid;
	int r;

	svms = container_of(dwork, struct svm_range_list, restore_work);
	evicted_ranges = atomic_read(&svms->evicted_ranges);
	if (!evicted_ranges)
		return;

	pr_debug("restore svm ranges\n");

	/* kfd_process_notifier_release destroys this worker thread. So during
	 * the lifetime of this thread, kfd_process and mm will be valid.
	 */
	p = container_of(svms, struct kfd_process, svms);
	process_info = p->kgd_process_info;
	mm = p->mm;
	if (!mm)
		return;

	mutex_lock(&process_info->lock);
	svm_range_list_lock_and_flush_work(svms, mm);
	mutex_lock(&svms->lock);

	evicted_ranges = atomic_read(&svms->evicted_ranges);

	list_for_each_entry(prange, &svms->list, list) {
		invalid = atomic_read(&prange->invalid);
		if (!invalid)
			continue;

		pr_debug("restoring svms 0x%p prange 0x%p [0x%lx %lx] inv %d\n",
			 prange->svms, prange, prange->start, prange->last,
			 invalid);

		/*
		 * If range is migrating, wait for migration is done.
		 */
		mutex_lock(&prange->migrate_mutex);

		r = svm_range_validate_and_map(mm, prange, MAX_GPU_INSTANCE,
					       false, true);
		if (r)
			pr_debug("failed %d to map 0x%lx to gpus\n", r,
				 prange->start);

		mutex_unlock(&prange->migrate_mutex);
		if (r)
			goto out_reschedule;

		if (atomic_cmpxchg(&prange->invalid, invalid, 0) != invalid)
			goto out_reschedule;
	}

	if (atomic_cmpxchg(&svms->evicted_ranges, evicted_ranges, 0) !=
	    evicted_ranges)
		goto out_reschedule;

	evicted_ranges = 0;

	r = kgd2kfd_resume_mm(mm);
	if (r) {
		/* No recovery from this failure. Probably the CP is
		 * hanging. No point trying again.
		 */
		pr_debug("failed %d to resume KFD\n", r);
	}

	pr_debug("restore svm ranges successfully\n");

out_reschedule:
	mutex_unlock(&svms->lock);
	mmap_write_unlock(mm);
	mutex_unlock(&process_info->lock);

	/* If validation failed, reschedule another attempt */
	if (evicted_ranges) {
		pr_debug("reschedule to restore svm range\n");
		schedule_delayed_work(&svms->restore_work,
			msecs_to_jiffies(AMDGPU_SVM_RANGE_RESTORE_DELAY_MS));
	}
}

/**
 * svm_range_evict - evict svm range
 *
 * Stop all queues of the process to ensure GPU doesn't access the memory, then
 * return to let CPU evict the buffer and proceed CPU pagetable update.
 *
 * Don't need use lock to sync cpu pagetable invalidation with GPU execution.
 * If invalidation happens while restore work is running, restore work will
 * restart to ensure to get the latest CPU pages mapping to GPU, then start
 * the queues.
 */
static int
svm_range_evict(struct svm_range *prange, struct mm_struct *mm,
		unsigned long start, unsigned long last)
{
	struct svm_range_list *svms = prange->svms;
	struct svm_range *pchild;
	struct kfd_process *p;
	int r = 0;

	p = container_of(svms, struct kfd_process, svms);

	pr_debug("invalidate svms 0x%p prange [0x%lx 0x%lx] [0x%lx 0x%lx]\n",
		 svms, prange->start, prange->last, start, last);

	if (!p->xnack_enabled) {
		int evicted_ranges;

		list_for_each_entry(pchild, &prange->child_list, child_list) {
			mutex_lock_nested(&pchild->lock, 1);
			if (pchild->start <= last && pchild->last >= start) {
				pr_debug("increment pchild invalid [0x%lx 0x%lx]\n",
					 pchild->start, pchild->last);
				atomic_inc(&pchild->invalid);
			}
			mutex_unlock(&pchild->lock);
		}

		if (prange->start <= last && prange->last >= start)
			atomic_inc(&prange->invalid);

		evicted_ranges = atomic_inc_return(&svms->evicted_ranges);
		if (evicted_ranges != 1)
			return r;

		pr_debug("evicting svms 0x%p range [0x%lx 0x%lx]\n",
			 prange->svms, prange->start, prange->last);

		/* First eviction, stop the queues */
		r = kgd2kfd_quiesce_mm(mm);
		if (r)
			pr_debug("failed to quiesce KFD\n");

		pr_debug("schedule to restore svm %p ranges\n", svms);
		schedule_delayed_work(&svms->restore_work,
			msecs_to_jiffies(AMDGPU_SVM_RANGE_RESTORE_DELAY_MS));
	} else {
		unsigned long s, l;

		pr_debug("invalidate unmap svms 0x%p [0x%lx 0x%lx] from GPUs\n",
			 prange->svms, start, last);
		list_for_each_entry(pchild, &prange->child_list, child_list) {
			mutex_lock_nested(&pchild->lock, 1);
			s = max(start, pchild->start);
			l = min(last, pchild->last);
			if (l >= s)
				svm_range_unmap_from_gpus(pchild, s, l);
			mutex_unlock(&pchild->lock);
		}
		s = max(start, prange->start);
		l = min(last, prange->last);
		if (l >= s)
			svm_range_unmap_from_gpus(prange, s, l);
	}

	return r;
}

static struct svm_range *svm_range_clone(struct svm_range *old)
{
	struct svm_range *new;

	new = svm_range_new(old->svms, old->start, old->last);
	if (!new)
		return NULL;

	if (old->svm_bo) {
		new->ttm_res = old->ttm_res;
		new->offset = old->offset;
		new->svm_bo = svm_range_bo_ref(old->svm_bo);
		spin_lock(&new->svm_bo->list_lock);
		list_add(&new->svm_bo_list, &new->svm_bo->range_list);
		spin_unlock(&new->svm_bo->list_lock);
	}
	new->flags = old->flags;
	new->preferred_loc = old->preferred_loc;
	new->prefetch_loc = old->prefetch_loc;
	new->actual_loc = old->actual_loc;
	new->granularity = old->granularity;
	bitmap_copy(new->bitmap_access, old->bitmap_access, MAX_GPU_INSTANCE);
	bitmap_copy(new->bitmap_aip, old->bitmap_aip, MAX_GPU_INSTANCE);

	return new;
}

/**
 * svm_range_handle_overlap - split overlap ranges
 * @svms: svm range list header
 * @new: range added with this attributes
 * @start: range added start address, in pages
 * @last: range last address, in pages
 * @update_list: output, the ranges attributes are updated. For set_attr, this
 *               will do validation and map to GPUs. For unmap, this will be
 *               removed and unmap from GPUs
 * @insert_list: output, the ranges will be inserted into svms, attributes are
 *               not changes. For set_attr, this will add into svms.
 * @remove_list:output, the ranges will be removed from svms
 * @left: the remaining range after overlap, For set_attr, this will be added
 *        as new range.
 *
 * Total have 5 overlap cases.
 *
 * This function handles overlap of an address interval with existing
 * struct svm_ranges for applying new attributes. This may require
 * splitting existing struct svm_ranges. All changes should be applied to
 * the range_list and interval tree transactionally. If any split operation
 * fails, the entire update fails. Therefore the existing overlapping
 * svm_ranges are cloned and the original svm_ranges left unchanged. If the
 * transaction succeeds, the modified clones are added and the originals
 * freed. Otherwise the clones are removed and the old svm_ranges remain.
 *
 * Context: The caller must hold svms->lock
 */
static int
svm_range_handle_overlap(struct svm_range_list *svms, struct svm_range *new,
			 unsigned long start, unsigned long last,
			 struct list_head *update_list,
			 struct list_head *insert_list,
			 struct list_head *remove_list,
			 unsigned long *left)
{
	struct interval_tree_node *node;
	struct svm_range *prange;
	struct svm_range *tmp;
	int r = 0;

	INIT_LIST_HEAD(update_list);
	INIT_LIST_HEAD(insert_list);
	INIT_LIST_HEAD(remove_list);

	node = interval_tree_iter_first(&svms->objects, start, last);
	while (node) {
		struct interval_tree_node *next;
		struct svm_range *old;
		unsigned long next_start;

		pr_debug("found overlap node [0x%lx 0x%lx]\n", node->start,
			 node->last);

		old = container_of(node, struct svm_range, it_node);
		next = interval_tree_iter_next(node, start, last);
		next_start = min(node->last, last) + 1;

		if (node->start < start || node->last > last) {
			/* node intersects the updated range, clone+split it */
			prange = svm_range_clone(old);
			if (!prange) {
				r = -ENOMEM;
				goto out;
			}

			list_add(&old->remove_list, remove_list);
			list_add(&prange->insert_list, insert_list);

			if (node->start < start) {
				pr_debug("change old range start\n");
				r = svm_range_split_head(prange, new, start,
							 insert_list);
				if (r)
					goto out;
			}
			if (node->last > last) {
				pr_debug("change old range last\n");
				r = svm_range_split_tail(prange, new, last,
							 insert_list);
				if (r)
					goto out;
			}
		} else {
			/* The node is contained within start..last,
			 * just update it
			 */
			prange = old;
		}

		if (!svm_range_is_same_attrs(prange, new))
			list_add(&prange->update_list, update_list);

		/* insert a new node if needed */
		if (node->start > start) {
			prange = svm_range_new(prange->svms, start,
					       node->start - 1);
			if (!prange) {
				r = -ENOMEM;
				goto out;
			}

			list_add(&prange->insert_list, insert_list);
			list_add(&prange->update_list, update_list);
		}

		node = next;
		start = next_start;
	}

	if (left && start <= last)
		*left = last - start + 1;

out:
	if (r)
		list_for_each_entry_safe(prange, tmp, insert_list, insert_list)
			svm_range_free(prange);

	return r;
}

static void
svm_range_update_notifier_and_interval_tree(struct mm_struct *mm,
					    struct svm_range *prange)
{
	unsigned long start;
	unsigned long last;

	start = prange->notifier.interval_tree.start >> PAGE_SHIFT;
	last = prange->notifier.interval_tree.last >> PAGE_SHIFT;

	if (prange->start == start && prange->last == last)
		return;

	pr_debug("up notifier 0x%p prange 0x%p [0x%lx 0x%lx] [0x%lx 0x%lx]\n",
		  prange->svms, prange, start, last, prange->start,
		  prange->last);

	if (start != 0 && last != 0) {
		interval_tree_remove(&prange->it_node, &prange->svms->objects);
		svm_range_remove_notifier(prange);
	}
	prange->it_node.start = prange->start;
	prange->it_node.last = prange->last;

	interval_tree_insert(&prange->it_node, &prange->svms->objects);
	svm_range_add_notifier_locked(mm, prange);
}

static void
svm_range_handle_list_op(struct svm_range_list *svms, struct svm_range *prange)
{
	struct mm_struct *mm = prange->work_item.mm;

	switch (prange->work_item.op) {
	case SVM_OP_NULL:
		pr_debug("NULL OP 0x%p prange 0x%p [0x%lx 0x%lx]\n",
			 svms, prange, prange->start, prange->last);
		break;
	case SVM_OP_UNMAP_RANGE:
		pr_debug("remove 0x%p prange 0x%p [0x%lx 0x%lx]\n",
			 svms, prange, prange->start, prange->last);
		svm_range_unlink(prange);
		svm_range_remove_notifier(prange);
		svm_range_free(prange);
		break;
	case SVM_OP_UPDATE_RANGE_NOTIFIER:
		pr_debug("update notifier 0x%p prange 0x%p [0x%lx 0x%lx]\n",
			 svms, prange, prange->start, prange->last);
		svm_range_update_notifier_and_interval_tree(mm, prange);
		break;
	case SVM_OP_UPDATE_RANGE_NOTIFIER_AND_MAP:
		pr_debug("update and map 0x%p prange 0x%p [0x%lx 0x%lx]\n",
			 svms, prange, prange->start, prange->last);
		svm_range_update_notifier_and_interval_tree(mm, prange);
		/* TODO: implement deferred validation and mapping */
		break;
	case SVM_OP_ADD_RANGE:
		pr_debug("add 0x%p prange 0x%p [0x%lx 0x%lx]\n", svms, prange,
			 prange->start, prange->last);
		svm_range_add_to_svms(prange);
		svm_range_add_notifier_locked(mm, prange);
		break;
	case SVM_OP_ADD_RANGE_AND_MAP:
		pr_debug("add and map 0x%p prange 0x%p [0x%lx 0x%lx]\n", svms,
			 prange, prange->start, prange->last);
		svm_range_add_to_svms(prange);
		svm_range_add_notifier_locked(mm, prange);
		/* TODO: implement deferred validation and mapping */
		break;
	default:
		WARN_ONCE(1, "Unknown prange 0x%p work op %d\n", prange,
			 prange->work_item.op);
	}
}

static void svm_range_drain_retry_fault(struct svm_range_list *svms)
{
	struct kfd_process_device *pdd;
	struct amdgpu_device *adev;
	struct kfd_process *p;
	uint32_t i;

	p = container_of(svms, struct kfd_process, svms);

	for_each_set_bit(i, svms->bitmap_supported, p->n_pdds) {
		pdd = p->pdds[i];
		if (!pdd)
			continue;

		pr_debug("drain retry fault gpu %d svms %p\n", i, svms);
		adev = (struct amdgpu_device *)pdd->dev->kgd;

		amdgpu_ih_wait_on_checkpoint_process(adev, &adev->irq.ih1);
		pr_debug("drain retry fault gpu %d svms 0x%p done\n", i, svms);
	}
}

static void svm_range_deferred_list_work(struct work_struct *work)
{
	struct svm_range_list *svms;
	struct svm_range *prange;
	struct mm_struct *mm;

	svms = container_of(work, struct svm_range_list, deferred_list_work);
	pr_debug("enter svms 0x%p\n", svms);

	spin_lock(&svms->deferred_list_lock);
	while (!list_empty(&svms->deferred_range_list)) {
		prange = list_first_entry(&svms->deferred_range_list,
					  struct svm_range, deferred_list);
		spin_unlock(&svms->deferred_list_lock);
		pr_debug("prange 0x%p [0x%lx 0x%lx] op %d\n", prange,
			 prange->start, prange->last, prange->work_item.op);

		/* Make sure no stale retry fault coming after range is freed */
		if (prange->work_item.op == SVM_OP_UNMAP_RANGE)
			svm_range_drain_retry_fault(prange->svms);

		mm = prange->work_item.mm;
		mmap_write_lock(mm);
		mutex_lock(&svms->lock);

		/* Remove from deferred_list must be inside mmap write lock,
		 * otherwise, svm_range_list_lock_and_flush_work may hold mmap
		 * write lock, and continue because deferred_list is empty, then
		 * deferred_list handle is blocked by mmap write lock.
		 */
		spin_lock(&svms->deferred_list_lock);
		list_del_init(&prange->deferred_list);
		spin_unlock(&svms->deferred_list_lock);

		mutex_lock(&prange->migrate_mutex);
		while (!list_empty(&prange->child_list)) {
			struct svm_range *pchild;

			pchild = list_first_entry(&prange->child_list,
						struct svm_range, child_list);
			pr_debug("child prange 0x%p op %d\n", pchild,
				 pchild->work_item.op);
			list_del_init(&pchild->child_list);
			svm_range_handle_list_op(svms, pchild);
		}
		mutex_unlock(&prange->migrate_mutex);

		svm_range_handle_list_op(svms, prange);
		mutex_unlock(&svms->lock);
		mmap_write_unlock(mm);

		spin_lock(&svms->deferred_list_lock);
	}
	spin_unlock(&svms->deferred_list_lock);

	pr_debug("exit svms 0x%p\n", svms);
}

void
svm_range_add_list_work(struct svm_range_list *svms, struct svm_range *prange,
			struct mm_struct *mm, enum svm_work_list_ops op)
{
	spin_lock(&svms->deferred_list_lock);
	/* if prange is on the deferred list */
	if (!list_empty(&prange->deferred_list)) {
		pr_debug("update exist prange 0x%p work op %d\n", prange, op);
		WARN_ONCE(prange->work_item.mm != mm, "unmatch mm\n");
		if (op != SVM_OP_NULL &&
		    prange->work_item.op != SVM_OP_UNMAP_RANGE)
			prange->work_item.op = op;
	} else {
		prange->work_item.op = op;
		prange->work_item.mm = mm;
		list_add_tail(&prange->deferred_list,
			      &prange->svms->deferred_range_list);
		pr_debug("add prange 0x%p [0x%lx 0x%lx] to work list op %d\n",
			 prange, prange->start, prange->last, op);
	}
	spin_unlock(&svms->deferred_list_lock);
}

void schedule_deferred_list_work(struct svm_range_list *svms)
{
	spin_lock(&svms->deferred_list_lock);
	if (!list_empty(&svms->deferred_range_list))
		schedule_work(&svms->deferred_list_work);
	spin_unlock(&svms->deferred_list_lock);
}

static void
svm_range_unmap_split(struct mm_struct *mm, struct svm_range *parent,
		      struct svm_range *prange, unsigned long start,
		      unsigned long last)
{
	struct svm_range *head;
	struct svm_range *tail;

	if (prange->work_item.op == SVM_OP_UNMAP_RANGE) {
		pr_debug("prange 0x%p [0x%lx 0x%lx] is already freed\n", prange,
			 prange->start, prange->last);
		return;
	}
	if (start > prange->last || last < prange->start)
		return;

	head = tail = prange;
	if (start > prange->start)
		svm_range_split(prange, prange->start, start - 1, &tail);
	if (last < tail->last)
		svm_range_split(tail, last + 1, tail->last, &head);

	if (head != prange && tail != prange) {
		svm_range_add_child(parent, mm, head, SVM_OP_UNMAP_RANGE);
		svm_range_add_child(parent, mm, tail, SVM_OP_ADD_RANGE);
	} else if (tail != prange) {
		svm_range_add_child(parent, mm, tail, SVM_OP_UNMAP_RANGE);
	} else if (head != prange) {
		svm_range_add_child(parent, mm, head, SVM_OP_UNMAP_RANGE);
	} else if (parent != prange) {
		prange->work_item.op = SVM_OP_UNMAP_RANGE;
	}
}

static void
svm_range_unmap_from_cpu(struct mm_struct *mm, struct svm_range *prange,
			 unsigned long start, unsigned long last)
{
	struct svm_range_list *svms;
	struct svm_range *pchild;
	struct kfd_process *p;
	unsigned long s, l;
	bool unmap_parent;

	p = kfd_lookup_process_by_mm(mm);
	if (!p)
		return;
	svms = &p->svms;

	pr_debug("svms 0x%p prange 0x%p [0x%lx 0x%lx] [0x%lx 0x%lx]\n", svms,
		 prange, prange->start, prange->last, start, last);

	unmap_parent = start <= prange->start && last >= prange->last;

	list_for_each_entry(pchild, &prange->child_list, child_list) {
		mutex_lock_nested(&pchild->lock, 1);
		s = max(start, pchild->start);
		l = min(last, pchild->last);
		if (l >= s)
			svm_range_unmap_from_gpus(pchild, s, l);
		svm_range_unmap_split(mm, prange, pchild, start, last);
		mutex_unlock(&pchild->lock);
	}
	s = max(start, prange->start);
	l = min(last, prange->last);
	if (l >= s)
		svm_range_unmap_from_gpus(prange, s, l);
	svm_range_unmap_split(mm, prange, prange, start, last);

	if (unmap_parent)
		svm_range_add_list_work(svms, prange, mm, SVM_OP_UNMAP_RANGE);
	else
		svm_range_add_list_work(svms, prange, mm,
					SVM_OP_UPDATE_RANGE_NOTIFIER);
	schedule_deferred_list_work(svms);

	kfd_unref_process(p);
}

/**
 * svm_range_cpu_invalidate_pagetables - interval notifier callback
 *
 * If event is MMU_NOTIFY_UNMAP, this is from CPU unmap range, otherwise, it
 * is from migration, or CPU page invalidation callback.
 *
 * For unmap event, unmap range from GPUs, remove prange from svms in a delayed
 * work thread, and split prange if only part of prange is unmapped.
 *
 * For invalidation event, if GPU retry fault is not enabled, evict the queues,
 * then schedule svm_range_restore_work to update GPU mapping and resume queues.
 * If GPU retry fault is enabled, unmap the svm range from GPU, retry fault will
 * update GPU mapping to recover.
 *
 * Context: mmap lock, notifier_invalidate_start lock are held
 *          for invalidate event, prange lock is held if this is from migration
 */
static bool
svm_range_cpu_invalidate_pagetables(struct mmu_interval_notifier *mni,
				    const struct mmu_notifier_range *range,
				    unsigned long cur_seq)
{
	struct svm_range *prange;
	unsigned long start;
	unsigned long last;

	if (range->event == MMU_NOTIFY_RELEASE)
		return true;

	start = mni->interval_tree.start;
	last = mni->interval_tree.last;
	start = (start > range->start ? start : range->start) >> PAGE_SHIFT;
	last = (last < (range->end - 1) ? last : range->end - 1) >> PAGE_SHIFT;
	pr_debug("[0x%lx 0x%lx] range[0x%lx 0x%lx] notifier[0x%lx 0x%lx] %d\n",
		 start, last, range->start >> PAGE_SHIFT,
		 (range->end - 1) >> PAGE_SHIFT,
		 mni->interval_tree.start >> PAGE_SHIFT,
		 mni->interval_tree.last >> PAGE_SHIFT, range->event);

	prange = container_of(mni, struct svm_range, notifier);

	svm_range_lock(prange);
	mmu_interval_set_seq(mni, cur_seq);

	switch (range->event) {
	case MMU_NOTIFY_UNMAP:
		svm_range_unmap_from_cpu(mni->mm, prange, start, last);
		break;
	default:
		svm_range_evict(prange, mni->mm, start, last);
		break;
	}

	svm_range_unlock(prange);

	return true;
}

/**
 * svm_range_from_addr - find svm range from fault address
 * @svms: svm range list header
 * @addr: address to search range interval tree, in pages
 * @parent: parent range if range is on child list
 *
 * Context: The caller must hold svms->lock
 *
 * Return: the svm_range found or NULL
 */
struct svm_range *
svm_range_from_addr(struct svm_range_list *svms, unsigned long addr,
		    struct svm_range **parent)
{
	struct interval_tree_node *node;
	struct svm_range *prange;
	struct svm_range *pchild;

	node = interval_tree_iter_first(&svms->objects, addr, addr);
	if (!node)
		return NULL;

	prange = container_of(node, struct svm_range, it_node);
	pr_debug("address 0x%lx prange [0x%lx 0x%lx] node [0x%lx 0x%lx]\n",
		 addr, prange->start, prange->last, node->start, node->last);

	if (addr >= prange->start && addr <= prange->last) {
		if (parent)
			*parent = prange;
		return prange;
	}
	list_for_each_entry(pchild, &prange->child_list, child_list)
		if (addr >= pchild->start && addr <= pchild->last) {
			pr_debug("found address 0x%lx pchild [0x%lx 0x%lx]\n",
				 addr, pchild->start, pchild->last);
			if (parent)
				*parent = prange;
			return pchild;
		}

	return NULL;
}

/* svm_range_best_restore_location - decide the best fault restore location
 * @prange: svm range structure
 * @adev: the GPU on which vm fault happened
 *
 * This is only called when xnack is on, to decide the best location to restore
 * the range mapping after GPU vm fault. Caller uses the best location to do
 * migration if actual loc is not best location, then update GPU page table
 * mapping to the best location.
 *
 * If vm fault gpu is range preferred loc, the best_loc is preferred loc.
 * If vm fault gpu idx is on range ACCESSIBLE bitmap, best_loc is vm fault gpu
 * If vm fault gpu idx is on range ACCESSIBLE_IN_PLACE bitmap, then
 *    if range actual loc is cpu, best_loc is cpu
 *    if vm fault gpu is on xgmi same hive of range actual loc gpu, best_loc is
 *    range actual loc.
 * Otherwise, GPU no access, best_loc is -1.
 *
 * Return:
 * -1 means vm fault GPU no access
 * 0 for CPU or GPU id
 */
static int32_t
svm_range_best_restore_location(struct svm_range *prange,
				struct amdgpu_device *adev,
				int32_t *gpuidx)
{
	struct amdgpu_device *bo_adev;
	struct kfd_process *p;
	uint32_t gpuid;
	int r;

	p = container_of(prange->svms, struct kfd_process, svms);

	r = kfd_process_gpuid_from_kgd(p, adev, &gpuid, gpuidx);
	if (r < 0) {
		pr_debug("failed to get gpuid from kgd\n");
		return -1;
	}

	if (prange->preferred_loc == gpuid)
		return prange->preferred_loc;

	if (test_bit(*gpuidx, prange->bitmap_access))
		return gpuid;

	if (test_bit(*gpuidx, prange->bitmap_aip)) {
		if (!prange->actual_loc)
			return 0;

		bo_adev = svm_range_get_adev_by_id(prange, prange->actual_loc);
		if (amdgpu_xgmi_same_hive(adev, bo_adev))
			return prange->actual_loc;
		else
			return 0;
	}

	return -1;
}
static int
svm_range_get_range_boundaries(struct kfd_process *p, int64_t addr,
				unsigned long *start, unsigned long *last)
{
	struct vm_area_struct *vma;
	struct interval_tree_node *node;
	unsigned long start_limit, end_limit;

	vma = find_vma(p->mm, addr << PAGE_SHIFT);
	if (!vma || (addr << PAGE_SHIFT) < vma->vm_start) {
		pr_debug("VMA does not exist in address [0x%llx]\n", addr);
		return -EFAULT;
	}
	start_limit = max(vma->vm_start >> PAGE_SHIFT,
		      (unsigned long)ALIGN_DOWN(addr, 2UL << 8));
	end_limit = min(vma->vm_end >> PAGE_SHIFT,
		    (unsigned long)ALIGN(addr + 1, 2UL << 8));
	/* First range that starts after the fault address */
	node = interval_tree_iter_first(&p->svms.objects, addr + 1, ULONG_MAX);
	if (node) {
		end_limit = min(end_limit, node->start);
		/* Last range that ends before the fault address */
		node = container_of(rb_prev(&node->rb),
				    struct interval_tree_node, rb);
	} else {
		/* Last range must end before addr because
		 * there was no range after addr
		 */
		node = container_of(rb_last(&p->svms.objects.rb_root),
				    struct interval_tree_node, rb);
	}
	if (node) {
		if (node->last >= addr) {
			WARN(1, "Overlap with prev node and page fault addr\n");
			return -EFAULT;
		}
		start_limit = max(start_limit, node->last + 1);
	}

	*start = start_limit;
	*last = end_limit - 1;

	pr_debug("vma start: 0x%lx start: 0x%lx vma end: 0x%lx last: 0x%lx\n",
		  vma->vm_start >> PAGE_SHIFT, *start,
		  vma->vm_end >> PAGE_SHIFT, *last);

	return 0;

}
static struct
svm_range *svm_range_create_unregistered_range(struct amdgpu_device *adev,
						struct kfd_process *p,
						struct mm_struct *mm,
						int64_t addr)
{
	struct svm_range *prange = NULL;
	unsigned long start, last;
	uint32_t gpuid, gpuidx;

	if (svm_range_get_range_boundaries(p, addr, &start, &last))
		return NULL;

	prange = svm_range_new(&p->svms, start, last);
	if (!prange) {
		pr_debug("Failed to create prange in address [0x%llx]\n", addr);
		return NULL;
	}
	if (kfd_process_gpuid_from_kgd(p, adev, &gpuid, &gpuidx)) {
		pr_debug("failed to get gpuid from kgd\n");
		svm_range_free(prange);
		return NULL;
	}

	svm_range_add_to_svms(prange);
	svm_range_add_notifier_locked(mm, prange);

	return prange;
}

/* svm_range_skip_recover - decide if prange can be recovered
 * @prange: svm range structure
 *
 * GPU vm retry fault handle skip recover the range for cases:
 * 1. prange is on deferred list to be removed after unmap, it is stale fault,
 *    deferred list work will drain the stale fault before free the prange.
 * 2. prange is on deferred list to add interval notifier after split, or
 * 3. prange is child range, it is split from parent prange, recover later
 *    after interval notifier is added.
 *
 * Return: true to skip recover, false to recover
 */
static bool svm_range_skip_recover(struct svm_range *prange)
{
	struct svm_range_list *svms = prange->svms;

	spin_lock(&svms->deferred_list_lock);
	if (list_empty(&prange->deferred_list) &&
	    list_empty(&prange->child_list)) {
		spin_unlock(&svms->deferred_list_lock);
		return false;
	}
	spin_unlock(&svms->deferred_list_lock);

	if (prange->work_item.op == SVM_OP_UNMAP_RANGE) {
		pr_debug("svms 0x%p prange 0x%p [0x%lx 0x%lx] unmapped\n",
			 svms, prange, prange->start, prange->last);
		return true;
	}
	if (prange->work_item.op == SVM_OP_ADD_RANGE_AND_MAP ||
	    prange->work_item.op == SVM_OP_ADD_RANGE) {
		pr_debug("svms 0x%p prange 0x%p [0x%lx 0x%lx] not added yet\n",
			 svms, prange, prange->start, prange->last);
		return true;
	}
	return false;
}

static void
svm_range_count_fault(struct amdgpu_device *adev, struct kfd_process *p,
		      int32_t gpuidx)
{
	struct kfd_process_device *pdd;

	/* fault is on different page of same range
	 * or fault is skipped to recover later
	 * or fault is on invalid virtual address
	 */
	if (gpuidx == MAX_GPU_INSTANCE) {
		uint32_t gpuid;
		int r;

		r = kfd_process_gpuid_from_kgd(p, adev, &gpuid, &gpuidx);
		if (r < 0)
			return;
	}

	/* fault is recovered
	 * or fault cannot recover because GPU no access on the range
	 */
	pdd = kfd_process_device_from_gpuidx(p, gpuidx);
	if (pdd)
		WRITE_ONCE(pdd->faults, pdd->faults + 1);
}

static bool
svm_fault_allowed(struct mm_struct *mm, uint64_t addr, bool write_fault)
{
	unsigned long requested = VM_READ;
	struct vm_area_struct *vma;

	if (write_fault)
		requested |= VM_WRITE;

	vma = find_vma(mm, addr << PAGE_SHIFT);
	if (!vma || (addr << PAGE_SHIFT) < vma->vm_start) {
		pr_debug("address 0x%llx VMA is removed\n", addr);
		return true;
	}

	pr_debug("requested 0x%lx, vma permission flags 0x%lx\n", requested,
		vma->vm_flags);
	return (vma->vm_flags & requested) == requested;
}

int
svm_range_restore_pages(struct amdgpu_device *adev, unsigned int pasid,
			uint64_t addr, bool write_fault)
{
	struct mm_struct *mm = NULL;
	struct svm_range_list *svms;
	struct svm_range *prange;
	struct kfd_process *p;
	uint64_t timestamp;
	int32_t best_loc;
	int32_t gpuidx = MAX_GPU_INSTANCE;
	bool write_locked = false;
	int r = 0;

	if (!KFD_IS_SVM_API_SUPPORTED(adev->kfd.dev)) {
		pr_debug("device does not support SVM\n");
		return -EFAULT;
	}

	p = kfd_lookup_process_by_pasid(pasid);
	if (!p) {
		pr_debug("kfd process not founded pasid 0x%x\n", pasid);
		return -ESRCH;
	}
	if (!p->xnack_enabled) {
		pr_debug("XNACK not enabled for pasid 0x%x\n", pasid);
		r = -EFAULT;
		goto out;
	}
	svms = &p->svms;

	pr_debug("restoring svms 0x%p fault address 0x%llx\n", svms, addr);

	mm = get_task_mm(p->lead_thread);
	if (!mm) {
		pr_debug("svms 0x%p failed to get mm\n", svms);
		r = -ESRCH;
		goto out;
	}

	mmap_read_lock(mm);
retry_write_locked:
	mutex_lock(&svms->lock);
	prange = svm_range_from_addr(svms, addr, NULL);
	if (!prange) {
		pr_debug("failed to find prange svms 0x%p address [0x%llx]\n",
			 svms, addr);
		if (!write_locked) {
			/* Need the write lock to create new range with MMU notifier.
			 * Also flush pending deferred work to make sure the interval
			 * tree is up to date before we add a new range
			 */
			mutex_unlock(&svms->lock);
			mmap_read_unlock(mm);
			mmap_write_lock(mm);
			write_locked = true;
			goto retry_write_locked;
		}
		prange = svm_range_create_unregistered_range(adev, p, mm, addr);
		if (!prange) {
			pr_debug("failed to create unregistered range svms 0x%p address [0x%llx]\n",
				 svms, addr);
			mmap_write_downgrade(mm);
			r = -EFAULT;
			goto out_unlock_svms;
		}
	}
	if (write_locked)
		mmap_write_downgrade(mm);

	mutex_lock(&prange->migrate_mutex);

	if (svm_range_skip_recover(prange)) {
		amdgpu_gmc_filter_faults_remove(adev, addr, pasid);
		goto out_unlock_range;
	}

	timestamp = ktime_to_us(ktime_get()) - prange->validate_timestamp;
	/* skip duplicate vm fault on different pages of same range */
	if (timestamp < AMDGPU_SVM_RANGE_RETRY_FAULT_PENDING) {
		pr_debug("svms 0x%p [0x%lx %lx] already restored\n",
			 svms, prange->start, prange->last);
		goto out_unlock_range;
	}

	if (!svm_fault_allowed(mm, addr, write_fault)) {
		pr_debug("fault addr 0x%llx no %s permission\n", addr,
			write_fault ? "write" : "read");
		r = -EPERM;
		goto out_unlock_range;
	}

	best_loc = svm_range_best_restore_location(prange, adev, &gpuidx);
	if (best_loc == -1) {
		pr_debug("svms %p failed get best restore loc [0x%lx 0x%lx]\n",
			 svms, prange->start, prange->last);
		r = -EACCES;
		goto out_unlock_range;
	}

	pr_debug("svms %p [0x%lx 0x%lx] best restore 0x%x, actual loc 0x%x\n",
		 svms, prange->start, prange->last, best_loc,
		 prange->actual_loc);

	if (prange->actual_loc != best_loc) {
		if (best_loc) {
			r = svm_migrate_to_vram(prange, best_loc, mm);
			if (r) {
				pr_debug("svm_migrate_to_vram failed (%d) at %llx, falling back to system memory\n",
					 r, addr);
				/* Fallback to system memory if migration to
				 * VRAM failed
				 */
				if (prange->actual_loc)
					r = svm_migrate_vram_to_ram(prange, mm);
				else
					r = 0;
			}
		} else {
			r = svm_migrate_vram_to_ram(prange, mm);
		}
		if (r) {
			pr_debug("failed %d to migrate svms %p [0x%lx 0x%lx]\n",
				 r, svms, prange->start, prange->last);
			goto out_unlock_range;
		}
	}

	r = svm_range_validate_and_map(mm, prange, gpuidx, false, false);
	if (r)
		pr_debug("failed %d to map svms 0x%p [0x%lx 0x%lx] to gpus\n",
			 r, svms, prange->start, prange->last);

out_unlock_range:
	mutex_unlock(&prange->migrate_mutex);
out_unlock_svms:
	mutex_unlock(&svms->lock);
	mmap_read_unlock(mm);

	svm_range_count_fault(adev, p, gpuidx);

	mmput(mm);
out:
	kfd_unref_process(p);

	if (r == -EAGAIN) {
		pr_debug("recover vm fault later\n");
		amdgpu_gmc_filter_faults_remove(adev, addr, pasid);
		r = 0;
	}
	return r;
}

void svm_range_list_fini(struct kfd_process *p)
{
	struct svm_range *prange;
	struct svm_range *next;

	pr_debug("pasid 0x%x svms 0x%p\n", p->pasid, &p->svms);

	/* Ensure list work is finished before process is destroyed */
	flush_work(&p->svms.deferred_list_work);

	list_for_each_entry_safe(prange, next, &p->svms.list, list) {
		svm_range_unlink(prange);
		svm_range_remove_notifier(prange);
		svm_range_free(prange);
	}

	mutex_destroy(&p->svms.lock);

	pr_debug("pasid 0x%x svms 0x%p done\n", p->pasid, &p->svms);
}

int svm_range_list_init(struct kfd_process *p)
{
	struct svm_range_list *svms = &p->svms;
	int i;

	svms->objects = RB_ROOT_CACHED;
	mutex_init(&svms->lock);
	INIT_LIST_HEAD(&svms->list);
	atomic_set(&svms->evicted_ranges, 0);
	INIT_DELAYED_WORK(&svms->restore_work, svm_range_restore_work);
	INIT_WORK(&svms->deferred_list_work, svm_range_deferred_list_work);
	INIT_LIST_HEAD(&svms->deferred_range_list);
	spin_lock_init(&svms->deferred_list_lock);

	for (i = 0; i < p->n_pdds; i++)
		if (KFD_IS_SVM_API_SUPPORTED(p->pdds[i]->dev))
			bitmap_set(svms->bitmap_supported, i, 1);

	return 0;
}

/**
 * svm_range_is_valid - check if virtual address range is valid
 * @mm: current process mm_struct
 * @start: range start address, in pages
 * @size: range size, in pages
 *
 * Valid virtual address range means it belongs to one or more VMAs
 *
 * Context: Process context
 *
 * Return:
 *  true - valid svm range
 *  false - invalid svm range
 */
static bool
svm_range_is_valid(struct mm_struct *mm, uint64_t start, uint64_t size)
{
	const unsigned long device_vma = VM_IO | VM_PFNMAP | VM_MIXEDMAP;
	struct vm_area_struct *vma;
	unsigned long end;

	start <<= PAGE_SHIFT;
	end = start + (size << PAGE_SHIFT);

	do {
		vma = find_vma(mm, start);
		if (!vma || start < vma->vm_start ||
		    (vma->vm_flags & device_vma))
			return false;
		start = min(end, vma->vm_end);
	} while (start < end);

	return true;
}

/**
 * svm_range_add - add svm range and handle overlap
 * @p: the range add to this process svms
 * @start: page size aligned
 * @size: page size aligned
 * @nattr: number of attributes
 * @attrs: array of attributes
 * @update_list: output, the ranges need validate and update GPU mapping
 * @insert_list: output, the ranges need insert to svms
 * @remove_list: output, the ranges are replaced and need remove from svms
 *
 * Check if the virtual address range has overlap with the registered ranges,
 * split the overlapped range, copy and adjust pages address and vram nodes in
 * old and new ranges.
 *
 * Context: Process context, caller must hold svms->lock
 *
 * Return:
 * 0 - OK, otherwise error code
 */
static int
svm_range_add(struct kfd_process *p, uint64_t start, uint64_t size,
	      uint32_t nattr, struct kfd_ioctl_svm_attribute *attrs,
	      struct list_head *update_list, struct list_head *insert_list,
	      struct list_head *remove_list)
{
	uint64_t last = start + size - 1UL;
	struct svm_range_list *svms;
	struct svm_range new = {0};
	struct svm_range *prange;
	unsigned long left = 0;
	int r = 0;

	pr_debug("svms 0x%p [0x%llx 0x%llx]\n", &p->svms, start, last);

	svm_range_apply_attrs(p, &new, nattr, attrs);

	svms = &p->svms;

	r = svm_range_handle_overlap(svms, &new, start, last, update_list,
				     insert_list, remove_list, &left);
	if (r)
		return r;

	if (left) {
		prange = svm_range_new(svms, last - left + 1, last);
		list_add(&prange->insert_list, insert_list);
		list_add(&prange->update_list, update_list);
	}

	return 0;
}

/**
 * svm_range_best_prefetch_location - decide the best prefetch location
 * @prange: svm range structure
 *
 * For xnack off:
 * If range map to single GPU, the best prefetch location is prefetch_loc, which
 * can be CPU or GPU.
 *
 * If range is ACCESS or ACCESS_IN_PLACE by mGPUs, only if mGPU connection on
 * XGMI same hive, the best prefetch location is prefetch_loc GPU, othervise
 * the best prefetch location is always CPU, because GPU can not have coherent
 * mapping VRAM of other GPUs even with large-BAR PCIe connection.
 *
 * For xnack on:
 * If range is not ACCESS_IN_PLACE by mGPUs, the best prefetch location is
 * prefetch_loc, other GPU access will generate vm fault and trigger migration.
 *
 * If range is ACCESS_IN_PLACE by mGPUs, only if mGPU connection on XGMI same
 * hive, the best prefetch location is prefetch_loc GPU, otherwise the best
 * prefetch location is always CPU.
 *
 * Context: Process context
 *
 * Return:
 * 0 for CPU or GPU id
 */
static uint32_t
svm_range_best_prefetch_location(struct svm_range *prange)
{
	DECLARE_BITMAP(bitmap, MAX_GPU_INSTANCE);
	uint32_t best_loc = prange->prefetch_loc;
	struct kfd_process_device *pdd;
	struct amdgpu_device *bo_adev;
	struct amdgpu_device *adev;
	struct kfd_process *p;
	uint32_t gpuidx;

	p = container_of(prange->svms, struct kfd_process, svms);

	if (!best_loc || best_loc == KFD_IOCTL_SVM_LOCATION_UNDEFINED)
		goto out;

	bo_adev = svm_range_get_adev_by_id(prange, best_loc);
	if (!bo_adev) {
		WARN_ONCE(1, "failed to get device by id 0x%x\n", best_loc);
		best_loc = 0;
		goto out;
	}

	if (p->xnack_enabled)
		bitmap_copy(bitmap, prange->bitmap_aip, MAX_GPU_INSTANCE);
	else
		bitmap_or(bitmap, prange->bitmap_access, prange->bitmap_aip,
			  MAX_GPU_INSTANCE);

	for_each_set_bit(gpuidx, bitmap, MAX_GPU_INSTANCE) {
		pdd = kfd_process_device_from_gpuidx(p, gpuidx);
		if (!pdd) {
			pr_debug("failed to get device by idx 0x%x\n", gpuidx);
			continue;
		}
		adev = (struct amdgpu_device *)pdd->dev->kgd;

		if (adev == bo_adev)
			continue;

		if (!amdgpu_xgmi_same_hive(adev, bo_adev)) {
			best_loc = 0;
			break;
		}
	}

out:
	pr_debug("xnack %d svms 0x%p [0x%lx 0x%lx] best loc 0x%x\n",
		 p->xnack_enabled, &p->svms, prange->start, prange->last,
		 best_loc);

	return best_loc;
}

/* FIXME: This is a workaround for page locking bug when some pages are
 * invalid during migration to VRAM
 */
void svm_range_prefault(struct svm_range *prange, struct mm_struct *mm,
			void *owner)
{
	struct hmm_range *hmm_range;
	int r;

	if (prange->validated_once)
		return;

	r = amdgpu_hmm_range_get_pages(&prange->notifier, mm, NULL,
				       prange->start << PAGE_SHIFT,
				       prange->npages, &hmm_range,
				       false, true, owner);
	if (!r) {
		amdgpu_hmm_range_get_pages_done(hmm_range);
		prange->validated_once = true;
	}
}

/* svm_range_trigger_migration - start page migration if prefetch loc changed
 * @mm: current process mm_struct
 * @prange: svm range structure
 * @migrated: output, true if migration is triggered
 *
 * If range perfetch_loc is GPU, actual loc is cpu 0, then migrate the range
 * from ram to vram.
 * If range prefetch_loc is cpu 0, actual loc is GPU, then migrate the range
 * from vram to ram.
 *
 * If GPU vm fault retry is not enabled, migration interact with MMU notifier
 * and restore work:
 * 1. migrate_vma_setup invalidate pages, MMU notifier callback svm_range_evict
 *    stops all queues, schedule restore work
 * 2. svm_range_restore_work wait for migration is done by
 *    a. svm_range_validate_vram takes prange->migrate_mutex
 *    b. svm_range_validate_ram HMM get pages wait for CPU fault handle returns
 * 3. restore work update mappings of GPU, resume all queues.
 *
 * Context: Process context
 *
 * Return:
 * 0 - OK, otherwise - error code of migration
 */
static int
svm_range_trigger_migration(struct mm_struct *mm, struct svm_range *prange,
			    bool *migrated)
{
	uint32_t best_loc;
	int r = 0;

	*migrated = false;
	best_loc = svm_range_best_prefetch_location(prange);

	if (best_loc == KFD_IOCTL_SVM_LOCATION_UNDEFINED ||
	    best_loc == prange->actual_loc)
		return 0;

	if (!best_loc) {
		r = svm_migrate_vram_to_ram(prange, mm);
		*migrated = !r;
		return r;
	}

	r = svm_migrate_to_vram(prange, best_loc, mm);
	*migrated = !r;

	return r;
}

int svm_range_schedule_evict_svm_bo(struct amdgpu_amdkfd_fence *fence)
{
	if (!fence)
		return -EINVAL;

	if (dma_fence_is_signaled(&fence->base))
		return 0;

	if (fence->svm_bo) {
		WRITE_ONCE(fence->svm_bo->evicting, 1);
		schedule_work(&fence->svm_bo->eviction_work);
	}

	return 0;
}

static void svm_range_evict_svm_bo_worker(struct work_struct *work)
{
	struct svm_range_bo *svm_bo;
	struct kfd_process *p;
	struct mm_struct *mm;

	svm_bo = container_of(work, struct svm_range_bo, eviction_work);
	if (!svm_bo_ref_unless_zero(svm_bo))
		return; /* svm_bo was freed while eviction was pending */

	/* svm_range_bo_release destroys this worker thread. So during
	 * the lifetime of this thread, kfd_process and mm will be valid.
	 */
	p = container_of(svm_bo->svms, struct kfd_process, svms);
	mm = p->mm;
	if (!mm)
		return;

	mmap_read_lock(mm);
	spin_lock(&svm_bo->list_lock);
	while (!list_empty(&svm_bo->range_list)) {
		struct svm_range *prange =
				list_first_entry(&svm_bo->range_list,
						struct svm_range, svm_bo_list);
		list_del_init(&prange->svm_bo_list);
		spin_unlock(&svm_bo->list_lock);

		pr_debug("svms 0x%p [0x%lx 0x%lx]\n", prange->svms,
			 prange->start, prange->last);

		mutex_lock(&prange->migrate_mutex);
		svm_migrate_vram_to_ram(prange, svm_bo->eviction_fence->mm);

		mutex_lock(&prange->lock);
		prange->svm_bo = NULL;
		mutex_unlock(&prange->lock);

		mutex_unlock(&prange->migrate_mutex);

		spin_lock(&svm_bo->list_lock);
	}
	spin_unlock(&svm_bo->list_lock);
	mmap_read_unlock(mm);

	dma_fence_signal(&svm_bo->eviction_fence->base);
	/* This is the last reference to svm_bo, after svm_range_vram_node_free
	 * has been called in svm_migrate_vram_to_ram
	 */
	WARN_ONCE(kref_read(&svm_bo->kref) != 1, "This was not the last reference\n");
	svm_range_bo_unref(svm_bo);
}

static int
svm_range_set_attr(struct kfd_process *p, uint64_t start, uint64_t size,
		   uint32_t nattr, struct kfd_ioctl_svm_attribute *attrs)
{
	struct amdkfd_process_info *process_info = p->kgd_process_info;
	struct mm_struct *mm = current->mm;
	struct list_head update_list;
	struct list_head insert_list;
	struct list_head remove_list;
	struct svm_range_list *svms;
	struct svm_range *prange;
	struct svm_range *next;
	int r = 0;

	pr_debug("pasid 0x%x svms 0x%p [0x%llx 0x%llx] pages 0x%llx\n",
		 p->pasid, &p->svms, start, start + size - 1, size);

	r = svm_range_check_attr(p, nattr, attrs);
	if (r)
		return r;

	svms = &p->svms;

	mutex_lock(&process_info->lock);

	svm_range_list_lock_and_flush_work(svms, mm);

	if (!svm_range_is_valid(mm, start, size)) {
		pr_debug("invalid range\n");
		r = -EFAULT;
		mmap_write_unlock(mm);
		goto out;
	}

	mutex_lock(&svms->lock);

	/* Add new range and split existing ranges as needed */
	r = svm_range_add(p, start, size, nattr, attrs, &update_list,
			  &insert_list, &remove_list);
	if (r) {
		mutex_unlock(&svms->lock);
		mmap_write_unlock(mm);
		goto out;
	}
	/* Apply changes as a transaction */
	list_for_each_entry_safe(prange, next, &insert_list, insert_list) {
		svm_range_add_to_svms(prange);
		svm_range_add_notifier_locked(mm, prange);
	}
	list_for_each_entry(prange, &update_list, update_list) {
		svm_range_apply_attrs(p, prange, nattr, attrs);
		/* TODO: unmap ranges from GPU that lost access */
	}
	list_for_each_entry_safe(prange, next, &remove_list,
				remove_list) {
		pr_debug("unlink old 0x%p prange 0x%p [0x%lx 0x%lx]\n",
			 prange->svms, prange, prange->start,
			 prange->last);
		svm_range_unlink(prange);
		svm_range_remove_notifier(prange);
		svm_range_free(prange);
	}

	mmap_write_downgrade(mm);
	/* Trigger migrations and revalidate and map to GPUs as needed. If
	 * this fails we may be left with partially completed actions. There
	 * is no clean way of rolling back to the previous state in such a
	 * case because the rollback wouldn't be guaranteed to work either.
	 */
	list_for_each_entry(prange, &update_list, update_list) {
		bool migrated;

		mutex_lock(&prange->migrate_mutex);

		r = svm_range_trigger_migration(mm, prange, &migrated);
		if (r)
			goto out_unlock_range;

		if (migrated && !p->xnack_enabled) {
			pr_debug("restore_work will update mappings of GPUs\n");
			mutex_unlock(&prange->migrate_mutex);
			continue;
		}

		r = svm_range_validate_and_map(mm, prange, MAX_GPU_INSTANCE,
					       true, true);
		if (r)
			pr_debug("failed %d to map svm range\n", r);

out_unlock_range:
		mutex_unlock(&prange->migrate_mutex);
		if (r)
			break;
	}

	svm_range_debug_dump(svms);

	mutex_unlock(&svms->lock);
	mmap_read_unlock(mm);
out:
	mutex_unlock(&process_info->lock);

	pr_debug("pasid 0x%x svms 0x%p [0x%llx 0x%llx] done, r=%d\n", p->pasid,
		 &p->svms, start, start + size - 1, r);

	return r;
}

static int
svm_range_get_attr(struct kfd_process *p, uint64_t start, uint64_t size,
		   uint32_t nattr, struct kfd_ioctl_svm_attribute *attrs)
{
	DECLARE_BITMAP(bitmap_access, MAX_GPU_INSTANCE);
	DECLARE_BITMAP(bitmap_aip, MAX_GPU_INSTANCE);
	bool get_preferred_loc = false;
	bool get_prefetch_loc = false;
	bool get_granularity = false;
	bool get_accessible = false;
	bool get_flags = false;
	uint64_t last = start + size - 1UL;
	struct mm_struct *mm = current->mm;
	uint8_t granularity = 0xff;
	struct interval_tree_node *node;
	struct svm_range_list *svms;
	struct svm_range *prange;
	uint32_t prefetch_loc = KFD_IOCTL_SVM_LOCATION_UNDEFINED;
	uint32_t location = KFD_IOCTL_SVM_LOCATION_UNDEFINED;
	uint32_t flags_and = 0xffffffff;
	uint32_t flags_or = 0;
	int gpuidx;
	uint32_t i;

	pr_debug("svms 0x%p [0x%llx 0x%llx] nattr 0x%x\n", &p->svms, start,
		 start + size - 1, nattr);

	/* Flush pending deferred work to avoid racing with deferred actions from
	 * previous memory map changes (e.g. munmap). Concurrent memory map changes
	 * can still race with get_attr because we don't hold the mmap lock. But that
	 * would be a race condition in the application anyway, and undefined
	 * behaviour is acceptable in that case.
	 */
	flush_work(&p->svms.deferred_list_work);

	mmap_read_lock(mm);
	if (!svm_range_is_valid(mm, start, size)) {
		pr_debug("invalid range\n");
		mmap_read_unlock(mm);
		return -EINVAL;
	}
	mmap_read_unlock(mm);

	for (i = 0; i < nattr; i++) {
		switch (attrs[i].type) {
		case KFD_IOCTL_SVM_ATTR_PREFERRED_LOC:
			get_preferred_loc = true;
			break;
		case KFD_IOCTL_SVM_ATTR_PREFETCH_LOC:
			get_prefetch_loc = true;
			break;
		case KFD_IOCTL_SVM_ATTR_ACCESS:
			get_accessible = true;
			break;
		case KFD_IOCTL_SVM_ATTR_SET_FLAGS:
		case KFD_IOCTL_SVM_ATTR_CLR_FLAGS:
			get_flags = true;
			break;
		case KFD_IOCTL_SVM_ATTR_GRANULARITY:
			get_granularity = true;
			break;
		case KFD_IOCTL_SVM_ATTR_ACCESS_IN_PLACE:
		case KFD_IOCTL_SVM_ATTR_NO_ACCESS:
			fallthrough;
		default:
			pr_debug("get invalid attr type 0x%x\n", attrs[i].type);
			return -EINVAL;
		}
	}

	svms = &p->svms;

	mutex_lock(&svms->lock);

	node = interval_tree_iter_first(&svms->objects, start, last);
	if (!node) {
		pr_debug("range attrs not found return default values\n");
		svm_range_set_default_attributes(&location, &prefetch_loc,
						 &granularity, &flags_and);
		flags_or = flags_and;
		if (p->xnack_enabled)
			bitmap_copy(bitmap_access, svms->bitmap_supported,
				    MAX_GPU_INSTANCE);
		else
			bitmap_zero(bitmap_access, MAX_GPU_INSTANCE);
		bitmap_zero(bitmap_aip, MAX_GPU_INSTANCE);
		goto fill_values;
	}
	bitmap_copy(bitmap_access, svms->bitmap_supported, MAX_GPU_INSTANCE);
	bitmap_copy(bitmap_aip, svms->bitmap_supported, MAX_GPU_INSTANCE);

	while (node) {
		struct interval_tree_node *next;

		prange = container_of(node, struct svm_range, it_node);
		next = interval_tree_iter_next(node, start, last);

		if (get_preferred_loc) {
			if (prange->preferred_loc ==
					KFD_IOCTL_SVM_LOCATION_UNDEFINED ||
			    (location != KFD_IOCTL_SVM_LOCATION_UNDEFINED &&
			     location != prange->preferred_loc)) {
				location = KFD_IOCTL_SVM_LOCATION_UNDEFINED;
				get_preferred_loc = false;
			} else {
				location = prange->preferred_loc;
			}
		}
		if (get_prefetch_loc) {
			if (prange->prefetch_loc ==
					KFD_IOCTL_SVM_LOCATION_UNDEFINED ||
			    (prefetch_loc != KFD_IOCTL_SVM_LOCATION_UNDEFINED &&
			     prefetch_loc != prange->prefetch_loc)) {
				prefetch_loc = KFD_IOCTL_SVM_LOCATION_UNDEFINED;
				get_prefetch_loc = false;
			} else {
				prefetch_loc = prange->prefetch_loc;
			}
		}
		if (get_accessible) {
			bitmap_and(bitmap_access, bitmap_access,
				   prange->bitmap_access, MAX_GPU_INSTANCE);
			bitmap_and(bitmap_aip, bitmap_aip,
				   prange->bitmap_aip, MAX_GPU_INSTANCE);
		}
		if (get_flags) {
			flags_and &= prange->flags;
			flags_or |= prange->flags;
		}

		if (get_granularity && prange->granularity < granularity)
			granularity = prange->granularity;

		node = next;
	}
fill_values:
	mutex_unlock(&svms->lock);

	for (i = 0; i < nattr; i++) {
		switch (attrs[i].type) {
		case KFD_IOCTL_SVM_ATTR_PREFERRED_LOC:
			attrs[i].value = location;
			break;
		case KFD_IOCTL_SVM_ATTR_PREFETCH_LOC:
			attrs[i].value = prefetch_loc;
			break;
		case KFD_IOCTL_SVM_ATTR_ACCESS:
			gpuidx = kfd_process_gpuidx_from_gpuid(p,
							       attrs[i].value);
			if (gpuidx < 0) {
				pr_debug("invalid gpuid %x\n", attrs[i].value);
				return -EINVAL;
			}
			if (test_bit(gpuidx, bitmap_access))
				attrs[i].type = KFD_IOCTL_SVM_ATTR_ACCESS;
			else if (test_bit(gpuidx, bitmap_aip))
				attrs[i].type =
					KFD_IOCTL_SVM_ATTR_ACCESS_IN_PLACE;
			else
				attrs[i].type = KFD_IOCTL_SVM_ATTR_NO_ACCESS;
			break;
		case KFD_IOCTL_SVM_ATTR_SET_FLAGS:
			attrs[i].value = flags_and;
			break;
		case KFD_IOCTL_SVM_ATTR_CLR_FLAGS:
			attrs[i].value = ~flags_or;
			break;
		case KFD_IOCTL_SVM_ATTR_GRANULARITY:
			attrs[i].value = (uint32_t)granularity;
			break;
		}
	}

	return 0;
}

int
svm_ioctl(struct kfd_process *p, enum kfd_ioctl_svm_op op, uint64_t start,
	  uint64_t size, uint32_t nattrs, struct kfd_ioctl_svm_attribute *attrs)
{
	int r;

	start >>= PAGE_SHIFT;
	size >>= PAGE_SHIFT;

	switch (op) {
	case KFD_IOCTL_SVM_OP_SET_ATTR:
		r = svm_range_set_attr(p, start, size, nattrs, attrs);
		break;
	case KFD_IOCTL_SVM_OP_GET_ATTR:
		r = svm_range_get_attr(p, start, size, nattrs, attrs);
		break;
	default:
		r = EINVAL;
		break;
	}

	return r;
}<|MERGE_RESOLUTION|>--- conflicted
+++ resolved
@@ -1504,7 +1504,6 @@
 			pr_debug("failed %d to dma map range\n", r);
 			goto unreserve_out;
 		}
-<<<<<<< HEAD
 
 		svm_range_lock(prange);
 		if (amdgpu_hmm_range_get_pages_done(hmm_range)) {
@@ -1518,21 +1517,6 @@
 			goto unlock_out;
 		}
 
-=======
-
-		svm_range_lock(prange);
-		if (amdgpu_hmm_range_get_pages_done(hmm_range)) {
-			pr_debug("hmm update the range, need validate again\n");
-			r = -EAGAIN;
-			goto unlock_out;
-		}
-		if (!list_empty(&prange->child_list)) {
-			pr_debug("range split by unmap in parallel, validate again\n");
-			r = -EAGAIN;
-			goto unlock_out;
-		}
-
->>>>>>> 3b17187f
 		r = svm_range_map_to_gpus(prange, offset, npages, readonly,
 					  ctx.bitmap, wait);
 
