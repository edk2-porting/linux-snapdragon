--- conflicted
+++ resolved
@@ -1861,7 +1861,6 @@
 	unsigned long last = start + size - 1UL;
 	struct svm_range_list *svms = &p->svms;
 	struct interval_tree_node *node;
-	struct svm_range new = {0};
 	struct svm_range *prange;
 	struct svm_range *tmp;
 	int r = 0;
@@ -1871,7 +1870,6 @@
 	INIT_LIST_HEAD(update_list);
 	INIT_LIST_HEAD(insert_list);
 	INIT_LIST_HEAD(remove_list);
-	svm_range_apply_attrs(p, &new, nattr, attrs);
 
 	node = interval_tree_iter_first(&svms->objects, start, last);
 	while (node) {
@@ -1922,13 +1920,6 @@
 			/* The node is contained within start..last,
 			 * just update it
 			 */
-<<<<<<< HEAD
-			prange = old;
-		}
-
-		if (!svm_range_is_same_attrs(prange, &new))
-=======
->>>>>>> 77b5472d
 			list_add(&prange->update_list, update_list);
 		}
 
@@ -1955,11 +1946,7 @@
 			r = -ENOMEM;
 			goto out;
 		}
-<<<<<<< HEAD
-		list_add(&prange->insert_list, insert_list);
-=======
 		list_add(&prange->list, insert_list);
->>>>>>> 77b5472d
 		list_add(&prange->update_list, update_list);
 	}
 
