// SPDX-License-Identifier: GPL-2.0
// Copyright (c) 2017-2018, The Linux foundation. All rights reserved.

#include <linux/clk.h>
#include <linux/dmaengine.h>
#include <linux/dma-mapping.h>
<<<<<<< HEAD
=======
#include <linux/dma/qcom-gpi-dma.h>
>>>>>>> 948d76ce
#include <linux/interrupt.h>
#include <linux/io.h>
#include <linux/log2.h>
#include <linux/module.h>
#include <linux/platform_device.h>
#include <linux/pm_opp.h>
#include <linux/pm_runtime.h>
#include <linux/qcom-geni-se.h>
#include <linux/dma/qcom-gpi-dma.h>
#include <linux/spi/spi.h>
#include <linux/spinlock.h>

/* SPI SE specific registers and respective register fields */
#define SE_SPI_CPHA		0x224
#define CPHA			BIT(0)

#define SE_SPI_LOOPBACK		0x22c
#define LOOPBACK_ENABLE		0x1
#define NORMAL_MODE		0x0
#define LOOPBACK_MSK		GENMASK(1, 0)

#define SE_SPI_CPOL		0x230
#define CPOL			BIT(2)

#define SE_SPI_DEMUX_OUTPUT_INV	0x24c
#define CS_DEMUX_OUTPUT_INV_MSK	GENMASK(3, 0)

#define SE_SPI_DEMUX_SEL	0x250
#define CS_DEMUX_OUTPUT_SEL	GENMASK(3, 0)

#define SE_SPI_TRANS_CFG	0x25c
#define CS_TOGGLE		BIT(0)

#define SE_SPI_WORD_LEN		0x268
#define WORD_LEN_MSK		GENMASK(9, 0)
#define MIN_WORD_LEN		4

#define SE_SPI_TX_TRANS_LEN	0x26c
#define SE_SPI_RX_TRANS_LEN	0x270
#define TRANS_LEN_MSK		GENMASK(23, 0)

#define SE_SPI_PRE_POST_CMD_DLY	0x274

#define SE_SPI_DELAY_COUNTERS	0x278
#define SPI_INTER_WORDS_DELAY_MSK	GENMASK(9, 0)
#define SPI_CS_CLK_DELAY_MSK		GENMASK(19, 10)
#define SPI_CS_CLK_DELAY_SHFT		10

/* M_CMD OP codes for SPI */
#define SPI_TX_ONLY		1
#define SPI_RX_ONLY		2
#define SPI_TX_RX		7
#define SPI_CS_ASSERT		8
#define SPI_CS_DEASSERT		9
#define SPI_SCK_ONLY		10
/* M_CMD params for SPI */
#define SPI_PRE_CMD_DELAY	BIT(0)
#define TIMESTAMP_BEFORE	BIT(1)
#define FRAGMENTATION		BIT(2)
#define TIMESTAMP_AFTER		BIT(3)
#define POST_CMD_DELAY		BIT(4)

<<<<<<< HEAD
#define GSI_LOOPBACK_EN		(BIT(0))
#define GSI_CS_TOGGLE		(BIT(3))
#define GSI_CPHA		(BIT(4))
#define GSI_CPOL		(BIT(5))

#define MAX_TX_SG		(3)
#define NUM_SPI_XFER		(8)
#define SPI_XFER_TIMEOUT_MS	(250)

struct gsi_desc_cb {
	struct spi_geni_master *mas;
	struct spi_transfer *xfer;
};

struct spi_geni_gsi {
	dma_cookie_t tx_cookie;
	dma_cookie_t rx_cookie;
	struct dma_async_tx_descriptor *tx_desc;
	struct dma_async_tx_descriptor *rx_desc;
	struct gsi_desc_cb desc_cb;
};

enum spi_m_cmd_opcode {
	CMD_NONE,
	CMD_XFER,
	CMD_CS,
	CMD_CANCEL,
};
=======
#define GSI_LOOPBACK_EN		BIT(0)
#define GSI_CS_TOGGLE		BIT(3)
#define GSI_CPHA		BIT(4)
#define GSI_CPOL		BIT(5)
>>>>>>> 948d76ce

struct spi_geni_master {
	struct geni_se se;
	struct device *dev;
	u32 tx_fifo_depth;
	u32 fifo_width_bits;
	u32 tx_wm;
	u32 last_mode;
	unsigned long cur_speed_hz;
	unsigned long cur_sclk_hz;
	unsigned int cur_bits_per_word;
	unsigned int tx_rem_bytes;
	unsigned int rx_rem_bytes;
	const struct spi_transfer *cur_xfer;
	struct completion cs_done;
	struct completion cancel_done;
	struct completion abort_done;
	struct completion xfer_done;
	unsigned int oversampling;
	spinlock_t lock;
	int irq;
	bool cs_flag;
	struct spi_geni_gsi *gsi;
	struct dma_chan *tx;
	struct dma_chan *rx;
	struct completion tx_cb;
	struct completion rx_cb;
	bool qn_err;
	int cur_xfer_mode;
	int num_tx_eot;
	int num_rx_eot;
	int num_xfers;
	bool abort_failed;
	struct dma_chan *tx;
	struct dma_chan *rx;
	int cur_xfer_mode;
};

static int get_spi_clk_cfg(unsigned int speed_hz,
			struct spi_geni_master *mas,
			unsigned int *clk_idx,
			unsigned int *clk_div)
{
	unsigned long sclk_freq;
	unsigned int actual_hz;
	int ret;

	ret = geni_se_clk_freq_match(&mas->se,
				speed_hz * mas->oversampling,
				clk_idx, &sclk_freq, false);
	if (ret) {
		dev_err(mas->dev, "Failed(%d) to find src clk for %dHz\n",
							ret, speed_hz);
		return ret;
	}

	*clk_div = DIV_ROUND_UP(sclk_freq, mas->oversampling * speed_hz);
	actual_hz = sclk_freq / (mas->oversampling * *clk_div);

	dev_dbg(mas->dev, "req %u=>%u sclk %lu, idx %d, div %d\n", speed_hz,
				actual_hz, sclk_freq, *clk_idx, *clk_div);
	ret = dev_pm_opp_set_rate(mas->dev, sclk_freq);
	if (ret)
		dev_err(mas->dev, "dev_pm_opp_set_rate failed %d\n", ret);
	else
		mas->cur_sclk_hz = sclk_freq;

	return ret;
}

static void handle_fifo_timeout(struct spi_master *spi,
				struct spi_message *msg)
{
	struct spi_geni_master *mas = spi_master_get_devdata(spi);
	unsigned long time_left;
	struct geni_se *se = &mas->se;

	spin_lock_irq(&mas->lock);
	reinit_completion(&mas->cancel_done);
	writel(0, se->base + SE_GENI_TX_WATERMARK_REG);
	mas->cur_xfer = NULL;
	geni_se_cancel_m_cmd(se);
	spin_unlock_irq(&mas->lock);

	time_left = wait_for_completion_timeout(&mas->cancel_done, HZ);
	if (time_left)
		return;

	spin_lock_irq(&mas->lock);
	reinit_completion(&mas->abort_done);
	geni_se_abort_m_cmd(se);
	spin_unlock_irq(&mas->lock);

	time_left = wait_for_completion_timeout(&mas->abort_done, HZ);
	if (!time_left) {
		dev_err(mas->dev, "Failed to cancel/abort m_cmd\n");

		/*
		 * No need for a lock since SPI core has a lock and we never
		 * access this from an interrupt.
		 */
		mas->abort_failed = true;
	}
}

static void handle_gpi_timeout(struct spi_master *spi, struct spi_message *msg)
{
	struct spi_geni_master *mas = spi_master_get_devdata(spi);

	dmaengine_terminate_sync(mas->tx);
	dmaengine_terminate_sync(mas->rx);
}

static void spi_geni_handle_err(struct spi_master *spi, struct spi_message *msg)
{
	struct spi_geni_master *mas = spi_master_get_devdata(spi);

	switch (mas->cur_xfer_mode) {
	case GENI_SE_FIFO:
		handle_fifo_timeout(spi, msg);
		break;
	case GENI_GPI_DMA:
		handle_gpi_timeout(spi, msg);
		break;
	default:
		dev_err(mas->dev, "Abort on Mode:%d not supported", mas->cur_xfer_mode);
	}
}

static bool spi_geni_is_abort_still_pending(struct spi_geni_master *mas)
{
	struct geni_se *se = &mas->se;
	u32 m_irq, m_irq_en;

	if (!mas->abort_failed)
		return false;

	/*
	 * The only known case where a transfer times out and then a cancel
	 * times out then an abort times out is if something is blocking our
	 * interrupt handler from running.  Avoid starting any new transfers
	 * until that sorts itself out.
	 */
	spin_lock_irq(&mas->lock);
	m_irq = readl(se->base + SE_GENI_M_IRQ_STATUS);
	m_irq_en = readl(se->base + SE_GENI_M_IRQ_EN);
	spin_unlock_irq(&mas->lock);

	if (m_irq & m_irq_en) {
		dev_err(mas->dev, "Interrupts pending after abort: %#010x\n",
			m_irq & m_irq_en);
		return true;
	}

	/*
	 * If we're here the problem resolved itself so no need to check more
	 * on future transfers.
	 */
	mas->abort_failed = false;

	return false;
}

static void spi_geni_set_cs(struct spi_device *slv, bool set_flag)
{
	struct spi_geni_master *mas = spi_master_get_devdata(slv->master);
	struct spi_master *spi = dev_get_drvdata(mas->dev);
	struct geni_se *se = &mas->se;
	unsigned long time_left;

	if (!(slv->mode & SPI_CS_HIGH))
		set_flag = !set_flag;

	if (set_flag == mas->cs_flag)
		return;

	pm_runtime_get_sync(mas->dev);

	if (spi_geni_is_abort_still_pending(mas)) {
		dev_err(mas->dev, "Can't set chip select\n");
		goto exit;
	}

	spin_lock_irq(&mas->lock);
	if (mas->cur_xfer) {
		dev_err(mas->dev, "Can't set CS when prev xfer running\n");
		spin_unlock_irq(&mas->lock);
		goto exit;
	}

	mas->cs_flag = set_flag;
	reinit_completion(&mas->cs_done);
	if (set_flag)
		geni_se_setup_m_cmd(se, SPI_CS_ASSERT, 0);
	else
		geni_se_setup_m_cmd(se, SPI_CS_DEASSERT, 0);
	spin_unlock_irq(&mas->lock);

	time_left = wait_for_completion_timeout(&mas->cs_done, HZ);
	if (!time_left) {
		dev_warn(mas->dev, "Timeout setting chip select\n");
		handle_fifo_timeout(spi, NULL);
	}

exit:
	pm_runtime_put(mas->dev);
}

static void spi_setup_word_len(struct spi_geni_master *mas, u16 mode,
					unsigned int bits_per_word)
{
	unsigned int pack_words;
	bool msb_first = (mode & SPI_LSB_FIRST) ? false : true;
	struct geni_se *se = &mas->se;
	u32 word_len;

	/*
	 * If bits_per_word isn't a byte aligned value, set the packing to be
	 * 1 SPI word per FIFO word.
	 */
	if (!(mas->fifo_width_bits % bits_per_word))
		pack_words = mas->fifo_width_bits / bits_per_word;
	else
		pack_words = 1;
	geni_se_config_packing(&mas->se, bits_per_word, pack_words, msb_first,
								true, true);
	word_len = (bits_per_word - MIN_WORD_LEN) & WORD_LEN_MSK;
	writel(word_len, se->base + SE_SPI_WORD_LEN);
}

static int geni_spi_set_clock_and_bw(struct spi_geni_master *mas,
					unsigned long clk_hz)
{
	u32 clk_sel, m_clk_cfg, idx, div;
	struct geni_se *se = &mas->se;
	int ret;

	if (clk_hz == mas->cur_speed_hz)
		return 0;

	ret = get_spi_clk_cfg(clk_hz, mas, &idx, &div);
	if (ret) {
		dev_err(mas->dev, "Err setting clk to %lu: %d\n", clk_hz, ret);
		return ret;
	}

	/*
	 * SPI core clock gets configured with the requested frequency
	 * or the frequency closer to the requested frequency.
	 * For that reason requested frequency is stored in the
	 * cur_speed_hz and referred in the consecutive transfer instead
	 * of calling clk_get_rate() API.
	 */
	mas->cur_speed_hz = clk_hz;

	clk_sel = idx & CLK_SEL_MSK;
	m_clk_cfg = (div << CLK_DIV_SHFT) | SER_CLK_EN;
	writel(clk_sel, se->base + SE_GENI_CLK_SEL);
	writel(m_clk_cfg, se->base + GENI_SER_M_CLK_CFG);

	/* Set BW quota for CPU as driver supports FIFO mode only. */
	se->icc_paths[CPU_TO_GENI].avg_bw = Bps_to_icc(mas->cur_speed_hz);
	ret = geni_icc_set_bw(se);
	if (ret)
		return ret;

	return 0;
}

static int setup_fifo_params(struct spi_device *spi_slv,
					struct spi_master *spi)
{
	struct spi_geni_master *mas = spi_master_get_devdata(spi);
	struct geni_se *se = &mas->se;
	u32 loopback_cfg = 0, cpol = 0, cpha = 0, demux_output_inv = 0;
	u32 demux_sel;

	if (mas->last_mode != spi_slv->mode) {
		if (spi_slv->mode & SPI_LOOP)
			loopback_cfg = LOOPBACK_ENABLE;

		if (spi_slv->mode & SPI_CPOL)
			cpol = CPOL;

		if (spi_slv->mode & SPI_CPHA)
			cpha = CPHA;

		if (spi_slv->mode & SPI_CS_HIGH)
			demux_output_inv = BIT(spi_slv->chip_select);

		demux_sel = spi_slv->chip_select;
		mas->cur_bits_per_word = spi_slv->bits_per_word;

		spi_setup_word_len(mas, spi_slv->mode, spi_slv->bits_per_word);
		writel(loopback_cfg, se->base + SE_SPI_LOOPBACK);
		writel(demux_sel, se->base + SE_SPI_DEMUX_SEL);
		writel(cpha, se->base + SE_SPI_CPHA);
		writel(cpol, se->base + SE_SPI_CPOL);
		writel(demux_output_inv, se->base + SE_SPI_DEMUX_OUTPUT_INV);

		mas->last_mode = spi_slv->mode;
	}

	return geni_spi_set_clock_and_bw(mas, spi_slv->max_speed_hz);
}

<<<<<<< HEAD
static int get_xfer_mode(struct spi_master *spi)
{
	struct spi_geni_master *mas = spi_master_get_devdata(spi);
	struct geni_se *se = &mas->se;
	int mode = GENI_SE_FIFO;
	int fifo_disable;
	bool dma_chan_valid;

	fifo_disable = readl(se->base + GENI_IF_DISABLE_RO) & FIFO_IF_DISABLE;
	dma_chan_valid = !(IS_ERR_OR_NULL(mas->tx) || IS_ERR_OR_NULL(mas->rx));

	/*
	 * If FIFO Interface is disabled and there are no DMA channels then we
	 * can't do this transfer.
	 * If FIFO interface is disabled, we can do GSI only,
	 * else pick FIFO mode.
	 */
	if (fifo_disable && !dma_chan_valid) {
		dev_err(mas->dev, "Fifo and dma mode disabled!! can't xfer\n");
		mode = -EINVAL;
	} else if (fifo_disable) {
		mode = GENI_GPI_DMA;
	} else {
		mode = GENI_SE_FIFO;
	}

	return mode;
}

static void
spi_gsi_callback_result(void *cb, const struct dmaengine_result *result, bool tx)
{
	struct gsi_desc_cb *gsi = cb;

	if (result->result != DMA_TRANS_NOERROR) {
		dev_err(gsi->mas->dev, "%s: DMA %s txn failed\n", __func__, tx ? "tx" : "rx");
=======
static void
spi_gsi_callback_result(void *cb, const struct dmaengine_result *result)
{
	struct spi_master *spi = cb;

	spi->cur_msg->status = -EIO;
	if (result->result != DMA_TRANS_NOERROR) {
		dev_err(&spi->dev, "DMA txn failed: %d\n", result->result);
		spi_finalize_current_transfer(spi);
>>>>>>> 948d76ce
		return;
	}

	if (!result->residue) {
<<<<<<< HEAD
		dev_dbg(gsi->mas->dev, "%s\n", __func__);
		if (tx)
			complete(&gsi->mas->tx_cb);
		else
			complete(&gsi->mas->rx_cb);
	} else {
		dev_err(gsi->mas->dev, "DMA xfer has pending: %d\n", result->residue);
	}
}

static void
spi_gsi_rx_callback_result(void *cb, const struct dmaengine_result *result)
{
	spi_gsi_callback_result(cb, result, false);
}

static void
spi_gsi_tx_callback_result(void *cb, const struct dmaengine_result *result)
{
	spi_gsi_callback_result(cb, result, true);
=======
		spi->cur_msg->status = 0;
		dev_dbg(&spi->dev, "DMA txn completed\n");
	} else {
		dev_err(&spi->dev, "DMA xfer has pending: %d\n", result->residue);
	}

	spi_finalize_current_transfer(spi);
>>>>>>> 948d76ce
}

static int setup_gsi_xfer(struct spi_transfer *xfer, struct spi_geni_master *mas,
			  struct spi_device *spi_slv, struct spi_master *spi)
{
<<<<<<< HEAD
	int ret = 0;
	unsigned long flags = DMA_PREP_INTERRUPT | DMA_CTRL_ACK;
	struct spi_geni_gsi *gsi;
	struct dma_slave_config config;
	struct gpi_spi_config peripheral;

	memset(&config, 0, sizeof(config));
	memset(&peripheral, 0, sizeof(peripheral));
	config.peripheral_config = &peripheral;
	config.peripheral_size = sizeof(peripheral);
=======
	unsigned long flags = DMA_PREP_INTERRUPT | DMA_CTRL_ACK;
	struct dma_slave_config config = {};
	struct gpi_spi_config peripheral = {};
	struct dma_async_tx_descriptor *tx_desc, *rx_desc;
	int ret;

	config.peripheral_config = &peripheral;
	config.peripheral_size = sizeof(peripheral);
	peripheral.set_config = true;
>>>>>>> 948d76ce

	if (xfer->bits_per_word != mas->cur_bits_per_word ||
	    xfer->speed_hz != mas->cur_speed_hz) {
		mas->cur_bits_per_word = xfer->bits_per_word;
		mas->cur_speed_hz = xfer->speed_hz;
<<<<<<< HEAD
		peripheral.set_config = true;
	}

	if (!(mas->cur_bits_per_word % MIN_WORD_LEN)) {
		peripheral.rx_len = ((xfer->len << 3) / mas->cur_bits_per_word);
	} else {
		int bytes_per_word = (mas->cur_bits_per_word / BITS_PER_BYTE) + 1;

		peripheral.rx_len = (xfer->len / bytes_per_word);
=======
>>>>>>> 948d76ce
	}

	if (xfer->tx_buf && xfer->rx_buf) {
		peripheral.cmd = SPI_DUPLEX;
	} else if (xfer->tx_buf) {
		peripheral.cmd = SPI_TX;
		peripheral.rx_len = 0;
	} else if (xfer->rx_buf) {
		peripheral.cmd = SPI_RX;
<<<<<<< HEAD
	}

	peripheral.cs = spi_slv->chip_select;

	if (spi_slv->mode & SPI_LOOP)
		peripheral.loopback_en = true;
	if (spi_slv->mode & SPI_CPOL)
		peripheral.clock_pol_high = true;
	if (spi_slv->mode & SPI_CPHA)
		peripheral.data_pol_high = true;
	peripheral.pack_en = true;
	peripheral.word_len = xfer->bits_per_word - MIN_WORD_LEN;
	ret = get_spi_clk_cfg(mas->cur_speed_hz, mas,
			      &peripheral.clk_src, &peripheral.clk_div);
	if (ret) {
		dev_err(mas->dev, "%s:Err setting clks:%d\n", __func__, ret);
=======
		if (!(mas->cur_bits_per_word % MIN_WORD_LEN)) {
			peripheral.rx_len = ((xfer->len << 3) / mas->cur_bits_per_word);
		} else {
			int bytes_per_word = (mas->cur_bits_per_word / BITS_PER_BYTE) + 1;

			peripheral.rx_len = (xfer->len / bytes_per_word);
		}
	}

	peripheral.loopback_en = !!(spi_slv->mode & SPI_LOOP);
	peripheral.clock_pol_high = !!(spi_slv->mode & SPI_CPOL);
	peripheral.data_pol_high = !!(spi_slv->mode & SPI_CPHA);
	peripheral.cs = spi_slv->chip_select;
	peripheral.pack_en = true;
	peripheral.word_len = xfer->bits_per_word - MIN_WORD_LEN;

	ret = get_spi_clk_cfg(mas->cur_speed_hz, mas,
			      &peripheral.clk_src, &peripheral.clk_div);
	if (ret) {
		dev_err(mas->dev, "Err in get_spi_clk_cfg() :%d\n", ret);
>>>>>>> 948d76ce
		return ret;
	}

	if (!xfer->cs_change) {
		if (!list_is_last(&xfer->transfer_list, &spi->cur_msg->transfers))
			peripheral.fragmentation = FRAGMENTATION;
	}

<<<<<<< HEAD
	gsi = &mas->gsi[mas->num_xfers];
	gsi->desc_cb.mas = mas;
	gsi->desc_cb.xfer = xfer;
	if (peripheral.cmd & SPI_RX) {
		dmaengine_slave_config(mas->rx, &config);
		gsi->rx_desc = dmaengine_prep_slave_single(mas->rx, xfer->rx_dma,
							   xfer->len, DMA_DEV_TO_MEM, flags);
		if (IS_ERR_OR_NULL(gsi->rx_desc)) {
			dev_err(mas->dev, "Err setting up rx desc\n");
			return -EIO;
		}
		gsi->rx_desc->callback_result = spi_gsi_rx_callback_result;
		gsi->rx_desc->callback_param = &gsi->desc_cb;
		mas->num_rx_eot++;
	}

	if (peripheral.cmd & SPI_TX_ONLY)
		mas->num_tx_eot++;

	dmaengine_slave_config(mas->tx, &config);
	gsi->tx_desc = dmaengine_prep_slave_single(mas->tx, xfer->tx_dma,
						   xfer->len, DMA_MEM_TO_DEV, flags);

	if (IS_ERR_OR_NULL(gsi->tx_desc)) {
		dev_err(mas->dev, "Err setting up tx desc\n");
		return -EIO;
	}
	gsi->tx_desc->callback_result = spi_gsi_tx_callback_result;
	gsi->tx_desc->callback_param = &gsi->desc_cb;
	if (peripheral.cmd & SPI_RX)
		gsi->rx_cookie = dmaengine_submit(gsi->rx_desc);
	gsi->tx_cookie = dmaengine_submit(gsi->tx_desc);
	if (peripheral.cmd & SPI_RX)
		dma_async_issue_pending(mas->rx);
	dma_async_issue_pending(mas->tx);
	mas->num_xfers++;
	return ret;
}

static int spi_geni_map_buf(struct spi_geni_master *mas, struct spi_message *msg)
{
	struct spi_transfer *xfer;
	struct device *gsi_dev = mas->dev->parent;

	list_for_each_entry(xfer, &msg->transfers, transfer_list) {
		if (xfer->rx_buf) {
			xfer->rx_dma = dma_map_single(gsi_dev, xfer->rx_buf,
						      xfer->len, DMA_FROM_DEVICE);
			if (dma_mapping_error(mas->dev, xfer->rx_dma)) {
				dev_err(mas->dev, "Err mapping buf\n");
				return -ENOMEM;
			}
		}

		if (xfer->tx_buf) {
			xfer->tx_dma = dma_map_single(gsi_dev, (void *)xfer->tx_buf,
						      xfer->len, DMA_TO_DEVICE);
			if (dma_mapping_error(gsi_dev, xfer->tx_dma)) {
				dev_err(mas->dev, "Err mapping buf\n");
				dma_unmap_single(gsi_dev, xfer->rx_dma, xfer->len, DMA_FROM_DEVICE);
				return -ENOMEM;
			}
		}
	};

	return 0;
}

static void spi_geni_unmap_buf(struct spi_geni_master *mas, struct spi_message *msg)
{
	struct spi_transfer *xfer;
	struct device *gsi_dev = mas->dev;

	list_for_each_entry(xfer, &msg->transfers, transfer_list) {
		if (xfer->rx_buf)
			dma_unmap_single(gsi_dev, xfer->rx_dma, xfer->len, DMA_FROM_DEVICE);
		if (xfer->tx_buf)
			dma_unmap_single(gsi_dev, xfer->tx_dma, xfer->len, DMA_TO_DEVICE);
	};
}


=======
	if (peripheral.cmd & SPI_RX) {
		dmaengine_slave_config(mas->rx, &config);
		rx_desc = dmaengine_prep_slave_sg(mas->rx, xfer->rx_sg.sgl, xfer->rx_sg.nents,
						  DMA_DEV_TO_MEM, flags);
		if (!rx_desc) {
			dev_err(mas->dev, "Err setting up rx desc\n");
			return -EIO;
		}
	}

	/*
	 * Prepare the TX always, even for RX or tx_buf being null, we would
	 * need TX to be prepared per GSI spec
	 */
	dmaengine_slave_config(mas->tx, &config);
	tx_desc = dmaengine_prep_slave_sg(mas->tx, xfer->tx_sg.sgl, xfer->tx_sg.nents,
					  DMA_MEM_TO_DEV, flags);
	if (!tx_desc) {
		dev_err(mas->dev, "Err setting up tx desc\n");
		return -EIO;
	}

	tx_desc->callback_result = spi_gsi_callback_result;
	tx_desc->callback_param = spi;

	if (peripheral.cmd & SPI_RX)
		dmaengine_submit(rx_desc);
	dmaengine_submit(tx_desc);

	if (peripheral.cmd & SPI_RX)
		dma_async_issue_pending(mas->rx);

	dma_async_issue_pending(mas->tx);
	return 1;
}

static bool geni_can_dma(struct spi_controller *ctlr,
			 struct spi_device *slv, struct spi_transfer *xfer)
{
	struct spi_geni_master *mas = spi_master_get_devdata(slv->master);

	/* check if dma is supported */
	return mas->cur_xfer_mode != GENI_SE_FIFO;
}

>>>>>>> 948d76ce
static int spi_geni_prepare_message(struct spi_master *spi,
					struct spi_message *spi_msg)
{
	struct spi_geni_master *mas = spi_master_get_devdata(spi);
<<<<<<< HEAD
	struct geni_se *se = &mas->se;
=======
	int ret;
>>>>>>> 948d76ce

	switch (mas->cur_xfer_mode) {
	case GENI_SE_FIFO:
		if (spi_geni_is_abort_still_pending(mas))
			return -EBUSY;
		ret = setup_fifo_params(spi_msg->spi, spi);
		if (ret)
			dev_err(mas->dev, "Couldn't select mode %d\n", ret);
		return ret;

<<<<<<< HEAD
	mas->cur_xfer_mode = get_xfer_mode(spi);

	if (mas->cur_xfer_mode == GENI_SE_FIFO) {
		geni_se_select_mode(se, GENI_SE_FIFO);
		reinit_completion(&mas->xfer_done);
		ret = setup_fifo_params(spi_msg->spi, spi);
		if (ret)
			dev_err(mas->dev, "Couldn't select mode %d\n", ret);

	} else if (mas->cur_xfer_mode == GENI_GPI_DMA) {
		mas->num_tx_eot = 0;
		mas->num_rx_eot = 0;
		mas->num_xfers = 0;
		reinit_completion(&mas->tx_cb);
		reinit_completion(&mas->rx_cb);
		memset(mas->gsi, 0, (sizeof(struct spi_geni_gsi) * NUM_SPI_XFER));
		geni_se_select_mode(se, GENI_GPI_DMA);
		ret = spi_geni_map_buf(mas, spi_msg);

	} else {
		dev_err(mas->dev, "%s: Couldn't select mode %d", __func__, mas->cur_xfer_mode);
		ret = -EINVAL;
	}

	return ret;
}

static int spi_geni_unprepare_message(struct spi_master *spi_mas, struct spi_message *spi_msg)
{
	struct spi_geni_master *mas = spi_master_get_devdata(spi_mas);

	mas->cur_speed_hz = 0;
	mas->cur_bits_per_word = 0;
	if (mas->cur_xfer_mode == GENI_GPI_DMA)
		spi_geni_unmap_buf(mas, spi_msg);
	return 0;
=======
	case GENI_GPI_DMA:
		/* nothing to do for GPI DMA */
		return 0;
	}

	dev_err(mas->dev, "Mode not supported %d", mas->cur_xfer_mode);
	return -EINVAL;
}

static int spi_geni_grab_gpi_chan(struct spi_geni_master *mas)
{
	int ret;

	mas->tx = dma_request_chan(mas->dev, "tx");
	if (IS_ERR(mas->tx)) {
		ret = dev_err_probe(mas->dev, PTR_ERR(mas->tx),
				    "Failed to get tx DMA ch\n");
		goto err_tx;
	}

	mas->rx = dma_request_chan(mas->dev, "rx");
	if (IS_ERR(mas->rx)) {
		ret = dev_err_probe(mas->dev, PTR_ERR(mas->rx),
				    "Failed to get rx DMA ch\n");
		goto err_rx;
	}

	return 0;

err_rx:
	mas->rx = NULL;
	dma_release_channel(mas->tx);
err_tx:
	mas->tx = NULL;
	return ret;
}

static void spi_geni_release_dma_chan(struct spi_geni_master *mas)
{
	if (mas->rx) {
		dma_release_channel(mas->rx);
		mas->rx = NULL;
	}

	if (mas->tx) {
		dma_release_channel(mas->tx);
		mas->tx = NULL;
	}
>>>>>>> 948d76ce
}

static int spi_geni_init(struct spi_geni_master *mas)
{
	struct geni_se *se = &mas->se;
	unsigned int proto, major, minor, ver;
<<<<<<< HEAD
	u32 spi_tx_cfg;
	size_t gsi_sz;
	int ret = 0;
=======
	u32 spi_tx_cfg, fifo_disable;
	int ret = -ENXIO;
>>>>>>> 948d76ce

	pm_runtime_get_sync(mas->dev);

	proto = geni_se_read_proto(se);
	if (proto != GENI_SE_SPI) {
		dev_err(mas->dev, "Invalid proto %d\n", proto);
<<<<<<< HEAD
		ret = -ENXIO;
=======
>>>>>>> 948d76ce
		goto out_pm;
	}
	mas->tx_fifo_depth = geni_se_get_tx_fifo_depth(se);

	/* Width of Tx and Rx FIFO is same */
	mas->fifo_width_bits = geni_se_get_tx_fifo_width(se);

	/*
	 * Hardware programming guide suggests to configure
	 * RX FIFO RFR level to fifo_depth-2.
	 */
	geni_se_init(se, mas->tx_fifo_depth - 3, mas->tx_fifo_depth - 2);
	/* Transmit an entire FIFO worth of data per IRQ */
	mas->tx_wm = 1;
	ver = geni_se_get_qup_hw_version(se);
	major = GENI_SE_VERSION_MAJOR(ver);
	minor = GENI_SE_VERSION_MINOR(ver);

	if (major == 1 && minor == 0)
		mas->oversampling = 2;
	else
		mas->oversampling = 1;

	fifo_disable = readl(se->base + GENI_IF_DISABLE_RO) & FIFO_IF_DISABLE;
	switch (fifo_disable) {
	case 1:
		ret = spi_geni_grab_gpi_chan(mas);
		if (!ret) { /* success case */
			mas->cur_xfer_mode = GENI_GPI_DMA;
			geni_se_select_mode(se, GENI_GPI_DMA);
			dev_dbg(mas->dev, "Using GPI DMA mode for SPI\n");
			break;
		}
		/*
		 * in case of failure to get dma channel, we can still do the
		 * FIFO mode, so fallthrough
		 */
		dev_warn(mas->dev, "FIFO mode disabled, but couldn't get DMA, fall back to FIFO mode\n");
		fallthrough;

	case 0:
		mas->cur_xfer_mode = GENI_SE_FIFO;
		geni_se_select_mode(se, GENI_SE_FIFO);
		ret = 0;
		break;
	}

	/* We always control CS manually */
	spi_tx_cfg = readl(se->base + SE_SPI_TRANS_CFG);
	spi_tx_cfg &= ~CS_TOGGLE;
	writel(spi_tx_cfg, se->base + SE_SPI_TRANS_CFG);

<<<<<<< HEAD
	mas->tx = dma_request_slave_channel(mas->dev, "tx");
	if (IS_ERR_OR_NULL(mas->tx)) {
		dev_err(mas->dev, "Failed to get tx DMA ch %ld", PTR_ERR(mas->tx));
		ret = PTR_ERR(mas->tx);
		goto out_pm;
	} else {
		mas->rx = dma_request_slave_channel(mas->dev, "rx");
		if (IS_ERR_OR_NULL(mas->rx)) {
			dev_err(mas->dev, "Failed to get rx DMA ch %ld", PTR_ERR(mas->rx));
			dma_release_channel(mas->tx);
			ret = PTR_ERR(mas->rx);
			goto out_pm;
		}

		gsi_sz = sizeof(struct spi_geni_gsi) * NUM_SPI_XFER;
		mas->gsi = devm_kzalloc(mas->dev, gsi_sz, GFP_KERNEL);
		if (IS_ERR_OR_NULL(mas->gsi)) {
			dma_release_channel(mas->tx);
			dma_release_channel(mas->rx);
			mas->tx = NULL;
			mas->rx = NULL;
			goto out_pm;
		}
	}

=======
>>>>>>> 948d76ce
out_pm:
	pm_runtime_put(mas->dev);
	return ret;
}

static unsigned int geni_byte_per_fifo_word(struct spi_geni_master *mas)
{
	/*
	 * Calculate how many bytes we'll put in each FIFO word.  If the
	 * transfer words don't pack cleanly into a FIFO word we'll just put
	 * one transfer word in each FIFO word.  If they do pack we'll pack 'em.
	 */
	if (mas->fifo_width_bits % mas->cur_bits_per_word)
		return roundup_pow_of_two(DIV_ROUND_UP(mas->cur_bits_per_word,
						       BITS_PER_BYTE));

	return mas->fifo_width_bits / BITS_PER_BYTE;
}

static bool geni_spi_handle_tx(struct spi_geni_master *mas)
{
	struct geni_se *se = &mas->se;
	unsigned int max_bytes;
	const u8 *tx_buf;
	unsigned int bytes_per_fifo_word = geni_byte_per_fifo_word(mas);
	unsigned int i = 0;

	/* Stop the watermark IRQ if nothing to send */
	if (!mas->cur_xfer) {
		writel(0, se->base + SE_GENI_TX_WATERMARK_REG);
		return false;
	}

	max_bytes = (mas->tx_fifo_depth - mas->tx_wm) * bytes_per_fifo_word;
	if (mas->tx_rem_bytes < max_bytes)
		max_bytes = mas->tx_rem_bytes;

	tx_buf = mas->cur_xfer->tx_buf + mas->cur_xfer->len - mas->tx_rem_bytes;
	while (i < max_bytes) {
		unsigned int j;
		unsigned int bytes_to_write;
		u32 fifo_word = 0;
		u8 *fifo_byte = (u8 *)&fifo_word;

		bytes_to_write = min(bytes_per_fifo_word, max_bytes - i);
		for (j = 0; j < bytes_to_write; j++)
			fifo_byte[j] = tx_buf[i++];
		iowrite32_rep(se->base + SE_GENI_TX_FIFOn, &fifo_word, 1);
	}
	mas->tx_rem_bytes -= max_bytes;
	if (!mas->tx_rem_bytes) {
		writel(0, se->base + SE_GENI_TX_WATERMARK_REG);
		return false;
	}
	return true;
}

static void geni_spi_handle_rx(struct spi_geni_master *mas)
{
	struct geni_se *se = &mas->se;
	u32 rx_fifo_status;
	unsigned int rx_bytes;
	unsigned int rx_last_byte_valid;
	u8 *rx_buf;
	unsigned int bytes_per_fifo_word = geni_byte_per_fifo_word(mas);
	unsigned int i = 0;

	rx_fifo_status = readl(se->base + SE_GENI_RX_FIFO_STATUS);
	rx_bytes = (rx_fifo_status & RX_FIFO_WC_MSK) * bytes_per_fifo_word;
	if (rx_fifo_status & RX_LAST) {
		rx_last_byte_valid = rx_fifo_status & RX_LAST_BYTE_VALID_MSK;
		rx_last_byte_valid >>= RX_LAST_BYTE_VALID_SHFT;
		if (rx_last_byte_valid && rx_last_byte_valid < 4)
			rx_bytes -= bytes_per_fifo_word - rx_last_byte_valid;
	}

	/* Clear out the FIFO and bail if nowhere to put it */
	if (!mas->cur_xfer) {
		for (i = 0; i < DIV_ROUND_UP(rx_bytes, bytes_per_fifo_word); i++)
			readl(se->base + SE_GENI_RX_FIFOn);
		return;
	}

	if (mas->rx_rem_bytes < rx_bytes)
		rx_bytes = mas->rx_rem_bytes;

	rx_buf = mas->cur_xfer->rx_buf + mas->cur_xfer->len - mas->rx_rem_bytes;
	while (i < rx_bytes) {
		u32 fifo_word = 0;
		u8 *fifo_byte = (u8 *)&fifo_word;
		unsigned int bytes_to_read;
		unsigned int j;

		bytes_to_read = min(bytes_per_fifo_word, rx_bytes - i);
		ioread32_rep(se->base + SE_GENI_RX_FIFOn, &fifo_word, 1);
		for (j = 0; j < bytes_to_read; j++)
			rx_buf[i++] = fifo_byte[j];
	}
	mas->rx_rem_bytes -= rx_bytes;
}

static void setup_fifo_xfer(struct spi_transfer *xfer,
				struct spi_geni_master *mas,
				u16 mode, struct spi_master *spi)
{
	u32 m_cmd = 0;
	u32 len;
	u32 m_param = 0;
	struct geni_se *se = &mas->se;
	int ret;

	/*
	 * Ensure that our interrupt handler isn't still running from some
	 * prior command before we start messing with the hardware behind
	 * its back.  We don't need to _keep_ the lock here since we're only
	 * worried about racing with out interrupt handler.  The SPI core
	 * already handles making sure that we're not trying to do two
	 * transfers at once or setting a chip select and doing a transfer
	 * concurrently.
	 *
	 * NOTE: we actually _can't_ hold the lock here because possibly we
	 * might call clk_set_rate() which needs to be able to sleep.
	 */
	spin_lock_irq(&mas->lock);
	spin_unlock_irq(&mas->lock);

	if (xfer->bits_per_word != mas->cur_bits_per_word) {
		spi_setup_word_len(mas, mode, xfer->bits_per_word);
		mas->cur_bits_per_word = xfer->bits_per_word;
	}

	/* Speed and bits per word can be overridden per transfer */
	ret = geni_spi_set_clock_and_bw(mas, xfer->speed_hz);
	if (ret)
		return;

	mas->tx_rem_bytes = 0;
	mas->rx_rem_bytes = 0;

	if (!(mas->cur_bits_per_word % MIN_WORD_LEN))
		len = xfer->len * BITS_PER_BYTE / mas->cur_bits_per_word;
	else
		len = xfer->len / (mas->cur_bits_per_word / BITS_PER_BYTE + 1);
	len &= TRANS_LEN_MSK;

	if (!xfer->cs_change) {
		if (!list_is_last(&xfer->transfer_list, &spi->cur_msg->transfers))
			m_param |= FRAGMENTATION;
	}

	mas->cur_xfer = xfer;
	if (xfer->tx_buf) {
		m_cmd |= SPI_TX_ONLY;
		mas->tx_rem_bytes = xfer->len;
		writel(len, se->base + SE_SPI_TX_TRANS_LEN);
	}

	if (xfer->rx_buf) {
		m_cmd |= SPI_RX_ONLY;
		writel(len, se->base + SE_SPI_RX_TRANS_LEN);
		mas->rx_rem_bytes = xfer->len;
	}

	/*
	 * Lock around right before we start the transfer since our
	 * interrupt could come in at any time now.
	 */
	spin_lock_irq(&mas->lock);
<<<<<<< HEAD
	geni_se_setup_m_cmd(se, m_cmd, m_param);

	/*
	 * TX_WATERMARK_REG should be set after SPI configuration and
	 * setting up GENI SE engine, as driver starts data transfer
	 * for the watermark interrupt.
	 */
=======
	geni_se_setup_m_cmd(se, m_cmd, FRAGMENTATION);
>>>>>>> 948d76ce
	if (m_cmd & SPI_TX_ONLY) {
		if (geni_spi_handle_tx(mas))
			writel(mas->tx_wm, se->base + SE_GENI_TX_WATERMARK_REG);
	}
	spin_unlock_irq(&mas->lock);
}

static int spi_geni_transfer_one(struct spi_master *spi,
				struct spi_device *slv,
				struct spi_transfer *xfer)
{
	struct spi_geni_master *mas = spi_master_get_devdata(spi);
	unsigned long timeout, jiffies;
	int ret = 0i, i;

	if (spi_geni_is_abort_still_pending(mas))
		return -EBUSY;

	/* Terminate and return success for 0 byte length transfer */
	if (!xfer->len)
		return ret;

	if (mas->cur_xfer_mode == GENI_SE_FIFO) {
		setup_fifo_xfer(xfer, mas, slv->mode, spi);
<<<<<<< HEAD
	} else {
		setup_gsi_xfer(xfer, mas, slv, spi);
		if (mas->num_xfers >= NUM_SPI_XFER ||
		    (list_is_last(&xfer->transfer_list, &spi->cur_msg->transfers))) {
			for (i = 0 ; i < mas->num_tx_eot; i++) {
				jiffies = msecs_to_jiffies(SPI_XFER_TIMEOUT_MS);
				timeout = wait_for_completion_timeout(&mas->tx_cb, jiffies);
				if (timeout <= 0) {
					dev_err(mas->dev, "Tx[%d] timeout%lu\n", i, timeout);
					ret = -ETIMEDOUT;
					goto err_gsi_geni_transfer_one;
				}
				spi_finalize_current_transfer(spi);
			}
			for (i = 0 ; i < mas->num_rx_eot; i++) {
				jiffies = msecs_to_jiffies(SPI_XFER_TIMEOUT_MS);
				timeout = wait_for_completion_timeout(&mas->tx_cb, jiffies);
				if (timeout <= 0) {
					dev_err(mas->dev, "Rx[%d] timeout%lu\n", i, timeout);
					ret = -ETIMEDOUT;
					goto err_gsi_geni_transfer_one;
				}
				spi_finalize_current_transfer(spi);
			}
			if (mas->qn_err) {
				ret = -EIO;
				mas->qn_err = false;
				goto err_gsi_geni_transfer_one;
			}
		}
	}

	return ret;

err_gsi_geni_transfer_one:
	dmaengine_terminate_all(mas->tx);
	return ret;
=======
		return 1;
	}
	return setup_gsi_xfer(xfer, mas, slv, spi);
>>>>>>> 948d76ce
}

static irqreturn_t geni_spi_isr(int irq, void *data)
{
	struct spi_master *spi = data;
	struct spi_geni_master *mas = spi_master_get_devdata(spi);
	struct geni_se *se = &mas->se;
	u32 m_irq;

	m_irq = readl(se->base + SE_GENI_M_IRQ_STATUS);
	if (!m_irq)
		return IRQ_NONE;

	if (m_irq & (M_CMD_OVERRUN_EN | M_ILLEGAL_CMD_EN | M_CMD_FAILURE_EN |
		     M_RX_FIFO_RD_ERR_EN | M_RX_FIFO_WR_ERR_EN |
		     M_TX_FIFO_RD_ERR_EN | M_TX_FIFO_WR_ERR_EN))
		dev_warn(mas->dev, "Unexpected IRQ err status %#010x\n", m_irq);

	spin_lock(&mas->lock);

	if ((m_irq & M_RX_FIFO_WATERMARK_EN) || (m_irq & M_RX_FIFO_LAST_EN))
		geni_spi_handle_rx(mas);

	if (m_irq & M_TX_FIFO_WATERMARK_EN)
		geni_spi_handle_tx(mas);

	if (m_irq & M_CMD_DONE_EN) {
		if (mas->cur_xfer) {
			spi_finalize_current_transfer(spi);
			mas->cur_xfer = NULL;
			/*
			 * If this happens, then a CMD_DONE came before all the
			 * Tx buffer bytes were sent out. This is unusual, log
			 * this condition and disable the WM interrupt to
			 * prevent the system from stalling due an interrupt
			 * storm.
			 *
			 * If this happens when all Rx bytes haven't been
			 * received, log the condition. The only known time
			 * this can happen is if bits_per_word != 8 and some
			 * registers that expect xfer lengths in num spi_words
			 * weren't written correctly.
			 */
			if (mas->tx_rem_bytes) {
				writel(0, se->base + SE_GENI_TX_WATERMARK_REG);
				dev_err(mas->dev, "Premature done. tx_rem = %d bpw%d\n",
					mas->tx_rem_bytes, mas->cur_bits_per_word);
			}
			if (mas->rx_rem_bytes)
				dev_err(mas->dev, "Premature done. rx_rem = %d bpw%d\n",
					mas->rx_rem_bytes, mas->cur_bits_per_word);
		} else {
			complete(&mas->cs_done);
		}
	}

	if (m_irq & M_CMD_CANCEL_EN)
		complete(&mas->cancel_done);
	if (m_irq & M_CMD_ABORT_EN)
		complete(&mas->abort_done);

	/*
	 * It's safe or a good idea to Ack all of our interrupts at the end
	 * of the function. Specifically:
	 * - M_CMD_DONE_EN / M_RX_FIFO_LAST_EN: Edge triggered interrupts and
	 *   clearing Acks. Clearing at the end relies on nobody else having
	 *   started a new transfer yet or else we could be clearing _their_
	 *   done bit, but everyone grabs the spinlock before starting a new
	 *   transfer.
	 * - M_RX_FIFO_WATERMARK_EN / M_TX_FIFO_WATERMARK_EN: These appear
	 *   to be "latched level" interrupts so it's important to clear them
	 *   _after_ you've handled the condition and always safe to do so
	 *   since they'll re-assert if they're still happening.
	 */
	writel(m_irq, se->base + SE_GENI_M_IRQ_CLEAR);

	spin_unlock(&mas->lock);

	return IRQ_HANDLED;
}

static int spi_geni_probe(struct platform_device *pdev)
{
	int ret, irq;
	struct spi_master *spi;
	struct spi_geni_master *mas;
	void __iomem *base;
	struct clk *clk;
	struct device *dev = &pdev->dev;

	irq = platform_get_irq(pdev, 0);
	if (irq < 0)
		return irq;

<<<<<<< HEAD
	ret = dma_set_mask_and_coherent(&pdev->dev, DMA_BIT_MASK(64));
	if (ret) {
		ret = dma_set_mask_and_coherent(&pdev->dev, DMA_BIT_MASK(32));
		if (ret) {
			dev_err(&pdev->dev, "could not set DMA mask\n");
			return ret;
		}
=======
	ret = dma_set_mask_and_coherent(dev, DMA_BIT_MASK(64));
	if (ret) {
		ret = dma_set_mask_and_coherent(dev, DMA_BIT_MASK(32));
		if (ret)
			return dev_err_probe(dev, ret, "could not set DMA mask\n");
>>>>>>> 948d76ce
	}

	base = devm_platform_ioremap_resource(pdev, 0);
	if (IS_ERR(base))
		return PTR_ERR(base);

	clk = devm_clk_get(dev, "se");
	if (IS_ERR(clk))
		return PTR_ERR(clk);

	spi = devm_spi_alloc_master(dev, sizeof(*mas));
	if (!spi)
		return -ENOMEM;

	platform_set_drvdata(pdev, spi);
	mas = spi_master_get_devdata(spi);
	mas->irq = irq;
	mas->dev = dev;
	mas->se.dev = dev;
	mas->se.wrapper = dev_get_drvdata(dev->parent);
	mas->se.base = base;
	mas->se.clk = clk;

	ret = devm_pm_opp_set_clkname(&pdev->dev, "se");
	if (ret)
		return ret;
	/* OPP table is optional */
	ret = devm_pm_opp_of_add_table(&pdev->dev);
	if (ret && ret != -ENODEV) {
		dev_err(&pdev->dev, "invalid OPP table in device tree\n");
		return ret;
	}

	spi->bus_num = -1;
	spi->dev.of_node = dev->of_node;
	spi->mode_bits = SPI_CPOL | SPI_CPHA | SPI_LOOP | SPI_CS_HIGH;
	spi->bits_per_word_mask = SPI_BPW_RANGE_MASK(4, 32);
	spi->num_chipselect = 4;
	spi->max_speed_hz = 50000000;
	spi->prepare_message = spi_geni_prepare_message;
	spi->unprepare_message = spi_geni_unprepare_message;
	spi->transfer_one = spi_geni_transfer_one;
	spi->can_dma = geni_can_dma;
	spi->dma_map_dev = dev->parent;
	spi->auto_runtime_pm = true;
<<<<<<< HEAD
	spi->handle_err = handle_fifo_timeout;
=======
	spi->handle_err = spi_geni_handle_err;
>>>>>>> 948d76ce
	spi->use_gpio_descriptors = true;

	init_completion(&mas->cs_done);
	init_completion(&mas->cancel_done);
	init_completion(&mas->abort_done);
	init_completion(&mas->xfer_done);
	init_completion(&mas->tx_cb);
	init_completion(&mas->rx_cb);
	spin_lock_init(&mas->lock);
	pm_runtime_use_autosuspend(&pdev->dev);
	pm_runtime_set_autosuspend_delay(&pdev->dev, 250);
	pm_runtime_enable(dev);

	ret = geni_icc_get(&mas->se, NULL);
	if (ret)
		goto spi_geni_probe_runtime_disable;
	/* Set the bus quota to a reasonable value for register access */
	mas->se.icc_paths[GENI_TO_CORE].avg_bw = Bps_to_icc(CORE_2X_50_MHZ);
	mas->se.icc_paths[CPU_TO_GENI].avg_bw = GENI_DEFAULT_BW;

	ret = geni_icc_set_bw(&mas->se);
	if (ret)
		goto spi_geni_probe_runtime_disable;

	ret = spi_geni_init(mas);
	if (ret)
		goto spi_geni_probe_runtime_disable;

	/*
<<<<<<< HEAD
	 * query the mode supported and set_cs for fifo mode only
	 * for dma (gsi) mode, the gsi will set cs based on params passed in
	 * TRE
	 */
	mas->cur_xfer_mode = get_xfer_mode(spi);
=======
	 * check the mode supported and set_cs for fifo mode only
	 * for dma (gsi) mode, the gsi will set cs based on params passed in
	 * TRE
	 */
>>>>>>> 948d76ce
	if (mas->cur_xfer_mode == GENI_SE_FIFO)
		spi->set_cs = spi_geni_set_cs;

	ret = request_irq(mas->irq, geni_spi_isr, 0, dev_name(dev), spi);
	if (ret)
		goto spi_geni_release_dma;

	ret = spi_register_master(spi);
	if (ret)
		goto spi_geni_probe_free_irq;

	return 0;
spi_geni_probe_free_irq:
	free_irq(mas->irq, spi);
spi_geni_release_dma:
	spi_geni_release_dma_chan(mas);
spi_geni_probe_runtime_disable:
	pm_runtime_disable(dev);
	return ret;
}

static int spi_geni_remove(struct platform_device *pdev)
{
	struct spi_master *spi = platform_get_drvdata(pdev);
	struct spi_geni_master *mas = spi_master_get_devdata(spi);

	/* Unregister _before_ disabling pm_runtime() so we stop transfers */
	spi_unregister_master(spi);

	spi_geni_release_dma_chan(mas);

	free_irq(mas->irq, spi);
	pm_runtime_disable(&pdev->dev);
	return 0;
}

static int __maybe_unused spi_geni_runtime_suspend(struct device *dev)
{
	struct spi_master *spi = dev_get_drvdata(dev);
	struct spi_geni_master *mas = spi_master_get_devdata(spi);
	int ret;

	/* Drop the performance state vote */
	dev_pm_opp_set_rate(dev, 0);

	ret = geni_se_resources_off(&mas->se);
	if (ret)
		return ret;

	return geni_icc_disable(&mas->se);
}

static int __maybe_unused spi_geni_runtime_resume(struct device *dev)
{
	struct spi_master *spi = dev_get_drvdata(dev);
	struct spi_geni_master *mas = spi_master_get_devdata(spi);
	int ret;

	ret = geni_icc_enable(&mas->se);
	if (ret)
		return ret;

	ret = geni_se_resources_on(&mas->se);
	if (ret)
		return ret;

	return dev_pm_opp_set_rate(mas->dev, mas->cur_sclk_hz);
}

static int __maybe_unused spi_geni_suspend(struct device *dev)
{
	struct spi_master *spi = dev_get_drvdata(dev);
	int ret;

	ret = spi_master_suspend(spi);
	if (ret)
		return ret;

	ret = pm_runtime_force_suspend(dev);
	if (ret)
		spi_master_resume(spi);

	return ret;
}

static int __maybe_unused spi_geni_resume(struct device *dev)
{
	struct spi_master *spi = dev_get_drvdata(dev);
	int ret;

	ret = pm_runtime_force_resume(dev);
	if (ret)
		return ret;

	ret = spi_master_resume(spi);
	if (ret)
		pm_runtime_force_suspend(dev);

	return ret;
}

static const struct dev_pm_ops spi_geni_pm_ops = {
	SET_RUNTIME_PM_OPS(spi_geni_runtime_suspend,
					spi_geni_runtime_resume, NULL)
	SET_SYSTEM_SLEEP_PM_OPS(spi_geni_suspend, spi_geni_resume)
};

static const struct of_device_id spi_geni_dt_match[] = {
	{ .compatible = "qcom,geni-spi" },
	{}
};
MODULE_DEVICE_TABLE(of, spi_geni_dt_match);

static struct platform_driver spi_geni_driver = {
	.probe  = spi_geni_probe,
	.remove = spi_geni_remove,
	.driver = {
		.name = "geni_spi",
		.pm = &spi_geni_pm_ops,
		.of_match_table = spi_geni_dt_match,
	},
};
module_platform_driver(spi_geni_driver);

MODULE_DESCRIPTION("SPI driver for GENI based QUP cores");
MODULE_LICENSE("GPL v2");<|MERGE_RESOLUTION|>--- conflicted
+++ resolved
@@ -4,10 +4,7 @@
 #include <linux/clk.h>
 #include <linux/dmaengine.h>
 #include <linux/dma-mapping.h>
-<<<<<<< HEAD
-=======
 #include <linux/dma/qcom-gpi-dma.h>
->>>>>>> 948d76ce
 #include <linux/interrupt.h>
 #include <linux/io.h>
 #include <linux/log2.h>
@@ -16,7 +13,6 @@
 #include <linux/pm_opp.h>
 #include <linux/pm_runtime.h>
 #include <linux/qcom-geni-se.h>
-#include <linux/dma/qcom-gpi-dma.h>
 #include <linux/spi/spi.h>
 #include <linux/spinlock.h>
 
@@ -70,41 +66,10 @@
 #define TIMESTAMP_AFTER		BIT(3)
 #define POST_CMD_DELAY		BIT(4)
 
-<<<<<<< HEAD
-#define GSI_LOOPBACK_EN		(BIT(0))
-#define GSI_CS_TOGGLE		(BIT(3))
-#define GSI_CPHA		(BIT(4))
-#define GSI_CPOL		(BIT(5))
-
-#define MAX_TX_SG		(3)
-#define NUM_SPI_XFER		(8)
-#define SPI_XFER_TIMEOUT_MS	(250)
-
-struct gsi_desc_cb {
-	struct spi_geni_master *mas;
-	struct spi_transfer *xfer;
-};
-
-struct spi_geni_gsi {
-	dma_cookie_t tx_cookie;
-	dma_cookie_t rx_cookie;
-	struct dma_async_tx_descriptor *tx_desc;
-	struct dma_async_tx_descriptor *rx_desc;
-	struct gsi_desc_cb desc_cb;
-};
-
-enum spi_m_cmd_opcode {
-	CMD_NONE,
-	CMD_XFER,
-	CMD_CS,
-	CMD_CANCEL,
-};
-=======
 #define GSI_LOOPBACK_EN		BIT(0)
 #define GSI_CS_TOGGLE		BIT(3)
 #define GSI_CPHA		BIT(4)
 #define GSI_CPOL		BIT(5)
->>>>>>> 948d76ce
 
 struct spi_geni_master {
 	struct geni_se se;
@@ -122,21 +87,10 @@
 	struct completion cs_done;
 	struct completion cancel_done;
 	struct completion abort_done;
-	struct completion xfer_done;
 	unsigned int oversampling;
 	spinlock_t lock;
 	int irq;
 	bool cs_flag;
-	struct spi_geni_gsi *gsi;
-	struct dma_chan *tx;
-	struct dma_chan *rx;
-	struct completion tx_cb;
-	struct completion rx_cb;
-	bool qn_err;
-	int cur_xfer_mode;
-	int num_tx_eot;
-	int num_rx_eot;
-	int num_xfers;
 	bool abort_failed;
 	struct dma_chan *tx;
 	struct dma_chan *rx;
@@ -411,44 +365,6 @@
 	return geni_spi_set_clock_and_bw(mas, spi_slv->max_speed_hz);
 }
 
-<<<<<<< HEAD
-static int get_xfer_mode(struct spi_master *spi)
-{
-	struct spi_geni_master *mas = spi_master_get_devdata(spi);
-	struct geni_se *se = &mas->se;
-	int mode = GENI_SE_FIFO;
-	int fifo_disable;
-	bool dma_chan_valid;
-
-	fifo_disable = readl(se->base + GENI_IF_DISABLE_RO) & FIFO_IF_DISABLE;
-	dma_chan_valid = !(IS_ERR_OR_NULL(mas->tx) || IS_ERR_OR_NULL(mas->rx));
-
-	/*
-	 * If FIFO Interface is disabled and there are no DMA channels then we
-	 * can't do this transfer.
-	 * If FIFO interface is disabled, we can do GSI only,
-	 * else pick FIFO mode.
-	 */
-	if (fifo_disable && !dma_chan_valid) {
-		dev_err(mas->dev, "Fifo and dma mode disabled!! can't xfer\n");
-		mode = -EINVAL;
-	} else if (fifo_disable) {
-		mode = GENI_GPI_DMA;
-	} else {
-		mode = GENI_SE_FIFO;
-	}
-
-	return mode;
-}
-
-static void
-spi_gsi_callback_result(void *cb, const struct dmaengine_result *result, bool tx)
-{
-	struct gsi_desc_cb *gsi = cb;
-
-	if (result->result != DMA_TRANS_NOERROR) {
-		dev_err(gsi->mas->dev, "%s: DMA %s txn failed\n", __func__, tx ? "tx" : "rx");
-=======
 static void
 spi_gsi_callback_result(void *cb, const struct dmaengine_result *result)
 {
@@ -458,33 +374,10 @@
 	if (result->result != DMA_TRANS_NOERROR) {
 		dev_err(&spi->dev, "DMA txn failed: %d\n", result->result);
 		spi_finalize_current_transfer(spi);
->>>>>>> 948d76ce
 		return;
 	}
 
 	if (!result->residue) {
-<<<<<<< HEAD
-		dev_dbg(gsi->mas->dev, "%s\n", __func__);
-		if (tx)
-			complete(&gsi->mas->tx_cb);
-		else
-			complete(&gsi->mas->rx_cb);
-	} else {
-		dev_err(gsi->mas->dev, "DMA xfer has pending: %d\n", result->residue);
-	}
-}
-
-static void
-spi_gsi_rx_callback_result(void *cb, const struct dmaengine_result *result)
-{
-	spi_gsi_callback_result(cb, result, false);
-}
-
-static void
-spi_gsi_tx_callback_result(void *cb, const struct dmaengine_result *result)
-{
-	spi_gsi_callback_result(cb, result, true);
-=======
 		spi->cur_msg->status = 0;
 		dev_dbg(&spi->dev, "DMA txn completed\n");
 	} else {
@@ -492,24 +385,11 @@
 	}
 
 	spi_finalize_current_transfer(spi);
->>>>>>> 948d76ce
 }
 
 static int setup_gsi_xfer(struct spi_transfer *xfer, struct spi_geni_master *mas,
 			  struct spi_device *spi_slv, struct spi_master *spi)
 {
-<<<<<<< HEAD
-	int ret = 0;
-	unsigned long flags = DMA_PREP_INTERRUPT | DMA_CTRL_ACK;
-	struct spi_geni_gsi *gsi;
-	struct dma_slave_config config;
-	struct gpi_spi_config peripheral;
-
-	memset(&config, 0, sizeof(config));
-	memset(&peripheral, 0, sizeof(peripheral));
-	config.peripheral_config = &peripheral;
-	config.peripheral_size = sizeof(peripheral);
-=======
 	unsigned long flags = DMA_PREP_INTERRUPT | DMA_CTRL_ACK;
 	struct dma_slave_config config = {};
 	struct gpi_spi_config peripheral = {};
@@ -519,24 +399,11 @@
 	config.peripheral_config = &peripheral;
 	config.peripheral_size = sizeof(peripheral);
 	peripheral.set_config = true;
->>>>>>> 948d76ce
 
 	if (xfer->bits_per_word != mas->cur_bits_per_word ||
 	    xfer->speed_hz != mas->cur_speed_hz) {
 		mas->cur_bits_per_word = xfer->bits_per_word;
 		mas->cur_speed_hz = xfer->speed_hz;
-<<<<<<< HEAD
-		peripheral.set_config = true;
-	}
-
-	if (!(mas->cur_bits_per_word % MIN_WORD_LEN)) {
-		peripheral.rx_len = ((xfer->len << 3) / mas->cur_bits_per_word);
-	} else {
-		int bytes_per_word = (mas->cur_bits_per_word / BITS_PER_BYTE) + 1;
-
-		peripheral.rx_len = (xfer->len / bytes_per_word);
-=======
->>>>>>> 948d76ce
 	}
 
 	if (xfer->tx_buf && xfer->rx_buf) {
@@ -546,24 +413,6 @@
 		peripheral.rx_len = 0;
 	} else if (xfer->rx_buf) {
 		peripheral.cmd = SPI_RX;
-<<<<<<< HEAD
-	}
-
-	peripheral.cs = spi_slv->chip_select;
-
-	if (spi_slv->mode & SPI_LOOP)
-		peripheral.loopback_en = true;
-	if (spi_slv->mode & SPI_CPOL)
-		peripheral.clock_pol_high = true;
-	if (spi_slv->mode & SPI_CPHA)
-		peripheral.data_pol_high = true;
-	peripheral.pack_en = true;
-	peripheral.word_len = xfer->bits_per_word - MIN_WORD_LEN;
-	ret = get_spi_clk_cfg(mas->cur_speed_hz, mas,
-			      &peripheral.clk_src, &peripheral.clk_div);
-	if (ret) {
-		dev_err(mas->dev, "%s:Err setting clks:%d\n", __func__, ret);
-=======
 		if (!(mas->cur_bits_per_word % MIN_WORD_LEN)) {
 			peripheral.rx_len = ((xfer->len << 3) / mas->cur_bits_per_word);
 		} else {
@@ -584,7 +433,6 @@
 			      &peripheral.clk_src, &peripheral.clk_div);
 	if (ret) {
 		dev_err(mas->dev, "Err in get_spi_clk_cfg() :%d\n", ret);
->>>>>>> 948d76ce
 		return ret;
 	}
 
@@ -593,90 +441,6 @@
 			peripheral.fragmentation = FRAGMENTATION;
 	}
 
-<<<<<<< HEAD
-	gsi = &mas->gsi[mas->num_xfers];
-	gsi->desc_cb.mas = mas;
-	gsi->desc_cb.xfer = xfer;
-	if (peripheral.cmd & SPI_RX) {
-		dmaengine_slave_config(mas->rx, &config);
-		gsi->rx_desc = dmaengine_prep_slave_single(mas->rx, xfer->rx_dma,
-							   xfer->len, DMA_DEV_TO_MEM, flags);
-		if (IS_ERR_OR_NULL(gsi->rx_desc)) {
-			dev_err(mas->dev, "Err setting up rx desc\n");
-			return -EIO;
-		}
-		gsi->rx_desc->callback_result = spi_gsi_rx_callback_result;
-		gsi->rx_desc->callback_param = &gsi->desc_cb;
-		mas->num_rx_eot++;
-	}
-
-	if (peripheral.cmd & SPI_TX_ONLY)
-		mas->num_tx_eot++;
-
-	dmaengine_slave_config(mas->tx, &config);
-	gsi->tx_desc = dmaengine_prep_slave_single(mas->tx, xfer->tx_dma,
-						   xfer->len, DMA_MEM_TO_DEV, flags);
-
-	if (IS_ERR_OR_NULL(gsi->tx_desc)) {
-		dev_err(mas->dev, "Err setting up tx desc\n");
-		return -EIO;
-	}
-	gsi->tx_desc->callback_result = spi_gsi_tx_callback_result;
-	gsi->tx_desc->callback_param = &gsi->desc_cb;
-	if (peripheral.cmd & SPI_RX)
-		gsi->rx_cookie = dmaengine_submit(gsi->rx_desc);
-	gsi->tx_cookie = dmaengine_submit(gsi->tx_desc);
-	if (peripheral.cmd & SPI_RX)
-		dma_async_issue_pending(mas->rx);
-	dma_async_issue_pending(mas->tx);
-	mas->num_xfers++;
-	return ret;
-}
-
-static int spi_geni_map_buf(struct spi_geni_master *mas, struct spi_message *msg)
-{
-	struct spi_transfer *xfer;
-	struct device *gsi_dev = mas->dev->parent;
-
-	list_for_each_entry(xfer, &msg->transfers, transfer_list) {
-		if (xfer->rx_buf) {
-			xfer->rx_dma = dma_map_single(gsi_dev, xfer->rx_buf,
-						      xfer->len, DMA_FROM_DEVICE);
-			if (dma_mapping_error(mas->dev, xfer->rx_dma)) {
-				dev_err(mas->dev, "Err mapping buf\n");
-				return -ENOMEM;
-			}
-		}
-
-		if (xfer->tx_buf) {
-			xfer->tx_dma = dma_map_single(gsi_dev, (void *)xfer->tx_buf,
-						      xfer->len, DMA_TO_DEVICE);
-			if (dma_mapping_error(gsi_dev, xfer->tx_dma)) {
-				dev_err(mas->dev, "Err mapping buf\n");
-				dma_unmap_single(gsi_dev, xfer->rx_dma, xfer->len, DMA_FROM_DEVICE);
-				return -ENOMEM;
-			}
-		}
-	};
-
-	return 0;
-}
-
-static void spi_geni_unmap_buf(struct spi_geni_master *mas, struct spi_message *msg)
-{
-	struct spi_transfer *xfer;
-	struct device *gsi_dev = mas->dev;
-
-	list_for_each_entry(xfer, &msg->transfers, transfer_list) {
-		if (xfer->rx_buf)
-			dma_unmap_single(gsi_dev, xfer->rx_dma, xfer->len, DMA_FROM_DEVICE);
-		if (xfer->tx_buf)
-			dma_unmap_single(gsi_dev, xfer->tx_dma, xfer->len, DMA_TO_DEVICE);
-	};
-}
-
-
-=======
 	if (peripheral.cmd & SPI_RX) {
 		dmaengine_slave_config(mas->rx, &config);
 		rx_desc = dmaengine_prep_slave_sg(mas->rx, xfer->rx_sg.sgl, xfer->rx_sg.nents,
@@ -722,16 +486,11 @@
 	return mas->cur_xfer_mode != GENI_SE_FIFO;
 }
 
->>>>>>> 948d76ce
 static int spi_geni_prepare_message(struct spi_master *spi,
 					struct spi_message *spi_msg)
 {
 	struct spi_geni_master *mas = spi_master_get_devdata(spi);
-<<<<<<< HEAD
-	struct geni_se *se = &mas->se;
-=======
 	int ret;
->>>>>>> 948d76ce
 
 	switch (mas->cur_xfer_mode) {
 	case GENI_SE_FIFO:
@@ -742,44 +501,6 @@
 			dev_err(mas->dev, "Couldn't select mode %d\n", ret);
 		return ret;
 
-<<<<<<< HEAD
-	mas->cur_xfer_mode = get_xfer_mode(spi);
-
-	if (mas->cur_xfer_mode == GENI_SE_FIFO) {
-		geni_se_select_mode(se, GENI_SE_FIFO);
-		reinit_completion(&mas->xfer_done);
-		ret = setup_fifo_params(spi_msg->spi, spi);
-		if (ret)
-			dev_err(mas->dev, "Couldn't select mode %d\n", ret);
-
-	} else if (mas->cur_xfer_mode == GENI_GPI_DMA) {
-		mas->num_tx_eot = 0;
-		mas->num_rx_eot = 0;
-		mas->num_xfers = 0;
-		reinit_completion(&mas->tx_cb);
-		reinit_completion(&mas->rx_cb);
-		memset(mas->gsi, 0, (sizeof(struct spi_geni_gsi) * NUM_SPI_XFER));
-		geni_se_select_mode(se, GENI_GPI_DMA);
-		ret = spi_geni_map_buf(mas, spi_msg);
-
-	} else {
-		dev_err(mas->dev, "%s: Couldn't select mode %d", __func__, mas->cur_xfer_mode);
-		ret = -EINVAL;
-	}
-
-	return ret;
-}
-
-static int spi_geni_unprepare_message(struct spi_master *spi_mas, struct spi_message *spi_msg)
-{
-	struct spi_geni_master *mas = spi_master_get_devdata(spi_mas);
-
-	mas->cur_speed_hz = 0;
-	mas->cur_bits_per_word = 0;
-	if (mas->cur_xfer_mode == GENI_GPI_DMA)
-		spi_geni_unmap_buf(mas, spi_msg);
-	return 0;
-=======
 	case GENI_GPI_DMA:
 		/* nothing to do for GPI DMA */
 		return 0;
@@ -828,31 +549,20 @@
 		dma_release_channel(mas->tx);
 		mas->tx = NULL;
 	}
->>>>>>> 948d76ce
 }
 
 static int spi_geni_init(struct spi_geni_master *mas)
 {
 	struct geni_se *se = &mas->se;
 	unsigned int proto, major, minor, ver;
-<<<<<<< HEAD
-	u32 spi_tx_cfg;
-	size_t gsi_sz;
-	int ret = 0;
-=======
 	u32 spi_tx_cfg, fifo_disable;
 	int ret = -ENXIO;
->>>>>>> 948d76ce
 
 	pm_runtime_get_sync(mas->dev);
 
 	proto = geni_se_read_proto(se);
 	if (proto != GENI_SE_SPI) {
 		dev_err(mas->dev, "Invalid proto %d\n", proto);
-<<<<<<< HEAD
-		ret = -ENXIO;
-=======
->>>>>>> 948d76ce
 		goto out_pm;
 	}
 	mas->tx_fifo_depth = geni_se_get_tx_fifo_depth(se);
@@ -905,34 +615,6 @@
 	spi_tx_cfg &= ~CS_TOGGLE;
 	writel(spi_tx_cfg, se->base + SE_SPI_TRANS_CFG);
 
-<<<<<<< HEAD
-	mas->tx = dma_request_slave_channel(mas->dev, "tx");
-	if (IS_ERR_OR_NULL(mas->tx)) {
-		dev_err(mas->dev, "Failed to get tx DMA ch %ld", PTR_ERR(mas->tx));
-		ret = PTR_ERR(mas->tx);
-		goto out_pm;
-	} else {
-		mas->rx = dma_request_slave_channel(mas->dev, "rx");
-		if (IS_ERR_OR_NULL(mas->rx)) {
-			dev_err(mas->dev, "Failed to get rx DMA ch %ld", PTR_ERR(mas->rx));
-			dma_release_channel(mas->tx);
-			ret = PTR_ERR(mas->rx);
-			goto out_pm;
-		}
-
-		gsi_sz = sizeof(struct spi_geni_gsi) * NUM_SPI_XFER;
-		mas->gsi = devm_kzalloc(mas->dev, gsi_sz, GFP_KERNEL);
-		if (IS_ERR_OR_NULL(mas->gsi)) {
-			dma_release_channel(mas->tx);
-			dma_release_channel(mas->rx);
-			mas->tx = NULL;
-			mas->rx = NULL;
-			goto out_pm;
-		}
-	}
-
-=======
->>>>>>> 948d76ce
 out_pm:
 	pm_runtime_put(mas->dev);
 	return ret;
@@ -1040,7 +722,6 @@
 {
 	u32 m_cmd = 0;
 	u32 len;
-	u32 m_param = 0;
 	struct geni_se *se = &mas->se;
 	int ret;
 
@@ -1078,11 +759,6 @@
 		len = xfer->len / (mas->cur_bits_per_word / BITS_PER_BYTE + 1);
 	len &= TRANS_LEN_MSK;
 
-	if (!xfer->cs_change) {
-		if (!list_is_last(&xfer->transfer_list, &spi->cur_msg->transfers))
-			m_param |= FRAGMENTATION;
-	}
-
 	mas->cur_xfer = xfer;
 	if (xfer->tx_buf) {
 		m_cmd |= SPI_TX_ONLY;
@@ -1101,17 +777,7 @@
 	 * interrupt could come in at any time now.
 	 */
 	spin_lock_irq(&mas->lock);
-<<<<<<< HEAD
-	geni_se_setup_m_cmd(se, m_cmd, m_param);
-
-	/*
-	 * TX_WATERMARK_REG should be set after SPI configuration and
-	 * setting up GENI SE engine, as driver starts data transfer
-	 * for the watermark interrupt.
-	 */
-=======
 	geni_se_setup_m_cmd(se, m_cmd, FRAGMENTATION);
->>>>>>> 948d76ce
 	if (m_cmd & SPI_TX_ONLY) {
 		if (geni_spi_handle_tx(mas))
 			writel(mas->tx_wm, se->base + SE_GENI_TX_WATERMARK_REG);
@@ -1124,61 +790,19 @@
 				struct spi_transfer *xfer)
 {
 	struct spi_geni_master *mas = spi_master_get_devdata(spi);
-	unsigned long timeout, jiffies;
-	int ret = 0i, i;
 
 	if (spi_geni_is_abort_still_pending(mas))
 		return -EBUSY;
 
 	/* Terminate and return success for 0 byte length transfer */
 	if (!xfer->len)
-		return ret;
+		return 0;
 
 	if (mas->cur_xfer_mode == GENI_SE_FIFO) {
 		setup_fifo_xfer(xfer, mas, slv->mode, spi);
-<<<<<<< HEAD
-	} else {
-		setup_gsi_xfer(xfer, mas, slv, spi);
-		if (mas->num_xfers >= NUM_SPI_XFER ||
-		    (list_is_last(&xfer->transfer_list, &spi->cur_msg->transfers))) {
-			for (i = 0 ; i < mas->num_tx_eot; i++) {
-				jiffies = msecs_to_jiffies(SPI_XFER_TIMEOUT_MS);
-				timeout = wait_for_completion_timeout(&mas->tx_cb, jiffies);
-				if (timeout <= 0) {
-					dev_err(mas->dev, "Tx[%d] timeout%lu\n", i, timeout);
-					ret = -ETIMEDOUT;
-					goto err_gsi_geni_transfer_one;
-				}
-				spi_finalize_current_transfer(spi);
-			}
-			for (i = 0 ; i < mas->num_rx_eot; i++) {
-				jiffies = msecs_to_jiffies(SPI_XFER_TIMEOUT_MS);
-				timeout = wait_for_completion_timeout(&mas->tx_cb, jiffies);
-				if (timeout <= 0) {
-					dev_err(mas->dev, "Rx[%d] timeout%lu\n", i, timeout);
-					ret = -ETIMEDOUT;
-					goto err_gsi_geni_transfer_one;
-				}
-				spi_finalize_current_transfer(spi);
-			}
-			if (mas->qn_err) {
-				ret = -EIO;
-				mas->qn_err = false;
-				goto err_gsi_geni_transfer_one;
-			}
-		}
-	}
-
-	return ret;
-
-err_gsi_geni_transfer_one:
-	dmaengine_terminate_all(mas->tx);
-	return ret;
-=======
 		return 1;
 	}
 	return setup_gsi_xfer(xfer, mas, slv, spi);
->>>>>>> 948d76ce
 }
 
 static irqreturn_t geni_spi_isr(int irq, void *data)
@@ -1273,21 +897,11 @@
 	if (irq < 0)
 		return irq;
 
-<<<<<<< HEAD
-	ret = dma_set_mask_and_coherent(&pdev->dev, DMA_BIT_MASK(64));
-	if (ret) {
-		ret = dma_set_mask_and_coherent(&pdev->dev, DMA_BIT_MASK(32));
-		if (ret) {
-			dev_err(&pdev->dev, "could not set DMA mask\n");
-			return ret;
-		}
-=======
 	ret = dma_set_mask_and_coherent(dev, DMA_BIT_MASK(64));
 	if (ret) {
 		ret = dma_set_mask_and_coherent(dev, DMA_BIT_MASK(32));
 		if (ret)
 			return dev_err_probe(dev, ret, "could not set DMA mask\n");
->>>>>>> 948d76ce
 	}
 
 	base = devm_platform_ioremap_resource(pdev, 0);
@@ -1328,24 +942,16 @@
 	spi->num_chipselect = 4;
 	spi->max_speed_hz = 50000000;
 	spi->prepare_message = spi_geni_prepare_message;
-	spi->unprepare_message = spi_geni_unprepare_message;
 	spi->transfer_one = spi_geni_transfer_one;
 	spi->can_dma = geni_can_dma;
 	spi->dma_map_dev = dev->parent;
 	spi->auto_runtime_pm = true;
-<<<<<<< HEAD
-	spi->handle_err = handle_fifo_timeout;
-=======
 	spi->handle_err = spi_geni_handle_err;
->>>>>>> 948d76ce
 	spi->use_gpio_descriptors = true;
 
 	init_completion(&mas->cs_done);
 	init_completion(&mas->cancel_done);
 	init_completion(&mas->abort_done);
-	init_completion(&mas->xfer_done);
-	init_completion(&mas->tx_cb);
-	init_completion(&mas->rx_cb);
 	spin_lock_init(&mas->lock);
 	pm_runtime_use_autosuspend(&pdev->dev);
 	pm_runtime_set_autosuspend_delay(&pdev->dev, 250);
@@ -1367,18 +973,10 @@
 		goto spi_geni_probe_runtime_disable;
 
 	/*
-<<<<<<< HEAD
-	 * query the mode supported and set_cs for fifo mode only
-	 * for dma (gsi) mode, the gsi will set cs based on params passed in
-	 * TRE
-	 */
-	mas->cur_xfer_mode = get_xfer_mode(spi);
-=======
 	 * check the mode supported and set_cs for fifo mode only
 	 * for dma (gsi) mode, the gsi will set cs based on params passed in
 	 * TRE
 	 */
->>>>>>> 948d76ce
 	if (mas->cur_xfer_mode == GENI_SE_FIFO)
 		spi->set_cs = spi_geni_set_cs;
 
