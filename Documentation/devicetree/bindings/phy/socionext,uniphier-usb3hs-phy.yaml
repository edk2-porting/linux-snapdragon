# SPDX-License-Identifier: (GPL-2.0-only OR BSD-2-Clause)
%YAML 1.2
---
$id: http://devicetree.org/schemas/phy/socionext,uniphier-usb3hs-phy.yaml#
$schema: http://devicetree.org/meta-schemas/core.yaml#

title: Socionext UniPhier USB3 High-Speed (HS) PHY

description: |
  This describes the devicetree bindings for PHY interfaces built into
  USB3 controller implemented on Socionext UniPhier SoCs.
  Although the controller includes High-Speed PHY and Super-Speed PHY,
  this describes about High-Speed PHY.

maintainers:
  - Kunihiko Hayashi <hayashi.kunihiko@socionext.com>

properties:
  compatible:
    enum:
      - socionext,uniphier-pro5-usb3-hsphy
      - socionext,uniphier-pxs2-usb3-hsphy
      - socionext,uniphier-ld20-usb3-hsphy
      - socionext,uniphier-pxs3-usb3-hsphy

  reg:
    description: PHY register region (offset and length)

  "#phy-cells":
    const: 0

  clocks:
    minItems: 1
    maxItems: 3

  clock-names:
    oneOf:
      - const: link          # for PXs2
      - items:               # for PXs3 with phy-ext
<<<<<<< HEAD
        - const: link
        - const: phy
        - const: phy-ext
      - items:               # for others
        - const: link
        - const: phy
=======
          - const: link
          - const: phy
          - const: phy-ext
      - items:               # for others
          - const: link
          - const: phy
>>>>>>> 85b047c6

  resets:
    maxItems: 2

  reset-names:
    items:
      - const: link
      - const: phy

  vbus-supply:
    description: A phandle to the regulator for USB VBUS

  nvmem-cells:
    maxItems: 3
    description:
      Phandles to nvmem cell that contains the trimming data.
      Available only for HS-PHY implemented on LD20 and PXs3, and
      if unspecified, default value is used.

  nvmem-cell-names:
    items:
      - const: rterm
      - const: sel_t
      - const: hs_i
    description:
      Should be the following names, which correspond to each nvmem-cells.
      All of the 3 parameters associated with the above names are
      required for each port, if any one is omitted, the trimming data
      of the port will not be set at all.

required:
  - compatible
  - reg
  - "#phy-cells"
  - clocks
  - clock-names
  - resets
  - reset-names

additionalProperties: false

examples:
  - |
    usb-glue@65b00000 {
        compatible = "socionext,uniphier-ld20-dwc3-glue", "simple-mfd";
        #address-cells = <1>;
        #size-cells = <1>;
        ranges = <0 0x65b00000 0x400>;

        usb_hsphy0: hs-phy@200 {
            compatible = "socionext,uniphier-ld20-usb3-hsphy";
            reg = <0x200 0x10>;
            #phy-cells = <0>;
            clock-names = "link", "phy";
            clocks = <&sys_clk 14>, <&sys_clk 16>;
            reset-names = "link", "phy";
            resets = <&sys_rst 14>, <&sys_rst 16>;
            vbus-supply = <&usb_vbus0>;
            nvmem-cell-names = "rterm", "sel_t", "hs_i";
            nvmem-cells = <&usb_rterm0>, <&usb_sel_t0>, <&usb_hs_i0>;
        };
    };<|MERGE_RESOLUTION|>--- conflicted
+++ resolved
@@ -37,21 +37,12 @@
     oneOf:
       - const: link          # for PXs2
       - items:               # for PXs3 with phy-ext
-<<<<<<< HEAD
-        - const: link
-        - const: phy
-        - const: phy-ext
-      - items:               # for others
-        - const: link
-        - const: phy
-=======
           - const: link
           - const: phy
           - const: phy-ext
       - items:               # for others
           - const: link
           - const: phy
->>>>>>> 85b047c6
 
   resets:
     maxItems: 2
