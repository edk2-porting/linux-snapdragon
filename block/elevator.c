--- conflicted
+++ resolved
@@ -273,18 +273,10 @@
 static struct request *elv_rqhash_find(struct request_queue *q, sector_t offset)
 {
 	struct elevator_queue *e = q->elevator;
-<<<<<<< HEAD
-	struct hlist_head *hash_list = &e->hash[ELV_HASH_FN(offset)];
 	struct hlist_node *next;
 	struct request *rq;
 
-	hlist_for_each_entry_safe(rq, next, hash_list, hash) {
-=======
-	struct hlist_node *entry, *next;
-	struct request *rq;
-
-	hash_for_each_possible_safe(e->hash, rq, entry, next, hash, offset) {
->>>>>>> de33127d
+	hash_for_each_possible_safe(e->hash, rq, next, hash, offset) {
 		BUG_ON(!ELV_ON_HASH(rq));
 
 		if (unlikely(!rq_mergeable(rq))) {
