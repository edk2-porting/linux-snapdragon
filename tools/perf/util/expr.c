--- conflicted
+++ resolved
@@ -12,10 +12,7 @@
 #include "expr-bison.h"
 #include "expr-flex.h"
 #include "smt.h"
-<<<<<<< HEAD
-=======
 #include <linux/err.h>
->>>>>>> 33a5c279
 #include <linux/kernel.h>
 #include <linux/zalloc.h>
 #include <ctype.h>
@@ -303,13 +300,10 @@
 		return NULL;
 
 	ctx->ids = hashmap__new(key_hash, key_equal, NULL);
-<<<<<<< HEAD
-=======
 	if (IS_ERR(ctx->ids)) {
 		free(ctx);
 		return NULL;
 	}
->>>>>>> 33a5c279
 	ctx->runtime = 0;
 
 	return ctx;
