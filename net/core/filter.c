--- conflicted
+++ resolved
@@ -10836,12 +10836,9 @@
 	case BPF_FUNC_skc_to_udp6_sock:
 		func = &bpf_skc_to_udp6_sock_proto;
 		break;
-<<<<<<< HEAD
-=======
 	case BPF_FUNC_skc_to_unix_sock:
 		func = &bpf_skc_to_unix_sock_proto;
 		break;
->>>>>>> 92b4b594
 	case BPF_FUNC_ktime_get_coarse_ns:
 		return &bpf_ktime_get_coarse_ns_proto;
 	default:
