// SPDX-License-Identifier: GPL-2.0
/*
 * cfg80211 scan result handling
 *
 * Copyright 2008 Johannes Berg <johannes@sipsolutions.net>
 * Copyright 2013-2014  Intel Mobile Communications GmbH
 * Copyright 2016	Intel Deutschland GmbH
 * Copyright (C) 2018-2020 Intel Corporation
 */
#include <linux/kernel.h>
#include <linux/slab.h>
#include <linux/module.h>
#include <linux/netdevice.h>
#include <linux/wireless.h>
#include <linux/nl80211.h>
#include <linux/etherdevice.h>
#include <linux/crc32.h>
#include <linux/bitfield.h>
#include <net/arp.h>
#include <net/cfg80211.h>
#include <net/cfg80211-wext.h>
#include <net/iw_handler.h>
#include "core.h"
#include "nl80211.h"
#include "wext-compat.h"
#include "rdev-ops.h"

/**
 * DOC: BSS tree/list structure
 *
 * At the top level, the BSS list is kept in both a list in each
 * registered device (@bss_list) as well as an RB-tree for faster
 * lookup. In the RB-tree, entries can be looked up using their
 * channel, MESHID, MESHCONF (for MBSSes) or channel, BSSID, SSID
 * for other BSSes.
 *
 * Due to the possibility of hidden SSIDs, there's a second level
 * structure, the "hidden_list" and "hidden_beacon_bss" pointer.
 * The hidden_list connects all BSSes belonging to a single AP
 * that has a hidden SSID, and connects beacon and probe response
 * entries. For a probe response entry for a hidden SSID, the
 * hidden_beacon_bss pointer points to the BSS struct holding the
 * beacon's information.
 *
 * Reference counting is done for all these references except for
 * the hidden_list, so that a beacon BSS struct that is otherwise
 * not referenced has one reference for being on the bss_list and
 * one for each probe response entry that points to it using the
 * hidden_beacon_bss pointer. When a BSS struct that has such a
 * pointer is get/put, the refcount update is also propagated to
 * the referenced struct, this ensure that it cannot get removed
 * while somebody is using the probe response version.
 *
 * Note that the hidden_beacon_bss pointer never changes, due to
 * the reference counting. Therefore, no locking is needed for
 * it.
 *
 * Also note that the hidden_beacon_bss pointer is only relevant
 * if the driver uses something other than the IEs, e.g. private
 * data stored in the BSS struct, since the beacon IEs are
 * also linked into the probe response struct.
 */

/*
 * Limit the number of BSS entries stored in mac80211. Each one is
 * a bit over 4k at most, so this limits to roughly 4-5M of memory.
 * If somebody wants to really attack this though, they'd likely
 * use small beacons, and only one type of frame, limiting each of
 * the entries to a much smaller size (in order to generate more
 * entries in total, so overhead is bigger.)
 */
static int bss_entries_limit = 1000;
module_param(bss_entries_limit, int, 0644);
MODULE_PARM_DESC(bss_entries_limit,
                 "limit to number of scan BSS entries (per wiphy, default 1000)");

#define IEEE80211_SCAN_RESULT_EXPIRE	(30 * HZ)

/**
 * struct cfg80211_colocated_ap - colocated AP information
 *
 * @list: linked list to all colocated aPS
 * @bssid: BSSID of the reported AP
 * @ssid: SSID of the reported AP
 * @ssid_len: length of the ssid
 * @center_freq: frequency the reported AP is on
 * @unsolicited_probe: the reported AP is part of an ESS, where all the APs
 *	that operate in the same channel as the reported AP and that might be
 *	detected by a STA receiving this frame, are transmitting unsolicited
 *	Probe Response frames every 20 TUs
 * @oct_recommended: OCT is recommended to exchange MMPDUs with the reported AP
 * @same_ssid: the reported AP has the same SSID as the reporting AP
 * @multi_bss: the reported AP is part of a multiple BSSID set
 * @transmitted_bssid: the reported AP is the transmitting BSSID
 * @colocated_ess: all the APs that share the same ESS as the reported AP are
 *	colocated and can be discovered via legacy bands.
 * @short_ssid_valid: short_ssid is valid and can be used
 * @short_ssid: the short SSID for this SSID
 */
struct cfg80211_colocated_ap {
	struct list_head list;
	u8 bssid[ETH_ALEN];
	u8 ssid[IEEE80211_MAX_SSID_LEN];
	size_t ssid_len;
	u32 short_ssid;
	u32 center_freq;
	u8 unsolicited_probe:1,
	   oct_recommended:1,
	   same_ssid:1,
	   multi_bss:1,
	   transmitted_bssid:1,
	   colocated_ess:1,
	   short_ssid_valid:1;
};

static void bss_free(struct cfg80211_internal_bss *bss)
{
	struct cfg80211_bss_ies *ies;

	if (WARN_ON(atomic_read(&bss->hold)))
		return;

	ies = (void *)rcu_access_pointer(bss->pub.beacon_ies);
	if (ies && !bss->pub.hidden_beacon_bss)
		kfree_rcu(ies, rcu_head);
	ies = (void *)rcu_access_pointer(bss->pub.proberesp_ies);
	if (ies)
		kfree_rcu(ies, rcu_head);

	/*
	 * This happens when the module is removed, it doesn't
	 * really matter any more save for completeness
	 */
	if (!list_empty(&bss->hidden_list))
		list_del(&bss->hidden_list);

	kfree(bss);
}

static inline void bss_ref_get(struct cfg80211_registered_device *rdev,
			       struct cfg80211_internal_bss *bss)
{
	lockdep_assert_held(&rdev->bss_lock);

	bss->refcount++;
	if (bss->pub.hidden_beacon_bss) {
		bss = container_of(bss->pub.hidden_beacon_bss,
				   struct cfg80211_internal_bss,
				   pub);
		bss->refcount++;
	}
	if (bss->pub.transmitted_bss) {
		bss = container_of(bss->pub.transmitted_bss,
				   struct cfg80211_internal_bss,
				   pub);
		bss->refcount++;
	}
}

static inline void bss_ref_put(struct cfg80211_registered_device *rdev,
			       struct cfg80211_internal_bss *bss)
{
	lockdep_assert_held(&rdev->bss_lock);

	if (bss->pub.hidden_beacon_bss) {
		struct cfg80211_internal_bss *hbss;
		hbss = container_of(bss->pub.hidden_beacon_bss,
				    struct cfg80211_internal_bss,
				    pub);
		hbss->refcount--;
		if (hbss->refcount == 0)
			bss_free(hbss);
	}

	if (bss->pub.transmitted_bss) {
		struct cfg80211_internal_bss *tbss;

		tbss = container_of(bss->pub.transmitted_bss,
				    struct cfg80211_internal_bss,
				    pub);
		tbss->refcount--;
		if (tbss->refcount == 0)
			bss_free(tbss);
	}

	bss->refcount--;
	if (bss->refcount == 0)
		bss_free(bss);
}

static bool __cfg80211_unlink_bss(struct cfg80211_registered_device *rdev,
				  struct cfg80211_internal_bss *bss)
{
	lockdep_assert_held(&rdev->bss_lock);

	if (!list_empty(&bss->hidden_list)) {
		/*
		 * don't remove the beacon entry if it has
		 * probe responses associated with it
		 */
		if (!bss->pub.hidden_beacon_bss)
			return false;
		/*
		 * if it's a probe response entry break its
		 * link to the other entries in the group
		 */
		list_del_init(&bss->hidden_list);
	}

	list_del_init(&bss->list);
	list_del_init(&bss->pub.nontrans_list);
	rb_erase(&bss->rbn, &rdev->bss_tree);
	rdev->bss_entries--;
	WARN_ONCE((rdev->bss_entries == 0) ^ list_empty(&rdev->bss_list),
		  "rdev bss entries[%d]/list[empty:%d] corruption\n",
		  rdev->bss_entries, list_empty(&rdev->bss_list));
	bss_ref_put(rdev, bss);
	return true;
}

bool cfg80211_is_element_inherited(const struct element *elem,
				   const struct element *non_inherit_elem)
{
	u8 id_len, ext_id_len, i, loop_len, id;
	const u8 *list;

	if (elem->id == WLAN_EID_MULTIPLE_BSSID)
		return false;

	if (!non_inherit_elem || non_inherit_elem->datalen < 2)
		return true;

	/*
	 * non inheritance element format is:
	 * ext ID (56) | IDs list len | list | extension IDs list len | list
	 * Both lists are optional. Both lengths are mandatory.
	 * This means valid length is:
	 * elem_len = 1 (extension ID) + 2 (list len fields) + list lengths
	 */
	id_len = non_inherit_elem->data[1];
	if (non_inherit_elem->datalen < 3 + id_len)
		return true;

	ext_id_len = non_inherit_elem->data[2 + id_len];
	if (non_inherit_elem->datalen < 3 + id_len + ext_id_len)
		return true;

	if (elem->id == WLAN_EID_EXTENSION) {
		if (!ext_id_len)
			return true;
		loop_len = ext_id_len;
		list = &non_inherit_elem->data[3 + id_len];
		id = elem->data[0];
	} else {
		if (!id_len)
			return true;
		loop_len = id_len;
		list = &non_inherit_elem->data[2];
		id = elem->id;
	}

	for (i = 0; i < loop_len; i++) {
		if (list[i] == id)
			return false;
	}

	return true;
}
EXPORT_SYMBOL(cfg80211_is_element_inherited);

static size_t cfg80211_gen_new_ie(const u8 *ie, size_t ielen,
				  const u8 *subelement, size_t subie_len,
				  u8 *new_ie, gfp_t gfp)
{
	u8 *pos, *tmp;
	const u8 *tmp_old, *tmp_new;
	const struct element *non_inherit_elem;
	u8 *sub_copy;

	/* copy subelement as we need to change its content to
	 * mark an ie after it is processed.
	 */
	sub_copy = kmemdup(subelement, subie_len, gfp);
	if (!sub_copy)
		return 0;

	pos = &new_ie[0];

	/* set new ssid */
	tmp_new = cfg80211_find_ie(WLAN_EID_SSID, sub_copy, subie_len);
	if (tmp_new) {
		memcpy(pos, tmp_new, tmp_new[1] + 2);
		pos += (tmp_new[1] + 2);
	}

	/* get non inheritance list if exists */
	non_inherit_elem =
		cfg80211_find_ext_elem(WLAN_EID_EXT_NON_INHERITANCE,
				       sub_copy, subie_len);

	/* go through IEs in ie (skip SSID) and subelement,
	 * merge them into new_ie
	 */
	tmp_old = cfg80211_find_ie(WLAN_EID_SSID, ie, ielen);
	tmp_old = (tmp_old) ? tmp_old + tmp_old[1] + 2 : ie;

	while (tmp_old + tmp_old[1] + 2 - ie <= ielen) {
		if (tmp_old[0] == 0) {
			tmp_old++;
			continue;
		}

		if (tmp_old[0] == WLAN_EID_EXTENSION)
			tmp = (u8 *)cfg80211_find_ext_ie(tmp_old[2], sub_copy,
							 subie_len);
		else
			tmp = (u8 *)cfg80211_find_ie(tmp_old[0], sub_copy,
						     subie_len);

		if (!tmp) {
			const struct element *old_elem = (void *)tmp_old;

			/* ie in old ie but not in subelement */
			if (cfg80211_is_element_inherited(old_elem,
							  non_inherit_elem)) {
				memcpy(pos, tmp_old, tmp_old[1] + 2);
				pos += tmp_old[1] + 2;
			}
		} else {
			/* ie in transmitting ie also in subelement,
			 * copy from subelement and flag the ie in subelement
			 * as copied (by setting eid field to WLAN_EID_SSID,
			 * which is skipped anyway).
			 * For vendor ie, compare OUI + type + subType to
			 * determine if they are the same ie.
			 */
			if (tmp_old[0] == WLAN_EID_VENDOR_SPECIFIC) {
				if (!memcmp(tmp_old + 2, tmp + 2, 5)) {
					/* same vendor ie, copy from
					 * subelement
					 */
					memcpy(pos, tmp, tmp[1] + 2);
					pos += tmp[1] + 2;
					tmp[0] = WLAN_EID_SSID;
				} else {
					memcpy(pos, tmp_old, tmp_old[1] + 2);
					pos += tmp_old[1] + 2;
				}
			} else {
				/* copy ie from subelement into new ie */
				memcpy(pos, tmp, tmp[1] + 2);
				pos += tmp[1] + 2;
				tmp[0] = WLAN_EID_SSID;
			}
		}

		if (tmp_old + tmp_old[1] + 2 - ie == ielen)
			break;

		tmp_old += tmp_old[1] + 2;
	}

	/* go through subelement again to check if there is any ie not
	 * copied to new ie, skip ssid, capability, bssid-index ie
	 */
	tmp_new = sub_copy;
	while (tmp_new + tmp_new[1] + 2 - sub_copy <= subie_len) {
		if (!(tmp_new[0] == WLAN_EID_NON_TX_BSSID_CAP ||
		      tmp_new[0] == WLAN_EID_SSID)) {
			memcpy(pos, tmp_new, tmp_new[1] + 2);
			pos += tmp_new[1] + 2;
		}
		if (tmp_new + tmp_new[1] + 2 - sub_copy == subie_len)
			break;
		tmp_new += tmp_new[1] + 2;
	}

	kfree(sub_copy);
	return pos - new_ie;
}

static bool is_bss(struct cfg80211_bss *a, const u8 *bssid,
		   const u8 *ssid, size_t ssid_len)
{
	const struct cfg80211_bss_ies *ies;
	const u8 *ssidie;

	if (bssid && !ether_addr_equal(a->bssid, bssid))
		return false;

	if (!ssid)
		return true;

	ies = rcu_access_pointer(a->ies);
	if (!ies)
		return false;
	ssidie = cfg80211_find_ie(WLAN_EID_SSID, ies->data, ies->len);
	if (!ssidie)
		return false;
	if (ssidie[1] != ssid_len)
		return false;
	return memcmp(ssidie + 2, ssid, ssid_len) == 0;
}

static int
cfg80211_add_nontrans_list(struct cfg80211_bss *trans_bss,
			   struct cfg80211_bss *nontrans_bss)
{
	const u8 *ssid;
	size_t ssid_len;
	struct cfg80211_bss *bss = NULL;

	rcu_read_lock();
	ssid = ieee80211_bss_get_ie(nontrans_bss, WLAN_EID_SSID);
	if (!ssid) {
		rcu_read_unlock();
		return -EINVAL;
	}
	ssid_len = ssid[1];
	ssid = ssid + 2;
	rcu_read_unlock();

	/* check if nontrans_bss is in the list */
	list_for_each_entry(bss, &trans_bss->nontrans_list, nontrans_list) {
		if (is_bss(bss, nontrans_bss->bssid, ssid, ssid_len))
			return 0;
	}

	/* add to the list */
	list_add_tail(&nontrans_bss->nontrans_list, &trans_bss->nontrans_list);
	return 0;
}

static void __cfg80211_bss_expire(struct cfg80211_registered_device *rdev,
				  unsigned long expire_time)
{
	struct cfg80211_internal_bss *bss, *tmp;
	bool expired = false;

	lockdep_assert_held(&rdev->bss_lock);

	list_for_each_entry_safe(bss, tmp, &rdev->bss_list, list) {
		if (atomic_read(&bss->hold))
			continue;
		if (!time_after(expire_time, bss->ts))
			continue;

		if (__cfg80211_unlink_bss(rdev, bss))
			expired = true;
	}

	if (expired)
		rdev->bss_generation++;
}

static bool cfg80211_bss_expire_oldest(struct cfg80211_registered_device *rdev)
{
	struct cfg80211_internal_bss *bss, *oldest = NULL;
	bool ret;

	lockdep_assert_held(&rdev->bss_lock);

	list_for_each_entry(bss, &rdev->bss_list, list) {
		if (atomic_read(&bss->hold))
			continue;

		if (!list_empty(&bss->hidden_list) &&
		    !bss->pub.hidden_beacon_bss)
			continue;

		if (oldest && time_before(oldest->ts, bss->ts))
			continue;
		oldest = bss;
	}

	if (WARN_ON(!oldest))
		return false;

	/*
	 * The callers make sure to increase rdev->bss_generation if anything
	 * gets removed (and a new entry added), so there's no need to also do
	 * it here.
	 */

	ret = __cfg80211_unlink_bss(rdev, oldest);
	WARN_ON(!ret);
	return ret;
}

static u8 cfg80211_parse_bss_param(u8 data,
				   struct cfg80211_colocated_ap *coloc_ap)
{
	coloc_ap->oct_recommended =
		u8_get_bits(data, IEEE80211_RNR_TBTT_PARAMS_OCT_RECOMMENDED);
	coloc_ap->same_ssid =
		u8_get_bits(data, IEEE80211_RNR_TBTT_PARAMS_SAME_SSID);
	coloc_ap->multi_bss =
		u8_get_bits(data, IEEE80211_RNR_TBTT_PARAMS_MULTI_BSSID);
	coloc_ap->transmitted_bssid =
		u8_get_bits(data, IEEE80211_RNR_TBTT_PARAMS_TRANSMITTED_BSSID);
	coloc_ap->unsolicited_probe =
		u8_get_bits(data, IEEE80211_RNR_TBTT_PARAMS_PROBE_ACTIVE);
	coloc_ap->colocated_ess =
		u8_get_bits(data, IEEE80211_RNR_TBTT_PARAMS_COLOC_ESS);

	return u8_get_bits(data, IEEE80211_RNR_TBTT_PARAMS_COLOC_AP);
}

static int cfg80211_calc_short_ssid(const struct cfg80211_bss_ies *ies,
				    const struct element **elem, u32 *s_ssid)
{

	*elem = cfg80211_find_elem(WLAN_EID_SSID, ies->data, ies->len);
	if (!*elem || (*elem)->datalen > IEEE80211_MAX_SSID_LEN)
		return -EINVAL;

	*s_ssid = ~crc32_le(~0, (*elem)->data, (*elem)->datalen);
	return 0;
}

static void cfg80211_free_coloc_ap_list(struct list_head *coloc_ap_list)
{
	struct cfg80211_colocated_ap *ap, *tmp_ap;

	list_for_each_entry_safe(ap, tmp_ap, coloc_ap_list, list) {
		list_del(&ap->list);
		kfree(ap);
	}
}

static int cfg80211_parse_ap_info(struct cfg80211_colocated_ap *entry,
				  const u8 *pos, u8 length,
				  const struct element *ssid_elem,
				  int s_ssid_tmp)
{
	/* skip the TBTT offset */
	pos++;

	memcpy(entry->bssid, pos, ETH_ALEN);
	pos += ETH_ALEN;

	if (length == IEEE80211_TBTT_INFO_OFFSET_BSSID_SSSID_BSS_PARAM) {
		memcpy(&entry->short_ssid, pos,
		       sizeof(entry->short_ssid));
		entry->short_ssid_valid = true;
		pos += 4;
	}

	/* skip non colocated APs */
	if (!cfg80211_parse_bss_param(*pos, entry))
		return -EINVAL;
	pos++;

	if (length == IEEE80211_TBTT_INFO_OFFSET_BSSID_BSS_PARAM) {
		/*
		 * no information about the short ssid. Consider the entry valid
		 * for now. It would later be dropped in case there are explicit
		 * SSIDs that need to be matched
		 */
		if (!entry->same_ssid)
			return 0;
	}

	if (entry->same_ssid) {
		entry->short_ssid = s_ssid_tmp;
		entry->short_ssid_valid = true;

		/*
		 * This is safe because we validate datalen in
		 * cfg80211_parse_colocated_ap(), before calling this
		 * function.
		 */
		memcpy(&entry->ssid, &ssid_elem->data,
		       ssid_elem->datalen);
		entry->ssid_len = ssid_elem->datalen;
	}
	return 0;
}

static int cfg80211_parse_colocated_ap(const struct cfg80211_bss_ies *ies,
				       struct list_head *list)
{
	struct ieee80211_neighbor_ap_info *ap_info;
	const struct element *elem, *ssid_elem;
	const u8 *pos, *end;
	u32 s_ssid_tmp;
	int n_coloc = 0, ret;
	LIST_HEAD(ap_list);

	elem = cfg80211_find_elem(WLAN_EID_REDUCED_NEIGHBOR_REPORT, ies->data,
				  ies->len);
	if (!elem || elem->datalen > IEEE80211_MAX_SSID_LEN)
		return 0;

	pos = elem->data;
	end = pos + elem->datalen;

	ret = cfg80211_calc_short_ssid(ies, &ssid_elem, &s_ssid_tmp);
	if (ret)
		return ret;

	/* RNR IE may contain more than one NEIGHBOR_AP_INFO */
	while (pos + sizeof(*ap_info) <= end) {
		enum nl80211_band band;
		int freq;
		u8 length, i, count;

		ap_info = (void *)pos;
		count = u8_get_bits(ap_info->tbtt_info_hdr,
				    IEEE80211_AP_INFO_TBTT_HDR_COUNT) + 1;
		length = ap_info->tbtt_info_len;

		pos += sizeof(*ap_info);

		if (!ieee80211_operating_class_to_band(ap_info->op_class,
						       &band))
			break;

		freq = ieee80211_channel_to_frequency(ap_info->channel, band);

		if (end - pos < count * ap_info->tbtt_info_len)
			break;

		/*
		 * TBTT info must include bss param + BSSID +
		 * (short SSID or same_ssid bit to be set).
		 * ignore other options, and move to the
		 * next AP info
		 */
		if (band != NL80211_BAND_6GHZ ||
		    (length != IEEE80211_TBTT_INFO_OFFSET_BSSID_BSS_PARAM &&
		     length < IEEE80211_TBTT_INFO_OFFSET_BSSID_SSSID_BSS_PARAM)) {
			pos += count * ap_info->tbtt_info_len;
			continue;
		}

		for (i = 0; i < count; i++) {
			struct cfg80211_colocated_ap *entry;

			entry = kzalloc(sizeof(*entry) + IEEE80211_MAX_SSID_LEN,
					GFP_ATOMIC);

			if (!entry)
				break;

			entry->center_freq = freq;

			if (!cfg80211_parse_ap_info(entry, pos, length,
						    ssid_elem, s_ssid_tmp)) {
				n_coloc++;
				list_add_tail(&entry->list, &ap_list);
			} else {
				kfree(entry);
			}

			pos += ap_info->tbtt_info_len;
		}
	}

	if (pos != end) {
		cfg80211_free_coloc_ap_list(&ap_list);
		return 0;
	}

	list_splice_tail(&ap_list, list);
	return n_coloc;
}

static  void cfg80211_scan_req_add_chan(struct cfg80211_scan_request *request,
					struct ieee80211_channel *chan,
					bool add_to_6ghz)
{
	int i;
	u32 n_channels = request->n_channels;
	struct cfg80211_scan_6ghz_params *params =
		&request->scan_6ghz_params[request->n_6ghz_params];

	for (i = 0; i < n_channels; i++) {
		if (request->channels[i] == chan) {
			if (add_to_6ghz)
				params->channel_idx = i;
			return;
		}
	}

	request->channels[n_channels] = chan;
	if (add_to_6ghz)
		request->scan_6ghz_params[request->n_6ghz_params].channel_idx =
			n_channels;

	request->n_channels++;
}

static bool cfg80211_find_ssid_match(struct cfg80211_colocated_ap *ap,
				     struct cfg80211_scan_request *request)
{
	int i;
	u32 s_ssid;

	for (i = 0; i < request->n_ssids; i++) {
		/* wildcard ssid in the scan request */
		if (!request->ssids[i].ssid_len)
			return true;

		if (ap->ssid_len &&
		    ap->ssid_len == request->ssids[i].ssid_len) {
			if (!memcmp(request->ssids[i].ssid, ap->ssid,
				    ap->ssid_len))
				return true;
		} else if (ap->short_ssid_valid) {
			s_ssid = ~crc32_le(~0, request->ssids[i].ssid,
					   request->ssids[i].ssid_len);

			if (ap->short_ssid == s_ssid)
				return true;
		}
	}

	return false;
}

static int cfg80211_scan_6ghz(struct cfg80211_registered_device *rdev)
{
	u8 i;
	struct cfg80211_colocated_ap *ap;
	int n_channels, count = 0, err;
	struct cfg80211_scan_request *request, *rdev_req = rdev->scan_req;
	LIST_HEAD(coloc_ap_list);
	bool need_scan_psc = true;
	const struct ieee80211_sband_iftype_data *iftd;

	rdev_req->scan_6ghz = true;

	if (!rdev->wiphy.bands[NL80211_BAND_6GHZ])
		return -EOPNOTSUPP;

	iftd = ieee80211_get_sband_iftype_data(rdev->wiphy.bands[NL80211_BAND_6GHZ],
					       rdev_req->wdev->iftype);
	if (!iftd || !iftd->he_cap.has_he)
		return -EOPNOTSUPP;

	n_channels = rdev->wiphy.bands[NL80211_BAND_6GHZ]->n_channels;

	if (rdev_req->flags & NL80211_SCAN_FLAG_COLOCATED_6GHZ) {
		struct cfg80211_internal_bss *intbss;

		spin_lock_bh(&rdev->bss_lock);
		list_for_each_entry(intbss, &rdev->bss_list, list) {
			struct cfg80211_bss *res = &intbss->pub;
			const struct cfg80211_bss_ies *ies;

			ies = rcu_access_pointer(res->ies);
			count += cfg80211_parse_colocated_ap(ies,
							     &coloc_ap_list);
		}
		spin_unlock_bh(&rdev->bss_lock);
	}

	request = kzalloc(struct_size(request, channels, n_channels) +
			  sizeof(*request->scan_6ghz_params) * count,
			  GFP_KERNEL);
	if (!request) {
		cfg80211_free_coloc_ap_list(&coloc_ap_list);
		return -ENOMEM;
	}

	*request = *rdev_req;
	request->n_channels = 0;
	request->scan_6ghz_params =
		(void *)&request->channels[n_channels];

	/*
	 * PSC channels should not be scanned in case of direct scan with 1 SSID
	 * and at least one of the reported co-located APs with same SSID
	 * indicating that all APs in the same ESS are co-located
	 */
	if (count && request->n_ssids == 1 && request->ssids[0].ssid_len) {
		list_for_each_entry(ap, &coloc_ap_list, list) {
			if (ap->colocated_ess &&
			    cfg80211_find_ssid_match(ap, request)) {
				need_scan_psc = false;
				break;
			}
		}
	}

	/*
	 * add to the scan request the channels that need to be scanned
	 * regardless of the collocated APs (PSC channels or all channels
	 * in case that NL80211_SCAN_FLAG_COLOCATED_6GHZ is not set)
	 */
	for (i = 0; i < rdev_req->n_channels; i++) {
		if (rdev_req->channels[i]->band == NL80211_BAND_6GHZ &&
		    ((need_scan_psc &&
		      cfg80211_channel_is_psc(rdev_req->channels[i])) ||
		     !(rdev_req->flags & NL80211_SCAN_FLAG_COLOCATED_6GHZ))) {
			cfg80211_scan_req_add_chan(request,
						   rdev_req->channels[i],
						   false);
		}
	}

	if (!(rdev_req->flags & NL80211_SCAN_FLAG_COLOCATED_6GHZ))
		goto skip;

	list_for_each_entry(ap, &coloc_ap_list, list) {
		bool found = false;
		struct cfg80211_scan_6ghz_params *scan_6ghz_params =
			&request->scan_6ghz_params[request->n_6ghz_params];
		struct ieee80211_channel *chan =
			ieee80211_get_channel(&rdev->wiphy, ap->center_freq);

		if (!chan || chan->flags & IEEE80211_CHAN_DISABLED)
			continue;

		for (i = 0; i < rdev_req->n_channels; i++) {
			if (rdev_req->channels[i] == chan)
				found = true;
		}

		if (!found)
			continue;

		if (request->n_ssids > 0 &&
		    !cfg80211_find_ssid_match(ap, request))
			continue;

		cfg80211_scan_req_add_chan(request, chan, true);
		memcpy(scan_6ghz_params->bssid, ap->bssid, ETH_ALEN);
		scan_6ghz_params->short_ssid = ap->short_ssid;
		scan_6ghz_params->short_ssid_valid = ap->short_ssid_valid;
		scan_6ghz_params->unsolicited_probe = ap->unsolicited_probe;

		/*
		 * If a PSC channel is added to the scan and 'need_scan_psc' is
		 * set to false, then all the APs that the scan logic is
		 * interested with on the channel are collocated and thus there
		 * is no need to perform the initial PSC channel listen.
		 */
		if (cfg80211_channel_is_psc(chan) && !need_scan_psc)
			scan_6ghz_params->psc_no_listen = true;

		request->n_6ghz_params++;
	}

skip:
	cfg80211_free_coloc_ap_list(&coloc_ap_list);

	if (request->n_channels) {
		struct cfg80211_scan_request *old = rdev->int_scan_req;

		rdev->int_scan_req = request;

		/*
		 * If this scan follows a previous scan, save the scan start
		 * info from the first part of the scan
		 */
		if (old)
			rdev->int_scan_req->info = old->info;

		err = rdev_scan(rdev, request);
		if (err) {
			rdev->int_scan_req = old;
			kfree(request);
		} else {
			kfree(old);
		}

		return err;
	}

	kfree(request);
	return -EINVAL;
}

int cfg80211_scan(struct cfg80211_registered_device *rdev)
{
	struct cfg80211_scan_request *request;
	struct cfg80211_scan_request *rdev_req = rdev->scan_req;
	u32 n_channels = 0, idx, i;

	if (!(rdev->wiphy.flags & WIPHY_FLAG_SPLIT_SCAN_6GHZ))
		return rdev_scan(rdev, rdev_req);

	for (i = 0; i < rdev_req->n_channels; i++) {
		if (rdev_req->channels[i]->band != NL80211_BAND_6GHZ)
			n_channels++;
	}

	if (!n_channels)
		return cfg80211_scan_6ghz(rdev);

	request = kzalloc(struct_size(request, channels, n_channels),
			  GFP_KERNEL);
	if (!request)
		return -ENOMEM;

	*request = *rdev_req;
	request->n_channels = n_channels;

	for (i = idx = 0; i < rdev_req->n_channels; i++) {
		if (rdev_req->channels[i]->band != NL80211_BAND_6GHZ)
			request->channels[idx++] = rdev_req->channels[i];
	}

	rdev_req->scan_6ghz = false;
	rdev->int_scan_req = request;
	return rdev_scan(rdev, request);
}

void ___cfg80211_scan_done(struct cfg80211_registered_device *rdev,
			   bool send_message)
{
	struct cfg80211_scan_request *request, *rdev_req;
	struct wireless_dev *wdev;
	struct sk_buff *msg;
#ifdef CONFIG_CFG80211_WEXT
	union iwreq_data wrqu;
#endif

	lockdep_assert_held(&rdev->wiphy.mtx);

	if (rdev->scan_msg) {
		nl80211_send_scan_msg(rdev, rdev->scan_msg);
		rdev->scan_msg = NULL;
		return;
	}

	rdev_req = rdev->scan_req;
	if (!rdev_req)
		return;

	wdev = rdev_req->wdev;
	request = rdev->int_scan_req ? rdev->int_scan_req : rdev_req;

	if (wdev_running(wdev) &&
	    (rdev->wiphy.flags & WIPHY_FLAG_SPLIT_SCAN_6GHZ) &&
	    !rdev_req->scan_6ghz && !request->info.aborted &&
	    !cfg80211_scan_6ghz(rdev))
		return;

	/*
	 * This must be before sending the other events!
	 * Otherwise, wpa_supplicant gets completely confused with
	 * wext events.
	 */
	if (wdev->netdev)
		cfg80211_sme_scan_done(wdev->netdev);

	if (!request->info.aborted &&
	    request->flags & NL80211_SCAN_FLAG_FLUSH) {
		/* flush entries from previous scans */
		spin_lock_bh(&rdev->bss_lock);
		__cfg80211_bss_expire(rdev, request->scan_start);
		spin_unlock_bh(&rdev->bss_lock);
	}

	msg = nl80211_build_scan_msg(rdev, wdev, request->info.aborted);

#ifdef CONFIG_CFG80211_WEXT
	if (wdev->netdev && !request->info.aborted) {
		memset(&wrqu, 0, sizeof(wrqu));

		wireless_send_event(wdev->netdev, SIOCGIWSCAN, &wrqu, NULL);
	}
#endif

	if (wdev->netdev)
		dev_put(wdev->netdev);

	kfree(rdev->int_scan_req);
	rdev->int_scan_req = NULL;

	kfree(rdev->scan_req);
	rdev->scan_req = NULL;

	if (!send_message)
		rdev->scan_msg = msg;
	else
		nl80211_send_scan_msg(rdev, msg);
}

void __cfg80211_scan_done(struct work_struct *wk)
{
	struct cfg80211_registered_device *rdev;

	rdev = container_of(wk, struct cfg80211_registered_device,
			    scan_done_wk);

	wiphy_lock(&rdev->wiphy);
	___cfg80211_scan_done(rdev, true);
	wiphy_unlock(&rdev->wiphy);
}

void cfg80211_scan_done(struct cfg80211_scan_request *request,
			struct cfg80211_scan_info *info)
{
	struct cfg80211_scan_info old_info = request->info;

	trace_cfg80211_scan_done(request, info);
	WARN_ON(request != wiphy_to_rdev(request->wiphy)->scan_req &&
		request != wiphy_to_rdev(request->wiphy)->int_scan_req);

	request->info = *info;

	/*
	 * In case the scan is split, the scan_start_tsf and tsf_bssid should
	 * be of the first part. In such a case old_info.scan_start_tsf should
	 * be non zero.
	 */
	if (request->scan_6ghz && old_info.scan_start_tsf) {
		request->info.scan_start_tsf = old_info.scan_start_tsf;
		memcpy(request->info.tsf_bssid, old_info.tsf_bssid,
		       sizeof(request->info.tsf_bssid));
	}

	request->notified = true;
	queue_work(cfg80211_wq, &wiphy_to_rdev(request->wiphy)->scan_done_wk);
}
EXPORT_SYMBOL(cfg80211_scan_done);

void cfg80211_add_sched_scan_req(struct cfg80211_registered_device *rdev,
				 struct cfg80211_sched_scan_request *req)
{
	lockdep_assert_held(&rdev->wiphy.mtx);

	list_add_rcu(&req->list, &rdev->sched_scan_req_list);
}

static void cfg80211_del_sched_scan_req(struct cfg80211_registered_device *rdev,
					struct cfg80211_sched_scan_request *req)
{
	lockdep_assert_held(&rdev->wiphy.mtx);

	list_del_rcu(&req->list);
	kfree_rcu(req, rcu_head);
}

static struct cfg80211_sched_scan_request *
cfg80211_find_sched_scan_req(struct cfg80211_registered_device *rdev, u64 reqid)
{
	struct cfg80211_sched_scan_request *pos;

	list_for_each_entry_rcu(pos, &rdev->sched_scan_req_list, list,
				lockdep_is_held(&rdev->wiphy.mtx)) {
		if (pos->reqid == reqid)
			return pos;
	}
	return NULL;
}

/*
 * Determines if a scheduled scan request can be handled. When a legacy
 * scheduled scan is running no other scheduled scan is allowed regardless
 * whether the request is for legacy or multi-support scan. When a multi-support
 * scheduled scan is running a request for legacy scan is not allowed. In this
 * case a request for multi-support scan can be handled if resources are
 * available, ie. struct wiphy::max_sched_scan_reqs limit is not yet reached.
 */
int cfg80211_sched_scan_req_possible(struct cfg80211_registered_device *rdev,
				     bool want_multi)
{
	struct cfg80211_sched_scan_request *pos;
	int i = 0;

	list_for_each_entry(pos, &rdev->sched_scan_req_list, list) {
		/* request id zero means legacy in progress */
		if (!i && !pos->reqid)
			return -EINPROGRESS;
		i++;
	}

	if (i) {
		/* no legacy allowed when multi request(s) are active */
		if (!want_multi)
			return -EINPROGRESS;

		/* resource limit reached */
		if (i == rdev->wiphy.max_sched_scan_reqs)
			return -ENOSPC;
	}
	return 0;
}

void cfg80211_sched_scan_results_wk(struct work_struct *work)
{
	struct cfg80211_registered_device *rdev;
	struct cfg80211_sched_scan_request *req, *tmp;

	rdev = container_of(work, struct cfg80211_registered_device,
			   sched_scan_res_wk);

	wiphy_lock(&rdev->wiphy);
	list_for_each_entry_safe(req, tmp, &rdev->sched_scan_req_list, list) {
		if (req->report_results) {
			req->report_results = false;
			if (req->flags & NL80211_SCAN_FLAG_FLUSH) {
				/* flush entries from previous scans */
				spin_lock_bh(&rdev->bss_lock);
				__cfg80211_bss_expire(rdev, req->scan_start);
				spin_unlock_bh(&rdev->bss_lock);
				req->scan_start = jiffies;
			}
			nl80211_send_sched_scan(req,
						NL80211_CMD_SCHED_SCAN_RESULTS);
		}
	}
	wiphy_unlock(&rdev->wiphy);
}

void cfg80211_sched_scan_results(struct wiphy *wiphy, u64 reqid)
{
	struct cfg80211_registered_device *rdev = wiphy_to_rdev(wiphy);
	struct cfg80211_sched_scan_request *request;

	trace_cfg80211_sched_scan_results(wiphy, reqid);
	/* ignore if we're not scanning */

	rcu_read_lock();
	request = cfg80211_find_sched_scan_req(rdev, reqid);
	if (request) {
		request->report_results = true;
		queue_work(cfg80211_wq, &rdev->sched_scan_res_wk);
	}
	rcu_read_unlock();
}
EXPORT_SYMBOL(cfg80211_sched_scan_results);

void cfg80211_sched_scan_stopped_locked(struct wiphy *wiphy, u64 reqid)
{
	struct cfg80211_registered_device *rdev = wiphy_to_rdev(wiphy);

	lockdep_assert_held(&wiphy->mtx);

	trace_cfg80211_sched_scan_stopped(wiphy, reqid);

	__cfg80211_stop_sched_scan(rdev, reqid, true);
}
EXPORT_SYMBOL(cfg80211_sched_scan_stopped_locked);

void cfg80211_sched_scan_stopped(struct wiphy *wiphy, u64 reqid)
{
	wiphy_lock(wiphy);
	cfg80211_sched_scan_stopped_locked(wiphy, reqid);
	wiphy_unlock(wiphy);
}
EXPORT_SYMBOL(cfg80211_sched_scan_stopped);

int cfg80211_stop_sched_scan_req(struct cfg80211_registered_device *rdev,
				 struct cfg80211_sched_scan_request *req,
				 bool driver_initiated)
{
	lockdep_assert_held(&rdev->wiphy.mtx);

	if (!driver_initiated) {
		int err = rdev_sched_scan_stop(rdev, req->dev, req->reqid);
		if (err)
			return err;
	}

	nl80211_send_sched_scan(req, NL80211_CMD_SCHED_SCAN_STOPPED);

	cfg80211_del_sched_scan_req(rdev, req);

	return 0;
}

int __cfg80211_stop_sched_scan(struct cfg80211_registered_device *rdev,
			       u64 reqid, bool driver_initiated)
{
	struct cfg80211_sched_scan_request *sched_scan_req;

	lockdep_assert_held(&rdev->wiphy.mtx);

	sched_scan_req = cfg80211_find_sched_scan_req(rdev, reqid);
	if (!sched_scan_req)
		return -ENOENT;

	return cfg80211_stop_sched_scan_req(rdev, sched_scan_req,
					    driver_initiated);
}

void cfg80211_bss_age(struct cfg80211_registered_device *rdev,
                      unsigned long age_secs)
{
	struct cfg80211_internal_bss *bss;
	unsigned long age_jiffies = msecs_to_jiffies(age_secs * MSEC_PER_SEC);

	spin_lock_bh(&rdev->bss_lock);
	list_for_each_entry(bss, &rdev->bss_list, list)
		bss->ts -= age_jiffies;
	spin_unlock_bh(&rdev->bss_lock);
}

void cfg80211_bss_expire(struct cfg80211_registered_device *rdev)
{
	__cfg80211_bss_expire(rdev, jiffies - IEEE80211_SCAN_RESULT_EXPIRE);
}

void cfg80211_bss_flush(struct wiphy *wiphy)
{
	struct cfg80211_registered_device *rdev = wiphy_to_rdev(wiphy);

	spin_lock_bh(&rdev->bss_lock);
	__cfg80211_bss_expire(rdev, jiffies);
	spin_unlock_bh(&rdev->bss_lock);
}
EXPORT_SYMBOL(cfg80211_bss_flush);

const struct element *
cfg80211_find_elem_match(u8 eid, const u8 *ies, unsigned int len,
			 const u8 *match, unsigned int match_len,
			 unsigned int match_offset)
{
	const struct element *elem;

	for_each_element_id(elem, eid, ies, len) {
		if (elem->datalen >= match_offset + match_len &&
		    !memcmp(elem->data + match_offset, match, match_len))
			return elem;
	}

	return NULL;
}
EXPORT_SYMBOL(cfg80211_find_elem_match);

const struct element *cfg80211_find_vendor_elem(unsigned int oui, int oui_type,
						const u8 *ies,
						unsigned int len)
{
	const struct element *elem;
	u8 match[] = { oui >> 16, oui >> 8, oui, oui_type };
	int match_len = (oui_type < 0) ? 3 : sizeof(match);

	if (WARN_ON(oui_type > 0xff))
		return NULL;

	elem = cfg80211_find_elem_match(WLAN_EID_VENDOR_SPECIFIC, ies, len,
					match, match_len, 0);

	if (!elem || elem->datalen < 4)
		return NULL;

	return elem;
}
EXPORT_SYMBOL(cfg80211_find_vendor_elem);

/**
 * enum bss_compare_mode - BSS compare mode
 * @BSS_CMP_REGULAR: regular compare mode (for insertion and normal find)
 * @BSS_CMP_HIDE_ZLEN: find hidden SSID with zero-length mode
 * @BSS_CMP_HIDE_NUL: find hidden SSID with NUL-ed out mode
 */
enum bss_compare_mode {
	BSS_CMP_REGULAR,
	BSS_CMP_HIDE_ZLEN,
	BSS_CMP_HIDE_NUL,
};

static int cmp_bss(struct cfg80211_bss *a,
		   struct cfg80211_bss *b,
		   enum bss_compare_mode mode)
{
	const struct cfg80211_bss_ies *a_ies, *b_ies;
	const u8 *ie1 = NULL;
	const u8 *ie2 = NULL;
	int i, r;

	if (a->channel != b->channel)
		return b->channel->center_freq - a->channel->center_freq;

	a_ies = rcu_access_pointer(a->ies);
	if (!a_ies)
		return -1;
	b_ies = rcu_access_pointer(b->ies);
	if (!b_ies)
		return 1;

	if (WLAN_CAPABILITY_IS_STA_BSS(a->capability))
		ie1 = cfg80211_find_ie(WLAN_EID_MESH_ID,
				       a_ies->data, a_ies->len);
	if (WLAN_CAPABILITY_IS_STA_BSS(b->capability))
		ie2 = cfg80211_find_ie(WLAN_EID_MESH_ID,
				       b_ies->data, b_ies->len);
	if (ie1 && ie2) {
		int mesh_id_cmp;

		if (ie1[1] == ie2[1])
			mesh_id_cmp = memcmp(ie1 + 2, ie2 + 2, ie1[1]);
		else
			mesh_id_cmp = ie2[1] - ie1[1];

		ie1 = cfg80211_find_ie(WLAN_EID_MESH_CONFIG,
				       a_ies->data, a_ies->len);
		ie2 = cfg80211_find_ie(WLAN_EID_MESH_CONFIG,
				       b_ies->data, b_ies->len);
		if (ie1 && ie2) {
			if (mesh_id_cmp)
				return mesh_id_cmp;
			if (ie1[1] != ie2[1])
				return ie2[1] - ie1[1];
			return memcmp(ie1 + 2, ie2 + 2, ie1[1]);
		}
	}

	r = memcmp(a->bssid, b->bssid, sizeof(a->bssid));
	if (r)
		return r;

	ie1 = cfg80211_find_ie(WLAN_EID_SSID, a_ies->data, a_ies->len);
	ie2 = cfg80211_find_ie(WLAN_EID_SSID, b_ies->data, b_ies->len);

	if (!ie1 && !ie2)
		return 0;

	/*
	 * Note that with "hide_ssid", the function returns a match if
	 * the already-present BSS ("b") is a hidden SSID beacon for
	 * the new BSS ("a").
	 */

	/* sort missing IE before (left of) present IE */
	if (!ie1)
		return -1;
	if (!ie2)
		return 1;

	switch (mode) {
	case BSS_CMP_HIDE_ZLEN:
		/*
		 * In ZLEN mode we assume the BSS entry we're
		 * looking for has a zero-length SSID. So if
		 * the one we're looking at right now has that,
		 * return 0. Otherwise, return the difference
		 * in length, but since we're looking for the
		 * 0-length it's really equivalent to returning
		 * the length of the one we're looking at.
		 *
		 * No content comparison is needed as we assume
		 * the content length is zero.
		 */
		return ie2[1];
	case BSS_CMP_REGULAR:
	default:
		/* sort by length first, then by contents */
		if (ie1[1] != ie2[1])
			return ie2[1] - ie1[1];
		return memcmp(ie1 + 2, ie2 + 2, ie1[1]);
	case BSS_CMP_HIDE_NUL:
		if (ie1[1] != ie2[1])
			return ie2[1] - ie1[1];
		/* this is equivalent to memcmp(zeroes, ie2 + 2, len) */
		for (i = 0; i < ie2[1]; i++)
			if (ie2[i + 2])
				return -1;
		return 0;
	}
}

static bool cfg80211_bss_type_match(u16 capability,
				    enum nl80211_band band,
				    enum ieee80211_bss_type bss_type)
{
	bool ret = true;
	u16 mask, val;

	if (bss_type == IEEE80211_BSS_TYPE_ANY)
		return ret;

	if (band == NL80211_BAND_60GHZ) {
		mask = WLAN_CAPABILITY_DMG_TYPE_MASK;
		switch (bss_type) {
		case IEEE80211_BSS_TYPE_ESS:
			val = WLAN_CAPABILITY_DMG_TYPE_AP;
			break;
		case IEEE80211_BSS_TYPE_PBSS:
			val = WLAN_CAPABILITY_DMG_TYPE_PBSS;
			break;
		case IEEE80211_BSS_TYPE_IBSS:
			val = WLAN_CAPABILITY_DMG_TYPE_IBSS;
			break;
		default:
			return false;
		}
	} else {
		mask = WLAN_CAPABILITY_ESS | WLAN_CAPABILITY_IBSS;
		switch (bss_type) {
		case IEEE80211_BSS_TYPE_ESS:
			val = WLAN_CAPABILITY_ESS;
			break;
		case IEEE80211_BSS_TYPE_IBSS:
			val = WLAN_CAPABILITY_IBSS;
			break;
		case IEEE80211_BSS_TYPE_MBSS:
			val = 0;
			break;
		default:
			return false;
		}
	}

	ret = ((capability & mask) == val);
	return ret;
}

/* Returned bss is reference counted and must be cleaned up appropriately. */
struct cfg80211_bss *cfg80211_get_bss(struct wiphy *wiphy,
				      struct ieee80211_channel *channel,
				      const u8 *bssid,
				      const u8 *ssid, size_t ssid_len,
				      enum ieee80211_bss_type bss_type,
				      enum ieee80211_privacy privacy)
{
	struct cfg80211_registered_device *rdev = wiphy_to_rdev(wiphy);
	struct cfg80211_internal_bss *bss, *res = NULL;
	unsigned long now = jiffies;
	int bss_privacy;

	trace_cfg80211_get_bss(wiphy, channel, bssid, ssid, ssid_len, bss_type,
			       privacy);

	spin_lock_bh(&rdev->bss_lock);

	list_for_each_entry(bss, &rdev->bss_list, list) {
		if (!cfg80211_bss_type_match(bss->pub.capability,
					     bss->pub.channel->band, bss_type))
			continue;

		bss_privacy = (bss->pub.capability & WLAN_CAPABILITY_PRIVACY);
		if ((privacy == IEEE80211_PRIVACY_ON && !bss_privacy) ||
		    (privacy == IEEE80211_PRIVACY_OFF && bss_privacy))
			continue;
		if (channel && bss->pub.channel != channel)
			continue;
		if (!is_valid_ether_addr(bss->pub.bssid))
			continue;
		/* Don't get expired BSS structs */
		if (time_after(now, bss->ts + IEEE80211_SCAN_RESULT_EXPIRE) &&
		    !atomic_read(&bss->hold))
			continue;
		if (is_bss(&bss->pub, bssid, ssid, ssid_len)) {
			res = bss;
			bss_ref_get(rdev, res);
			break;
		}
	}

	spin_unlock_bh(&rdev->bss_lock);
	if (!res)
		return NULL;
	trace_cfg80211_return_bss(&res->pub);
	return &res->pub;
}
EXPORT_SYMBOL(cfg80211_get_bss);

static void rb_insert_bss(struct cfg80211_registered_device *rdev,
			  struct cfg80211_internal_bss *bss)
{
	struct rb_node **p = &rdev->bss_tree.rb_node;
	struct rb_node *parent = NULL;
	struct cfg80211_internal_bss *tbss;
	int cmp;

	while (*p) {
		parent = *p;
		tbss = rb_entry(parent, struct cfg80211_internal_bss, rbn);

		cmp = cmp_bss(&bss->pub, &tbss->pub, BSS_CMP_REGULAR);

		if (WARN_ON(!cmp)) {
			/* will sort of leak this BSS */
			return;
		}

		if (cmp < 0)
			p = &(*p)->rb_left;
		else
			p = &(*p)->rb_right;
	}

	rb_link_node(&bss->rbn, parent, p);
	rb_insert_color(&bss->rbn, &rdev->bss_tree);
}

static struct cfg80211_internal_bss *
rb_find_bss(struct cfg80211_registered_device *rdev,
	    struct cfg80211_internal_bss *res,
	    enum bss_compare_mode mode)
{
	struct rb_node *n = rdev->bss_tree.rb_node;
	struct cfg80211_internal_bss *bss;
	int r;

	while (n) {
		bss = rb_entry(n, struct cfg80211_internal_bss, rbn);
		r = cmp_bss(&res->pub, &bss->pub, mode);

		if (r == 0)
			return bss;
		else if (r < 0)
			n = n->rb_left;
		else
			n = n->rb_right;
	}

	return NULL;
}

static bool cfg80211_combine_bsses(struct cfg80211_registered_device *rdev,
				   struct cfg80211_internal_bss *new)
{
	const struct cfg80211_bss_ies *ies;
	struct cfg80211_internal_bss *bss;
	const u8 *ie;
	int i, ssidlen;
	u8 fold = 0;
	u32 n_entries = 0;

	ies = rcu_access_pointer(new->pub.beacon_ies);
	if (WARN_ON(!ies))
		return false;

	ie = cfg80211_find_ie(WLAN_EID_SSID, ies->data, ies->len);
	if (!ie) {
		/* nothing to do */
		return true;
	}

	ssidlen = ie[1];
	for (i = 0; i < ssidlen; i++)
		fold |= ie[2 + i];

	if (fold) {
		/* not a hidden SSID */
		return true;
	}

	/* This is the bad part ... */

	list_for_each_entry(bss, &rdev->bss_list, list) {
		/*
		 * we're iterating all the entries anyway, so take the
		 * opportunity to validate the list length accounting
		 */
		n_entries++;

		if (!ether_addr_equal(bss->pub.bssid, new->pub.bssid))
			continue;
		if (bss->pub.channel != new->pub.channel)
			continue;
		if (bss->pub.scan_width != new->pub.scan_width)
			continue;
		if (rcu_access_pointer(bss->pub.beacon_ies))
			continue;
		ies = rcu_access_pointer(bss->pub.ies);
		if (!ies)
			continue;
		ie = cfg80211_find_ie(WLAN_EID_SSID, ies->data, ies->len);
		if (!ie)
			continue;
		if (ssidlen && ie[1] != ssidlen)
			continue;
		if (WARN_ON_ONCE(bss->pub.hidden_beacon_bss))
			continue;
		if (WARN_ON_ONCE(!list_empty(&bss->hidden_list)))
			list_del(&bss->hidden_list);
		/* combine them */
		list_add(&bss->hidden_list, &new->hidden_list);
		bss->pub.hidden_beacon_bss = &new->pub;
		new->refcount += bss->refcount;
		rcu_assign_pointer(bss->pub.beacon_ies,
				   new->pub.beacon_ies);
	}

	WARN_ONCE(n_entries != rdev->bss_entries,
		  "rdev bss entries[%d]/list[len:%d] corruption\n",
		  rdev->bss_entries, n_entries);

	return true;
}

struct cfg80211_non_tx_bss {
	struct cfg80211_bss *tx_bss;
	u8 max_bssid_indicator;
	u8 bssid_index;
};

static bool
cfg80211_update_known_bss(struct cfg80211_registered_device *rdev,
			  struct cfg80211_internal_bss *known,
			  struct cfg80211_internal_bss *new,
			  bool signal_valid)
{
	lockdep_assert_held(&rdev->bss_lock);

	/* Update IEs */
	if (rcu_access_pointer(new->pub.proberesp_ies)) {
		const struct cfg80211_bss_ies *old;

		old = rcu_access_pointer(known->pub.proberesp_ies);

		rcu_assign_pointer(known->pub.proberesp_ies,
				   new->pub.proberesp_ies);
		/* Override possible earlier Beacon frame IEs */
		rcu_assign_pointer(known->pub.ies,
				   new->pub.proberesp_ies);
		if (old)
			kfree_rcu((struct cfg80211_bss_ies *)old, rcu_head);
	} else if (rcu_access_pointer(new->pub.beacon_ies)) {
		const struct cfg80211_bss_ies *old;
		struct cfg80211_internal_bss *bss;

		if (known->pub.hidden_beacon_bss &&
		    !list_empty(&known->hidden_list)) {
			const struct cfg80211_bss_ies *f;

			/* The known BSS struct is one of the probe
			 * response members of a group, but we're
			 * receiving a beacon (beacon_ies in the new
			 * bss is used). This can only mean that the
			 * AP changed its beacon from not having an
			 * SSID to showing it, which is confusing so
			 * drop this information.
			 */

			f = rcu_access_pointer(new->pub.beacon_ies);
			kfree_rcu((struct cfg80211_bss_ies *)f, rcu_head);
			return false;
		}

		old = rcu_access_pointer(known->pub.beacon_ies);

		rcu_assign_pointer(known->pub.beacon_ies, new->pub.beacon_ies);

		/* Override IEs if they were from a beacon before */
		if (old == rcu_access_pointer(known->pub.ies))
			rcu_assign_pointer(known->pub.ies, new->pub.beacon_ies);

		/* Assign beacon IEs to all sub entries */
		list_for_each_entry(bss, &known->hidden_list, hidden_list) {
			const struct cfg80211_bss_ies *ies;

			ies = rcu_access_pointer(bss->pub.beacon_ies);
			WARN_ON(ies != old);

			rcu_assign_pointer(bss->pub.beacon_ies,
					   new->pub.beacon_ies);
		}

		if (old)
			kfree_rcu((struct cfg80211_bss_ies *)old, rcu_head);
	}

	known->pub.beacon_interval = new->pub.beacon_interval;

	/* don't update the signal if beacon was heard on
	 * adjacent channel.
	 */
	if (signal_valid)
		known->pub.signal = new->pub.signal;
	known->pub.capability = new->pub.capability;
	known->ts = new->ts;
	known->ts_boottime = new->ts_boottime;
	known->parent_tsf = new->parent_tsf;
	known->pub.chains = new->pub.chains;
	memcpy(known->pub.chain_signal, new->pub.chain_signal,
	       IEEE80211_MAX_CHAINS);
	ether_addr_copy(known->parent_bssid, new->parent_bssid);
	known->pub.max_bssid_indicator = new->pub.max_bssid_indicator;
	known->pub.bssid_index = new->pub.bssid_index;

	return true;
}

/* Returned bss is reference counted and must be cleaned up appropriately. */
struct cfg80211_internal_bss *
cfg80211_bss_update(struct cfg80211_registered_device *rdev,
		    struct cfg80211_internal_bss *tmp,
		    bool signal_valid, unsigned long ts)
{
	struct cfg80211_internal_bss *found = NULL;

	if (WARN_ON(!tmp->pub.channel))
		return NULL;

	tmp->ts = ts;

	spin_lock_bh(&rdev->bss_lock);

	if (WARN_ON(!rcu_access_pointer(tmp->pub.ies))) {
		spin_unlock_bh(&rdev->bss_lock);
		return NULL;
	}

	found = rb_find_bss(rdev, tmp, BSS_CMP_REGULAR);

	if (found) {
		if (!cfg80211_update_known_bss(rdev, found, tmp, signal_valid))
			goto drop;
	} else {
		struct cfg80211_internal_bss *new;
		struct cfg80211_internal_bss *hidden;
		struct cfg80211_bss_ies *ies;

		/*
		 * create a copy -- the "res" variable that is passed in
		 * is allocated on the stack since it's not needed in the
		 * more common case of an update
		 */
		new = kzalloc(sizeof(*new) + rdev->wiphy.bss_priv_size,
			      GFP_ATOMIC);
		if (!new) {
			ies = (void *)rcu_dereference(tmp->pub.beacon_ies);
			if (ies)
				kfree_rcu(ies, rcu_head);
			ies = (void *)rcu_dereference(tmp->pub.proberesp_ies);
			if (ies)
				kfree_rcu(ies, rcu_head);
			goto drop;
		}
		memcpy(new, tmp, sizeof(*new));
		new->refcount = 1;
		INIT_LIST_HEAD(&new->hidden_list);
		INIT_LIST_HEAD(&new->pub.nontrans_list);

		if (rcu_access_pointer(tmp->pub.proberesp_ies)) {
			hidden = rb_find_bss(rdev, tmp, BSS_CMP_HIDE_ZLEN);
			if (!hidden)
				hidden = rb_find_bss(rdev, tmp,
						     BSS_CMP_HIDE_NUL);
			if (hidden) {
				new->pub.hidden_beacon_bss = &hidden->pub;
				list_add(&new->hidden_list,
					 &hidden->hidden_list);
				hidden->refcount++;
				rcu_assign_pointer(new->pub.beacon_ies,
						   hidden->pub.beacon_ies);
			}
		} else {
			/*
			 * Ok so we found a beacon, and don't have an entry. If
			 * it's a beacon with hidden SSID, we might be in for an
			 * expensive search for any probe responses that should
			 * be grouped with this beacon for updates ...
			 */
			if (!cfg80211_combine_bsses(rdev, new)) {
				kfree(new);
				goto drop;
			}
		}

		if (rdev->bss_entries >= bss_entries_limit &&
		    !cfg80211_bss_expire_oldest(rdev)) {
			if (!list_empty(&new->hidden_list))
				list_del(&new->hidden_list);
			kfree(new);
			goto drop;
		}

		/* This must be before the call to bss_ref_get */
		if (tmp->pub.transmitted_bss) {
			struct cfg80211_internal_bss *pbss =
				container_of(tmp->pub.transmitted_bss,
					     struct cfg80211_internal_bss,
					     pub);

			new->pub.transmitted_bss = tmp->pub.transmitted_bss;
			bss_ref_get(rdev, pbss);
		}

		list_add_tail(&new->list, &rdev->bss_list);
		rdev->bss_entries++;
		rb_insert_bss(rdev, new);
		found = new;
	}

	rdev->bss_generation++;
	bss_ref_get(rdev, found);
	spin_unlock_bh(&rdev->bss_lock);

	return found;
 drop:
	spin_unlock_bh(&rdev->bss_lock);
	return NULL;
}

/*
 * Update RX channel information based on the available frame payload
 * information. This is mainly for the 2.4 GHz band where frames can be received
 * from neighboring channels and the Beacon frames use the DSSS Parameter Set
 * element to indicate the current (transmitting) channel, but this might also
 * be needed on other bands if RX frequency does not match with the actual
 * operating channel of a BSS.
 */
static struct ieee80211_channel *
cfg80211_get_bss_channel(struct wiphy *wiphy, const u8 *ie, size_t ielen,
			 struct ieee80211_channel *channel,
			 enum nl80211_bss_scan_width scan_width)
{
	const u8 *tmp;
	u32 freq;
	int channel_number = -1;
	struct ieee80211_channel *alt_channel;

	if (channel->band == NL80211_BAND_S1GHZ) {
		tmp = cfg80211_find_ie(WLAN_EID_S1G_OPERATION, ie, ielen);
		if (tmp && tmp[1] >= sizeof(struct ieee80211_s1g_oper_ie)) {
			struct ieee80211_s1g_oper_ie *s1gop = (void *)(tmp + 2);

			channel_number = s1gop->primary_ch;
		}
	} else {
		tmp = cfg80211_find_ie(WLAN_EID_DS_PARAMS, ie, ielen);
		if (tmp && tmp[1] == 1) {
			channel_number = tmp[2];
		} else {
			tmp = cfg80211_find_ie(WLAN_EID_HT_OPERATION, ie, ielen);
			if (tmp && tmp[1] >= sizeof(struct ieee80211_ht_operation)) {
				struct ieee80211_ht_operation *htop = (void *)(tmp + 2);

				channel_number = htop->primary_chan;
			}
		}
	}

	if (channel_number < 0) {
		/* No channel information in frame payload */
		return channel;
	}

	freq = ieee80211_channel_to_freq_khz(channel_number, channel->band);
	alt_channel = ieee80211_get_channel_khz(wiphy, freq);
	if (!alt_channel) {
		if (channel->band == NL80211_BAND_2GHZ) {
			/*
			 * Better not allow unexpected channels when that could
			 * be going beyond the 1-11 range (e.g., discovering
			 * BSS on channel 12 when radio is configured for
			 * channel 11.
			 */
			return NULL;
		}

		/* No match for the payload channel number - ignore it */
		return channel;
	}

	if (scan_width == NL80211_BSS_CHAN_WIDTH_10 ||
	    scan_width == NL80211_BSS_CHAN_WIDTH_5) {
		/*
		 * Ignore channel number in 5 and 10 MHz channels where there
		 * may not be an n:1 or 1:n mapping between frequencies and
		 * channel numbers.
		 */
		return channel;
	}

	/*
	 * Use the channel determined through the payload channel number
	 * instead of the RX channel reported by the driver.
	 */
	if (alt_channel->flags & IEEE80211_CHAN_DISABLED)
		return NULL;
	return alt_channel;
}

/* Returned bss is reference counted and must be cleaned up appropriately. */
static struct cfg80211_bss *
cfg80211_inform_single_bss_data(struct wiphy *wiphy,
				struct cfg80211_inform_bss *data,
				enum cfg80211_bss_frame_type ftype,
				const u8 *bssid, u64 tsf, u16 capability,
				u16 beacon_interval, const u8 *ie, size_t ielen,
				struct cfg80211_non_tx_bss *non_tx_data,
				gfp_t gfp)
{
	struct cfg80211_registered_device *rdev = wiphy_to_rdev(wiphy);
	struct cfg80211_bss_ies *ies;
	struct ieee80211_channel *channel;
	struct cfg80211_internal_bss tmp = {}, *res;
	int bss_type;
	bool signal_valid;
	unsigned long ts;

	if (WARN_ON(!wiphy))
		return NULL;

	if (WARN_ON(wiphy->signal_type == CFG80211_SIGNAL_TYPE_UNSPEC &&
		    (data->signal < 0 || data->signal > 100)))
		return NULL;

	channel = cfg80211_get_bss_channel(wiphy, ie, ielen, data->chan,
					   data->scan_width);
	if (!channel)
		return NULL;

	memcpy(tmp.pub.bssid, bssid, ETH_ALEN);
	tmp.pub.channel = channel;
	tmp.pub.scan_width = data->scan_width;
	tmp.pub.signal = data->signal;
	tmp.pub.beacon_interval = beacon_interval;
	tmp.pub.capability = capability;
	tmp.ts_boottime = data->boottime_ns;
	tmp.parent_tsf = data->parent_tsf;
	ether_addr_copy(tmp.parent_bssid, data->parent_bssid);

	if (non_tx_data) {
		tmp.pub.transmitted_bss = non_tx_data->tx_bss;
		ts = bss_from_pub(non_tx_data->tx_bss)->ts;
		tmp.pub.bssid_index = non_tx_data->bssid_index;
		tmp.pub.max_bssid_indicator = non_tx_data->max_bssid_indicator;
	} else {
		ts = jiffies;
	}

	/*
	 * If we do not know here whether the IEs are from a Beacon or Probe
	 * Response frame, we need to pick one of the options and only use it
	 * with the driver that does not provide the full Beacon/Probe Response
	 * frame. Use Beacon frame pointer to avoid indicating that this should
	 * override the IEs pointer should we have received an earlier
	 * indication of Probe Response data.
	 */
	ies = kzalloc(sizeof(*ies) + ielen, gfp);
	if (!ies)
		return NULL;
	ies->len = ielen;
	ies->tsf = tsf;
	ies->from_beacon = false;
	memcpy(ies->data, ie, ielen);

	switch (ftype) {
	case CFG80211_BSS_FTYPE_BEACON:
		ies->from_beacon = true;
		fallthrough;
	case CFG80211_BSS_FTYPE_UNKNOWN:
		rcu_assign_pointer(tmp.pub.beacon_ies, ies);
		break;
	case CFG80211_BSS_FTYPE_PRESP:
		rcu_assign_pointer(tmp.pub.proberesp_ies, ies);
		break;
	}
	rcu_assign_pointer(tmp.pub.ies, ies);

	signal_valid = data->chan == channel;
	res = cfg80211_bss_update(wiphy_to_rdev(wiphy), &tmp, signal_valid, ts);
	if (!res)
		return NULL;

	if (channel->band == NL80211_BAND_60GHZ) {
		bss_type = res->pub.capability & WLAN_CAPABILITY_DMG_TYPE_MASK;
		if (bss_type == WLAN_CAPABILITY_DMG_TYPE_AP ||
		    bss_type == WLAN_CAPABILITY_DMG_TYPE_PBSS)
			regulatory_hint_found_beacon(wiphy, channel, gfp);
	} else {
		if (res->pub.capability & WLAN_CAPABILITY_ESS)
			regulatory_hint_found_beacon(wiphy, channel, gfp);
	}

	if (non_tx_data) {
		/* this is a nontransmitting bss, we need to add it to
		 * transmitting bss' list if it is not there
		 */
		if (cfg80211_add_nontrans_list(non_tx_data->tx_bss,
					       &res->pub)) {
			if (__cfg80211_unlink_bss(rdev, res))
				rdev->bss_generation++;
		}
	}

	trace_cfg80211_return_bss(&res->pub);
	/* cfg80211_bss_update gives us a referenced result */
	return &res->pub;
}

static const struct element
*cfg80211_get_profile_continuation(const u8 *ie, size_t ielen,
				   const struct element *mbssid_elem,
				   const struct element *sub_elem)
{
	const u8 *mbssid_end = mbssid_elem->data + mbssid_elem->datalen;
	const struct element *next_mbssid;
	const struct element *next_sub;

	next_mbssid = cfg80211_find_elem(WLAN_EID_MULTIPLE_BSSID,
					 mbssid_end,
					 ielen - (mbssid_end - ie));

	/*
	 * If it is not the last subelement in current MBSSID IE or there isn't
	 * a next MBSSID IE - profile is complete.
	*/
	if ((sub_elem->data + sub_elem->datalen < mbssid_end - 1) ||
	    !next_mbssid)
		return NULL;

	/* For any length error, just return NULL */

	if (next_mbssid->datalen < 4)
		return NULL;

	next_sub = (void *)&next_mbssid->data[1];

	if (next_mbssid->data + next_mbssid->datalen <
	    next_sub->data + next_sub->datalen)
		return NULL;

	if (next_sub->id != 0 || next_sub->datalen < 2)
		return NULL;

	/*
	 * Check if the first element in the next sub element is a start
	 * of a new profile
	 */
	return next_sub->data[0] == WLAN_EID_NON_TX_BSSID_CAP ?
	       NULL : next_mbssid;
}

size_t cfg80211_merge_profile(const u8 *ie, size_t ielen,
			      const struct element *mbssid_elem,
			      const struct element *sub_elem,
			      u8 *merged_ie, size_t max_copy_len)
{
	size_t copied_len = sub_elem->datalen;
	const struct element *next_mbssid;

	if (sub_elem->datalen > max_copy_len)
		return 0;

	memcpy(merged_ie, sub_elem->data, sub_elem->datalen);

	while ((next_mbssid = cfg80211_get_profile_continuation(ie, ielen,
								mbssid_elem,
								sub_elem))) {
		const struct element *next_sub = (void *)&next_mbssid->data[1];

		if (copied_len + next_sub->datalen > max_copy_len)
			break;
		memcpy(merged_ie + copied_len, next_sub->data,
		       next_sub->datalen);
		copied_len += next_sub->datalen;
	}

	return copied_len;
}
EXPORT_SYMBOL(cfg80211_merge_profile);

static void cfg80211_parse_mbssid_data(struct wiphy *wiphy,
				       struct cfg80211_inform_bss *data,
				       enum cfg80211_bss_frame_type ftype,
				       const u8 *bssid, u64 tsf,
				       u16 beacon_interval, const u8 *ie,
				       size_t ielen,
				       struct cfg80211_non_tx_bss *non_tx_data,
				       gfp_t gfp)
{
	const u8 *mbssid_index_ie;
	const struct element *elem, *sub;
	size_t new_ie_len;
	u8 new_bssid[ETH_ALEN];
	u8 *new_ie, *profile;
	u64 seen_indices = 0;
	u16 capability;
	struct cfg80211_bss *bss;

	if (!non_tx_data)
		return;
	if (!cfg80211_find_ie(WLAN_EID_MULTIPLE_BSSID, ie, ielen))
		return;
	if (!wiphy->support_mbssid)
		return;
	if (wiphy->support_only_he_mbssid &&
	    !cfg80211_find_ext_ie(WLAN_EID_EXT_HE_CAPABILITY, ie, ielen))
		return;

	new_ie = kmalloc(IEEE80211_MAX_DATA_LEN, gfp);
	if (!new_ie)
		return;

	profile = kmalloc(ielen, gfp);
	if (!profile)
		goto out;

	for_each_element_id(elem, WLAN_EID_MULTIPLE_BSSID, ie, ielen) {
		if (elem->datalen < 4)
			continue;
		for_each_element(sub, elem->data + 1, elem->datalen - 1) {
			u8 profile_len;

			if (sub->id != 0 || sub->datalen < 4) {
				/* not a valid BSS profile */
				continue;
			}

			if (sub->data[0] != WLAN_EID_NON_TX_BSSID_CAP ||
			    sub->data[1] != 2) {
				/* The first element within the Nontransmitted
				 * BSSID Profile is not the Nontransmitted
				 * BSSID Capability element.
				 */
				continue;
			}

			memset(profile, 0, ielen);
			profile_len = cfg80211_merge_profile(ie, ielen,
							     elem,
							     sub,
							     profile,
							     ielen);

			/* found a Nontransmitted BSSID Profile */
			mbssid_index_ie = cfg80211_find_ie
				(WLAN_EID_MULTI_BSSID_IDX,
				 profile, profile_len);
			if (!mbssid_index_ie || mbssid_index_ie[1] < 1 ||
			    mbssid_index_ie[2] == 0 ||
			    mbssid_index_ie[2] > 46) {
				/* No valid Multiple BSSID-Index element */
				continue;
			}

			if (seen_indices & BIT_ULL(mbssid_index_ie[2]))
				/* We don't support legacy split of a profile */
				net_dbg_ratelimited("Partial info for BSSID index %d\n",
						    mbssid_index_ie[2]);

			seen_indices |= BIT_ULL(mbssid_index_ie[2]);

			non_tx_data->bssid_index = mbssid_index_ie[2];
			non_tx_data->max_bssid_indicator = elem->data[0];

			cfg80211_gen_new_bssid(bssid,
					       non_tx_data->max_bssid_indicator,
					       non_tx_data->bssid_index,
					       new_bssid);
			memset(new_ie, 0, IEEE80211_MAX_DATA_LEN);
			new_ie_len = cfg80211_gen_new_ie(ie, ielen,
							 profile,
							 profile_len, new_ie,
							 gfp);
			if (!new_ie_len)
				continue;

			capability = get_unaligned_le16(profile + 2);
			bss = cfg80211_inform_single_bss_data(wiphy, data,
							      ftype,
							      new_bssid, tsf,
							      capability,
							      beacon_interval,
							      new_ie,
							      new_ie_len,
							      non_tx_data,
							      gfp);
			if (!bss)
				break;
			cfg80211_put_bss(wiphy, bss);
		}
	}

out:
	kfree(new_ie);
	kfree(profile);
}

struct cfg80211_bss *
cfg80211_inform_bss_data(struct wiphy *wiphy,
			 struct cfg80211_inform_bss *data,
			 enum cfg80211_bss_frame_type ftype,
			 const u8 *bssid, u64 tsf, u16 capability,
			 u16 beacon_interval, const u8 *ie, size_t ielen,
			 gfp_t gfp)
{
	struct cfg80211_bss *res;
	struct cfg80211_non_tx_bss non_tx_data;

	res = cfg80211_inform_single_bss_data(wiphy, data, ftype, bssid, tsf,
					      capability, beacon_interval, ie,
					      ielen, NULL, gfp);
	if (!res)
		return NULL;
	non_tx_data.tx_bss = res;
	cfg80211_parse_mbssid_data(wiphy, data, ftype, bssid, tsf,
				   beacon_interval, ie, ielen, &non_tx_data,
				   gfp);
	return res;
}
EXPORT_SYMBOL(cfg80211_inform_bss_data);

static void
cfg80211_parse_mbssid_frame_data(struct wiphy *wiphy,
				 struct cfg80211_inform_bss *data,
				 struct ieee80211_mgmt *mgmt, size_t len,
				 struct cfg80211_non_tx_bss *non_tx_data,
				 gfp_t gfp)
{
	enum cfg80211_bss_frame_type ftype;
	const u8 *ie = mgmt->u.probe_resp.variable;
	size_t ielen = len - offsetof(struct ieee80211_mgmt,
				      u.probe_resp.variable);

	ftype = ieee80211_is_beacon(mgmt->frame_control) ?
		CFG80211_BSS_FTYPE_BEACON : CFG80211_BSS_FTYPE_PRESP;

	cfg80211_parse_mbssid_data(wiphy, data, ftype, mgmt->bssid,
				   le64_to_cpu(mgmt->u.probe_resp.timestamp),
				   le16_to_cpu(mgmt->u.probe_resp.beacon_int),
				   ie, ielen, non_tx_data, gfp);
}

static void
cfg80211_update_notlisted_nontrans(struct wiphy *wiphy,
				   struct cfg80211_bss *nontrans_bss,
				   struct ieee80211_mgmt *mgmt, size_t len)
{
	u8 *ie, *new_ie, *pos;
	const u8 *nontrans_ssid, *trans_ssid, *mbssid;
	size_t ielen = len - offsetof(struct ieee80211_mgmt,
				      u.probe_resp.variable);
	size_t new_ie_len;
	struct cfg80211_bss_ies *new_ies;
	const struct cfg80211_bss_ies *old;
	u8 cpy_len;

	lockdep_assert_held(&wiphy_to_rdev(wiphy)->bss_lock);

	ie = mgmt->u.probe_resp.variable;

	new_ie_len = ielen;
	trans_ssid = cfg80211_find_ie(WLAN_EID_SSID, ie, ielen);
	if (!trans_ssid)
		return;
	new_ie_len -= trans_ssid[1];
	mbssid = cfg80211_find_ie(WLAN_EID_MULTIPLE_BSSID, ie, ielen);
	/*
	 * It's not valid to have the MBSSID element before SSID
	 * ignore if that happens - the code below assumes it is
	 * after (while copying things inbetween).
	 */
	if (!mbssid || mbssid < trans_ssid)
		return;
	new_ie_len -= mbssid[1];

	nontrans_ssid = ieee80211_bss_get_ie(nontrans_bss, WLAN_EID_SSID);
	if (!nontrans_ssid)
		return;

	new_ie_len += nontrans_ssid[1];

	/* generate new ie for nontrans BSS
	 * 1. replace SSID with nontrans BSS' SSID
	 * 2. skip MBSSID IE
	 */
	new_ie = kzalloc(new_ie_len, GFP_ATOMIC);
	if (!new_ie)
		return;

	new_ies = kzalloc(sizeof(*new_ies) + new_ie_len, GFP_ATOMIC);
	if (!new_ies)
		goto out_free;

	pos = new_ie;

	/* copy the nontransmitted SSID */
	cpy_len = nontrans_ssid[1] + 2;
	memcpy(pos, nontrans_ssid, cpy_len);
	pos += cpy_len;
	/* copy the IEs between SSID and MBSSID */
	cpy_len = trans_ssid[1] + 2;
	memcpy(pos, (trans_ssid + cpy_len), (mbssid - (trans_ssid + cpy_len)));
	pos += (mbssid - (trans_ssid + cpy_len));
	/* copy the IEs after MBSSID */
	cpy_len = mbssid[1] + 2;
	memcpy(pos, mbssid + cpy_len, ((ie + ielen) - (mbssid + cpy_len)));

	/* update ie */
	new_ies->len = new_ie_len;
	new_ies->tsf = le64_to_cpu(mgmt->u.probe_resp.timestamp);
	new_ies->from_beacon = ieee80211_is_beacon(mgmt->frame_control);
	memcpy(new_ies->data, new_ie, new_ie_len);
	if (ieee80211_is_probe_resp(mgmt->frame_control)) {
		old = rcu_access_pointer(nontrans_bss->proberesp_ies);
		rcu_assign_pointer(nontrans_bss->proberesp_ies, new_ies);
		rcu_assign_pointer(nontrans_bss->ies, new_ies);
		if (old)
			kfree_rcu((struct cfg80211_bss_ies *)old, rcu_head);
	} else {
		old = rcu_access_pointer(nontrans_bss->beacon_ies);
		rcu_assign_pointer(nontrans_bss->beacon_ies, new_ies);
		rcu_assign_pointer(nontrans_bss->ies, new_ies);
		if (old)
			kfree_rcu((struct cfg80211_bss_ies *)old, rcu_head);
	}

out_free:
	kfree(new_ie);
}

/* cfg80211_inform_bss_width_frame helper */
static struct cfg80211_bss *
cfg80211_inform_single_bss_frame_data(struct wiphy *wiphy,
				      struct cfg80211_inform_bss *data,
				      struct ieee80211_mgmt *mgmt, size_t len,
				      gfp_t gfp)
{
	struct cfg80211_internal_bss tmp = {}, *res;
	struct cfg80211_bss_ies *ies;
	struct ieee80211_channel *channel;
	bool signal_valid;
	struct ieee80211_ext *ext = NULL;
	u8 *bssid, *variable;
	u16 capability, beacon_int;
	size_t ielen, min_hdr_len = offsetof(struct ieee80211_mgmt,
					     u.probe_resp.variable);
	int bss_type;

	BUILD_BUG_ON(offsetof(struct ieee80211_mgmt, u.probe_resp.variable) !=
			offsetof(struct ieee80211_mgmt, u.beacon.variable));

	trace_cfg80211_inform_bss_frame(wiphy, data, mgmt, len);

	if (WARN_ON(!mgmt))
		return NULL;

	if (WARN_ON(!wiphy))
		return NULL;

	if (WARN_ON(wiphy->signal_type == CFG80211_SIGNAL_TYPE_UNSPEC &&
		    (data->signal < 0 || data->signal > 100)))
		return NULL;

	if (ieee80211_is_s1g_beacon(mgmt->frame_control)) {
		ext = (void *) mgmt;
		min_hdr_len = offsetof(struct ieee80211_ext, u.s1g_beacon);
		if (ieee80211_is_s1g_short_beacon(mgmt->frame_control))
			min_hdr_len = offsetof(struct ieee80211_ext,
					       u.s1g_short_beacon.variable);
	}

	if (WARN_ON(len < min_hdr_len))
		return NULL;

	ielen = len - min_hdr_len;
	variable = mgmt->u.probe_resp.variable;
	if (ext) {
		if (ieee80211_is_s1g_short_beacon(mgmt->frame_control))
			variable = ext->u.s1g_short_beacon.variable;
		else
			variable = ext->u.s1g_beacon.variable;
	}

	channel = cfg80211_get_bss_channel(wiphy, variable,
					   ielen, data->chan, data->scan_width);
	if (!channel)
		return NULL;

	if (ext) {
		const struct ieee80211_s1g_bcn_compat_ie *compat;
		const struct element *elem;

		elem = cfg80211_find_elem(WLAN_EID_S1G_BCN_COMPAT,
					  variable, ielen);
		if (!elem)
<<<<<<< HEAD
			return NULL;
		if (elem->datalen < sizeof(*compat))
			return NULL;
=======
			return NULL;
		if (elem->datalen < sizeof(*compat))
			return NULL;
>>>>>>> 4bcf3b75
		compat = (void *)elem->data;
		bssid = ext->u.s1g_beacon.sa;
		capability = le16_to_cpu(compat->compat_info);
		beacon_int = le16_to_cpu(compat->beacon_int);
	} else {
		bssid = mgmt->bssid;
		beacon_int = le16_to_cpu(mgmt->u.probe_resp.beacon_int);
		capability = le16_to_cpu(mgmt->u.probe_resp.capab_info);
	}

	ies = kzalloc(sizeof(*ies) + ielen, gfp);
	if (!ies)
		return NULL;
	ies->len = ielen;
	ies->tsf = le64_to_cpu(mgmt->u.probe_resp.timestamp);
	ies->from_beacon = ieee80211_is_beacon(mgmt->frame_control) ||
			   ieee80211_is_s1g_beacon(mgmt->frame_control);
	memcpy(ies->data, variable, ielen);

	if (ieee80211_is_probe_resp(mgmt->frame_control))
		rcu_assign_pointer(tmp.pub.proberesp_ies, ies);
	else
		rcu_assign_pointer(tmp.pub.beacon_ies, ies);
	rcu_assign_pointer(tmp.pub.ies, ies);

	memcpy(tmp.pub.bssid, bssid, ETH_ALEN);
	tmp.pub.beacon_interval = beacon_int;
	tmp.pub.capability = capability;
	tmp.pub.channel = channel;
	tmp.pub.scan_width = data->scan_width;
	tmp.pub.signal = data->signal;
	tmp.ts_boottime = data->boottime_ns;
	tmp.parent_tsf = data->parent_tsf;
	tmp.pub.chains = data->chains;
	memcpy(tmp.pub.chain_signal, data->chain_signal, IEEE80211_MAX_CHAINS);
	ether_addr_copy(tmp.parent_bssid, data->parent_bssid);

	signal_valid = data->chan == channel;
	res = cfg80211_bss_update(wiphy_to_rdev(wiphy), &tmp, signal_valid,
				  jiffies);
	if (!res)
		return NULL;

	if (channel->band == NL80211_BAND_60GHZ) {
		bss_type = res->pub.capability & WLAN_CAPABILITY_DMG_TYPE_MASK;
		if (bss_type == WLAN_CAPABILITY_DMG_TYPE_AP ||
		    bss_type == WLAN_CAPABILITY_DMG_TYPE_PBSS)
			regulatory_hint_found_beacon(wiphy, channel, gfp);
	} else {
		if (res->pub.capability & WLAN_CAPABILITY_ESS)
			regulatory_hint_found_beacon(wiphy, channel, gfp);
	}

	trace_cfg80211_return_bss(&res->pub);
	/* cfg80211_bss_update gives us a referenced result */
	return &res->pub;
}

struct cfg80211_bss *
cfg80211_inform_bss_frame_data(struct wiphy *wiphy,
			       struct cfg80211_inform_bss *data,
			       struct ieee80211_mgmt *mgmt, size_t len,
			       gfp_t gfp)
{
	struct cfg80211_bss *res, *tmp_bss;
	const u8 *ie = mgmt->u.probe_resp.variable;
	const struct cfg80211_bss_ies *ies1, *ies2;
	size_t ielen = len - offsetof(struct ieee80211_mgmt,
				      u.probe_resp.variable);
	struct cfg80211_non_tx_bss non_tx_data;

	res = cfg80211_inform_single_bss_frame_data(wiphy, data, mgmt,
						    len, gfp);
	if (!res || !wiphy->support_mbssid ||
	    !cfg80211_find_ie(WLAN_EID_MULTIPLE_BSSID, ie, ielen))
		return res;
	if (wiphy->support_only_he_mbssid &&
	    !cfg80211_find_ext_ie(WLAN_EID_EXT_HE_CAPABILITY, ie, ielen))
		return res;

	non_tx_data.tx_bss = res;
	/* process each non-transmitting bss */
	cfg80211_parse_mbssid_frame_data(wiphy, data, mgmt, len,
					 &non_tx_data, gfp);

	spin_lock_bh(&wiphy_to_rdev(wiphy)->bss_lock);

	/* check if the res has other nontransmitting bss which is not
	 * in MBSSID IE
	 */
	ies1 = rcu_access_pointer(res->ies);

	/* go through nontrans_list, if the timestamp of the BSS is
	 * earlier than the timestamp of the transmitting BSS then
	 * update it
	 */
	list_for_each_entry(tmp_bss, &res->nontrans_list,
			    nontrans_list) {
		ies2 = rcu_access_pointer(tmp_bss->ies);
		if (ies2->tsf < ies1->tsf)
			cfg80211_update_notlisted_nontrans(wiphy, tmp_bss,
							   mgmt, len);
	}
	spin_unlock_bh(&wiphy_to_rdev(wiphy)->bss_lock);

	return res;
}
EXPORT_SYMBOL(cfg80211_inform_bss_frame_data);

void cfg80211_ref_bss(struct wiphy *wiphy, struct cfg80211_bss *pub)
{
	struct cfg80211_registered_device *rdev = wiphy_to_rdev(wiphy);
	struct cfg80211_internal_bss *bss;

	if (!pub)
		return;

	bss = container_of(pub, struct cfg80211_internal_bss, pub);

	spin_lock_bh(&rdev->bss_lock);
	bss_ref_get(rdev, bss);
	spin_unlock_bh(&rdev->bss_lock);
}
EXPORT_SYMBOL(cfg80211_ref_bss);

void cfg80211_put_bss(struct wiphy *wiphy, struct cfg80211_bss *pub)
{
	struct cfg80211_registered_device *rdev = wiphy_to_rdev(wiphy);
	struct cfg80211_internal_bss *bss;

	if (!pub)
		return;

	bss = container_of(pub, struct cfg80211_internal_bss, pub);

	spin_lock_bh(&rdev->bss_lock);
	bss_ref_put(rdev, bss);
	spin_unlock_bh(&rdev->bss_lock);
}
EXPORT_SYMBOL(cfg80211_put_bss);

void cfg80211_unlink_bss(struct wiphy *wiphy, struct cfg80211_bss *pub)
{
	struct cfg80211_registered_device *rdev = wiphy_to_rdev(wiphy);
	struct cfg80211_internal_bss *bss, *tmp1;
	struct cfg80211_bss *nontrans_bss, *tmp;

	if (WARN_ON(!pub))
		return;

	bss = container_of(pub, struct cfg80211_internal_bss, pub);

	spin_lock_bh(&rdev->bss_lock);
	if (list_empty(&bss->list))
		goto out;

	list_for_each_entry_safe(nontrans_bss, tmp,
				 &pub->nontrans_list,
				 nontrans_list) {
		tmp1 = container_of(nontrans_bss,
				    struct cfg80211_internal_bss, pub);
		if (__cfg80211_unlink_bss(rdev, tmp1))
			rdev->bss_generation++;
	}

	if (__cfg80211_unlink_bss(rdev, bss))
		rdev->bss_generation++;
out:
	spin_unlock_bh(&rdev->bss_lock);
}
EXPORT_SYMBOL(cfg80211_unlink_bss);

void cfg80211_bss_iter(struct wiphy *wiphy,
		       struct cfg80211_chan_def *chandef,
		       void (*iter)(struct wiphy *wiphy,
				    struct cfg80211_bss *bss,
				    void *data),
		       void *iter_data)
{
	struct cfg80211_registered_device *rdev = wiphy_to_rdev(wiphy);
	struct cfg80211_internal_bss *bss;

	spin_lock_bh(&rdev->bss_lock);

	list_for_each_entry(bss, &rdev->bss_list, list) {
		if (!chandef || cfg80211_is_sub_chan(chandef, bss->pub.channel))
			iter(wiphy, &bss->pub, iter_data);
	}

	spin_unlock_bh(&rdev->bss_lock);
}
EXPORT_SYMBOL(cfg80211_bss_iter);

void cfg80211_update_assoc_bss_entry(struct wireless_dev *wdev,
				     struct ieee80211_channel *chan)
{
	struct wiphy *wiphy = wdev->wiphy;
	struct cfg80211_registered_device *rdev = wiphy_to_rdev(wiphy);
	struct cfg80211_internal_bss *cbss = wdev->current_bss;
	struct cfg80211_internal_bss *new = NULL;
	struct cfg80211_internal_bss *bss;
	struct cfg80211_bss *nontrans_bss;
	struct cfg80211_bss *tmp;

	spin_lock_bh(&rdev->bss_lock);

	/*
	 * Some APs use CSA also for bandwidth changes, i.e., without actually
	 * changing the control channel, so no need to update in such a case.
	 */
	if (cbss->pub.channel == chan)
		goto done;

	/* use transmitting bss */
	if (cbss->pub.transmitted_bss)
		cbss = container_of(cbss->pub.transmitted_bss,
				    struct cfg80211_internal_bss,
				    pub);

	cbss->pub.channel = chan;

	list_for_each_entry(bss, &rdev->bss_list, list) {
		if (!cfg80211_bss_type_match(bss->pub.capability,
					     bss->pub.channel->band,
					     wdev->conn_bss_type))
			continue;

		if (bss == cbss)
			continue;

		if (!cmp_bss(&bss->pub, &cbss->pub, BSS_CMP_REGULAR)) {
			new = bss;
			break;
		}
	}

	if (new) {
		/* to save time, update IEs for transmitting bss only */
		if (cfg80211_update_known_bss(rdev, cbss, new, false)) {
			new->pub.proberesp_ies = NULL;
			new->pub.beacon_ies = NULL;
		}

		list_for_each_entry_safe(nontrans_bss, tmp,
					 &new->pub.nontrans_list,
					 nontrans_list) {
			bss = container_of(nontrans_bss,
					   struct cfg80211_internal_bss, pub);
			if (__cfg80211_unlink_bss(rdev, bss))
				rdev->bss_generation++;
		}

		WARN_ON(atomic_read(&new->hold));
		if (!WARN_ON(!__cfg80211_unlink_bss(rdev, new)))
			rdev->bss_generation++;
	}

	rb_erase(&cbss->rbn, &rdev->bss_tree);
	rb_insert_bss(rdev, cbss);
	rdev->bss_generation++;

	list_for_each_entry_safe(nontrans_bss, tmp,
				 &cbss->pub.nontrans_list,
				 nontrans_list) {
		bss = container_of(nontrans_bss,
				   struct cfg80211_internal_bss, pub);
		bss->pub.channel = chan;
		rb_erase(&bss->rbn, &rdev->bss_tree);
		rb_insert_bss(rdev, bss);
		rdev->bss_generation++;
	}

done:
	spin_unlock_bh(&rdev->bss_lock);
}

#ifdef CONFIG_CFG80211_WEXT
static struct cfg80211_registered_device *
cfg80211_get_dev_from_ifindex(struct net *net, int ifindex)
{
	struct cfg80211_registered_device *rdev;
	struct net_device *dev;

	ASSERT_RTNL();

	dev = dev_get_by_index(net, ifindex);
	if (!dev)
		return ERR_PTR(-ENODEV);
	if (dev->ieee80211_ptr)
		rdev = wiphy_to_rdev(dev->ieee80211_ptr->wiphy);
	else
		rdev = ERR_PTR(-ENODEV);
	dev_put(dev);
	return rdev;
}

int cfg80211_wext_siwscan(struct net_device *dev,
			  struct iw_request_info *info,
			  union iwreq_data *wrqu, char *extra)
{
	struct cfg80211_registered_device *rdev;
	struct wiphy *wiphy;
	struct iw_scan_req *wreq = NULL;
	struct cfg80211_scan_request *creq = NULL;
	int i, err, n_channels = 0;
	enum nl80211_band band;

	if (!netif_running(dev))
		return -ENETDOWN;

	if (wrqu->data.length == sizeof(struct iw_scan_req))
		wreq = (struct iw_scan_req *)extra;

	rdev = cfg80211_get_dev_from_ifindex(dev_net(dev), dev->ifindex);

	if (IS_ERR(rdev))
		return PTR_ERR(rdev);

	if (rdev->scan_req || rdev->scan_msg) {
		err = -EBUSY;
		goto out;
	}

	wiphy = &rdev->wiphy;

	/* Determine number of channels, needed to allocate creq */
	if (wreq && wreq->num_channels)
		n_channels = wreq->num_channels;
	else
		n_channels = ieee80211_get_num_supported_channels(wiphy);

	creq = kzalloc(sizeof(*creq) + sizeof(struct cfg80211_ssid) +
		       n_channels * sizeof(void *),
		       GFP_ATOMIC);
	if (!creq) {
		err = -ENOMEM;
		goto out;
	}

	creq->wiphy = wiphy;
	creq->wdev = dev->ieee80211_ptr;
	/* SSIDs come after channels */
	creq->ssids = (void *)&creq->channels[n_channels];
	creq->n_channels = n_channels;
	creq->n_ssids = 1;
	creq->scan_start = jiffies;

	/* translate "Scan on frequencies" request */
	i = 0;
	for (band = 0; band < NUM_NL80211_BANDS; band++) {
		int j;

		if (!wiphy->bands[band])
			continue;

		for (j = 0; j < wiphy->bands[band]->n_channels; j++) {
			/* ignore disabled channels */
			if (wiphy->bands[band]->channels[j].flags &
						IEEE80211_CHAN_DISABLED)
				continue;

			/* If we have a wireless request structure and the
			 * wireless request specifies frequencies, then search
			 * for the matching hardware channel.
			 */
			if (wreq && wreq->num_channels) {
				int k;
				int wiphy_freq = wiphy->bands[band]->channels[j].center_freq;
				for (k = 0; k < wreq->num_channels; k++) {
					struct iw_freq *freq =
						&wreq->channel_list[k];
					int wext_freq =
						cfg80211_wext_freq(freq);

					if (wext_freq == wiphy_freq)
						goto wext_freq_found;
				}
				goto wext_freq_not_found;
			}

		wext_freq_found:
			creq->channels[i] = &wiphy->bands[band]->channels[j];
			i++;
		wext_freq_not_found: ;
		}
	}
	/* No channels found? */
	if (!i) {
		err = -EINVAL;
		goto out;
	}

	/* Set real number of channels specified in creq->channels[] */
	creq->n_channels = i;

	/* translate "Scan for SSID" request */
	if (wreq) {
		if (wrqu->data.flags & IW_SCAN_THIS_ESSID) {
			if (wreq->essid_len > IEEE80211_MAX_SSID_LEN) {
				err = -EINVAL;
				goto out;
			}
			memcpy(creq->ssids[0].ssid, wreq->essid, wreq->essid_len);
			creq->ssids[0].ssid_len = wreq->essid_len;
		}
		if (wreq->scan_type == IW_SCAN_TYPE_PASSIVE)
			creq->n_ssids = 0;
	}

	for (i = 0; i < NUM_NL80211_BANDS; i++)
		if (wiphy->bands[i])
			creq->rates[i] = (1 << wiphy->bands[i]->n_bitrates) - 1;

	eth_broadcast_addr(creq->bssid);

	wiphy_lock(&rdev->wiphy);

	rdev->scan_req = creq;
	err = rdev_scan(rdev, creq);
	if (err) {
		rdev->scan_req = NULL;
		/* creq will be freed below */
	} else {
		nl80211_send_scan_start(rdev, dev->ieee80211_ptr);
		/* creq now owned by driver */
		creq = NULL;
		dev_hold(dev);
	}
	wiphy_unlock(&rdev->wiphy);
 out:
	kfree(creq);
	return err;
}
EXPORT_WEXT_HANDLER(cfg80211_wext_siwscan);

static char *ieee80211_scan_add_ies(struct iw_request_info *info,
				    const struct cfg80211_bss_ies *ies,
				    char *current_ev, char *end_buf)
{
	const u8 *pos, *end, *next;
	struct iw_event iwe;

	if (!ies)
		return current_ev;

	/*
	 * If needed, fragment the IEs buffer (at IE boundaries) into short
	 * enough fragments to fit into IW_GENERIC_IE_MAX octet messages.
	 */
	pos = ies->data;
	end = pos + ies->len;

	while (end - pos > IW_GENERIC_IE_MAX) {
		next = pos + 2 + pos[1];
		while (next + 2 + next[1] - pos < IW_GENERIC_IE_MAX)
			next = next + 2 + next[1];

		memset(&iwe, 0, sizeof(iwe));
		iwe.cmd = IWEVGENIE;
		iwe.u.data.length = next - pos;
		current_ev = iwe_stream_add_point_check(info, current_ev,
							end_buf, &iwe,
							(void *)pos);
		if (IS_ERR(current_ev))
			return current_ev;
		pos = next;
	}

	if (end > pos) {
		memset(&iwe, 0, sizeof(iwe));
		iwe.cmd = IWEVGENIE;
		iwe.u.data.length = end - pos;
		current_ev = iwe_stream_add_point_check(info, current_ev,
							end_buf, &iwe,
							(void *)pos);
		if (IS_ERR(current_ev))
			return current_ev;
	}

	return current_ev;
}

static char *
ieee80211_bss(struct wiphy *wiphy, struct iw_request_info *info,
	      struct cfg80211_internal_bss *bss, char *current_ev,
	      char *end_buf)
{
	const struct cfg80211_bss_ies *ies;
	struct iw_event iwe;
	const u8 *ie;
	u8 buf[50];
	u8 *cfg, *p, *tmp;
	int rem, i, sig;
	bool ismesh = false;

	memset(&iwe, 0, sizeof(iwe));
	iwe.cmd = SIOCGIWAP;
	iwe.u.ap_addr.sa_family = ARPHRD_ETHER;
	memcpy(iwe.u.ap_addr.sa_data, bss->pub.bssid, ETH_ALEN);
	current_ev = iwe_stream_add_event_check(info, current_ev, end_buf, &iwe,
						IW_EV_ADDR_LEN);
	if (IS_ERR(current_ev))
		return current_ev;

	memset(&iwe, 0, sizeof(iwe));
	iwe.cmd = SIOCGIWFREQ;
	iwe.u.freq.m = ieee80211_frequency_to_channel(bss->pub.channel->center_freq);
	iwe.u.freq.e = 0;
	current_ev = iwe_stream_add_event_check(info, current_ev, end_buf, &iwe,
						IW_EV_FREQ_LEN);
	if (IS_ERR(current_ev))
		return current_ev;

	memset(&iwe, 0, sizeof(iwe));
	iwe.cmd = SIOCGIWFREQ;
	iwe.u.freq.m = bss->pub.channel->center_freq;
	iwe.u.freq.e = 6;
	current_ev = iwe_stream_add_event_check(info, current_ev, end_buf, &iwe,
						IW_EV_FREQ_LEN);
	if (IS_ERR(current_ev))
		return current_ev;

	if (wiphy->signal_type != CFG80211_SIGNAL_TYPE_NONE) {
		memset(&iwe, 0, sizeof(iwe));
		iwe.cmd = IWEVQUAL;
		iwe.u.qual.updated = IW_QUAL_LEVEL_UPDATED |
				     IW_QUAL_NOISE_INVALID |
				     IW_QUAL_QUAL_UPDATED;
		switch (wiphy->signal_type) {
		case CFG80211_SIGNAL_TYPE_MBM:
			sig = bss->pub.signal / 100;
			iwe.u.qual.level = sig;
			iwe.u.qual.updated |= IW_QUAL_DBM;
			if (sig < -110)		/* rather bad */
				sig = -110;
			else if (sig > -40)	/* perfect */
				sig = -40;
			/* will give a range of 0 .. 70 */
			iwe.u.qual.qual = sig + 110;
			break;
		case CFG80211_SIGNAL_TYPE_UNSPEC:
			iwe.u.qual.level = bss->pub.signal;
			/* will give range 0 .. 100 */
			iwe.u.qual.qual = bss->pub.signal;
			break;
		default:
			/* not reached */
			break;
		}
		current_ev = iwe_stream_add_event_check(info, current_ev,
							end_buf, &iwe,
							IW_EV_QUAL_LEN);
		if (IS_ERR(current_ev))
			return current_ev;
	}

	memset(&iwe, 0, sizeof(iwe));
	iwe.cmd = SIOCGIWENCODE;
	if (bss->pub.capability & WLAN_CAPABILITY_PRIVACY)
		iwe.u.data.flags = IW_ENCODE_ENABLED | IW_ENCODE_NOKEY;
	else
		iwe.u.data.flags = IW_ENCODE_DISABLED;
	iwe.u.data.length = 0;
	current_ev = iwe_stream_add_point_check(info, current_ev, end_buf,
						&iwe, "");
	if (IS_ERR(current_ev))
		return current_ev;

	rcu_read_lock();
	ies = rcu_dereference(bss->pub.ies);
	rem = ies->len;
	ie = ies->data;

	while (rem >= 2) {
		/* invalid data */
		if (ie[1] > rem - 2)
			break;

		switch (ie[0]) {
		case WLAN_EID_SSID:
			memset(&iwe, 0, sizeof(iwe));
			iwe.cmd = SIOCGIWESSID;
			iwe.u.data.length = ie[1];
			iwe.u.data.flags = 1;
			current_ev = iwe_stream_add_point_check(info,
								current_ev,
								end_buf, &iwe,
								(u8 *)ie + 2);
			if (IS_ERR(current_ev))
				goto unlock;
			break;
		case WLAN_EID_MESH_ID:
			memset(&iwe, 0, sizeof(iwe));
			iwe.cmd = SIOCGIWESSID;
			iwe.u.data.length = ie[1];
			iwe.u.data.flags = 1;
			current_ev = iwe_stream_add_point_check(info,
								current_ev,
								end_buf, &iwe,
								(u8 *)ie + 2);
			if (IS_ERR(current_ev))
				goto unlock;
			break;
		case WLAN_EID_MESH_CONFIG:
			ismesh = true;
			if (ie[1] != sizeof(struct ieee80211_meshconf_ie))
				break;
			cfg = (u8 *)ie + 2;
			memset(&iwe, 0, sizeof(iwe));
			iwe.cmd = IWEVCUSTOM;
			sprintf(buf, "Mesh Network Path Selection Protocol ID: "
				"0x%02X", cfg[0]);
			iwe.u.data.length = strlen(buf);
			current_ev = iwe_stream_add_point_check(info,
								current_ev,
								end_buf,
								&iwe, buf);
			if (IS_ERR(current_ev))
				goto unlock;
			sprintf(buf, "Path Selection Metric ID: 0x%02X",
				cfg[1]);
			iwe.u.data.length = strlen(buf);
			current_ev = iwe_stream_add_point_check(info,
								current_ev,
								end_buf,
								&iwe, buf);
			if (IS_ERR(current_ev))
				goto unlock;
			sprintf(buf, "Congestion Control Mode ID: 0x%02X",
				cfg[2]);
			iwe.u.data.length = strlen(buf);
			current_ev = iwe_stream_add_point_check(info,
								current_ev,
								end_buf,
								&iwe, buf);
			if (IS_ERR(current_ev))
				goto unlock;
			sprintf(buf, "Synchronization ID: 0x%02X", cfg[3]);
			iwe.u.data.length = strlen(buf);
			current_ev = iwe_stream_add_point_check(info,
								current_ev,
								end_buf,
								&iwe, buf);
			if (IS_ERR(current_ev))
				goto unlock;
			sprintf(buf, "Authentication ID: 0x%02X", cfg[4]);
			iwe.u.data.length = strlen(buf);
			current_ev = iwe_stream_add_point_check(info,
								current_ev,
								end_buf,
								&iwe, buf);
			if (IS_ERR(current_ev))
				goto unlock;
			sprintf(buf, "Formation Info: 0x%02X", cfg[5]);
			iwe.u.data.length = strlen(buf);
			current_ev = iwe_stream_add_point_check(info,
								current_ev,
								end_buf,
								&iwe, buf);
			if (IS_ERR(current_ev))
				goto unlock;
			sprintf(buf, "Capabilities: 0x%02X", cfg[6]);
			iwe.u.data.length = strlen(buf);
			current_ev = iwe_stream_add_point_check(info,
								current_ev,
								end_buf,
								&iwe, buf);
			if (IS_ERR(current_ev))
				goto unlock;
			break;
		case WLAN_EID_SUPP_RATES:
		case WLAN_EID_EXT_SUPP_RATES:
			/* display all supported rates in readable format */
			p = current_ev + iwe_stream_lcp_len(info);

			memset(&iwe, 0, sizeof(iwe));
			iwe.cmd = SIOCGIWRATE;
			/* Those two flags are ignored... */
			iwe.u.bitrate.fixed = iwe.u.bitrate.disabled = 0;

			for (i = 0; i < ie[1]; i++) {
				iwe.u.bitrate.value =
					((ie[i + 2] & 0x7f) * 500000);
				tmp = p;
				p = iwe_stream_add_value(info, current_ev, p,
							 end_buf, &iwe,
							 IW_EV_PARAM_LEN);
				if (p == tmp) {
					current_ev = ERR_PTR(-E2BIG);
					goto unlock;
				}
			}
			current_ev = p;
			break;
		}
		rem -= ie[1] + 2;
		ie += ie[1] + 2;
	}

	if (bss->pub.capability & (WLAN_CAPABILITY_ESS | WLAN_CAPABILITY_IBSS) ||
	    ismesh) {
		memset(&iwe, 0, sizeof(iwe));
		iwe.cmd = SIOCGIWMODE;
		if (ismesh)
			iwe.u.mode = IW_MODE_MESH;
		else if (bss->pub.capability & WLAN_CAPABILITY_ESS)
			iwe.u.mode = IW_MODE_MASTER;
		else
			iwe.u.mode = IW_MODE_ADHOC;
		current_ev = iwe_stream_add_event_check(info, current_ev,
							end_buf, &iwe,
							IW_EV_UINT_LEN);
		if (IS_ERR(current_ev))
			goto unlock;
	}

	memset(&iwe, 0, sizeof(iwe));
	iwe.cmd = IWEVCUSTOM;
	sprintf(buf, "tsf=%016llx", (unsigned long long)(ies->tsf));
	iwe.u.data.length = strlen(buf);
	current_ev = iwe_stream_add_point_check(info, current_ev, end_buf,
						&iwe, buf);
	if (IS_ERR(current_ev))
		goto unlock;
	memset(&iwe, 0, sizeof(iwe));
	iwe.cmd = IWEVCUSTOM;
	sprintf(buf, " Last beacon: %ums ago",
		elapsed_jiffies_msecs(bss->ts));
	iwe.u.data.length = strlen(buf);
	current_ev = iwe_stream_add_point_check(info, current_ev,
						end_buf, &iwe, buf);
	if (IS_ERR(current_ev))
		goto unlock;

	current_ev = ieee80211_scan_add_ies(info, ies, current_ev, end_buf);

 unlock:
	rcu_read_unlock();
	return current_ev;
}


static int ieee80211_scan_results(struct cfg80211_registered_device *rdev,
				  struct iw_request_info *info,
				  char *buf, size_t len)
{
	char *current_ev = buf;
	char *end_buf = buf + len;
	struct cfg80211_internal_bss *bss;
	int err = 0;

	spin_lock_bh(&rdev->bss_lock);
	cfg80211_bss_expire(rdev);

	list_for_each_entry(bss, &rdev->bss_list, list) {
		if (buf + len - current_ev <= IW_EV_ADDR_LEN) {
			err = -E2BIG;
			break;
		}
		current_ev = ieee80211_bss(&rdev->wiphy, info, bss,
					   current_ev, end_buf);
		if (IS_ERR(current_ev)) {
			err = PTR_ERR(current_ev);
			break;
		}
	}
	spin_unlock_bh(&rdev->bss_lock);

	if (err)
		return err;
	return current_ev - buf;
}


int cfg80211_wext_giwscan(struct net_device *dev,
			  struct iw_request_info *info,
			  struct iw_point *data, char *extra)
{
	struct cfg80211_registered_device *rdev;
	int res;

	if (!netif_running(dev))
		return -ENETDOWN;

	rdev = cfg80211_get_dev_from_ifindex(dev_net(dev), dev->ifindex);

	if (IS_ERR(rdev))
		return PTR_ERR(rdev);

	if (rdev->scan_req || rdev->scan_msg)
		return -EAGAIN;

	res = ieee80211_scan_results(rdev, info, extra, data->length);
	data->length = 0;
	if (res >= 0) {
		data->length = res;
		res = 0;
	}

	return res;
}
EXPORT_WEXT_HANDLER(cfg80211_wext_giwscan);
#endif<|MERGE_RESOLUTION|>--- conflicted
+++ resolved
@@ -2360,15 +2360,9 @@
 		elem = cfg80211_find_elem(WLAN_EID_S1G_BCN_COMPAT,
 					  variable, ielen);
 		if (!elem)
-<<<<<<< HEAD
 			return NULL;
 		if (elem->datalen < sizeof(*compat))
 			return NULL;
-=======
-			return NULL;
-		if (elem->datalen < sizeof(*compat))
-			return NULL;
->>>>>>> 4bcf3b75
 		compat = (void *)elem->data;
 		bssid = ext->u.s1g_beacon.sa;
 		capability = le16_to_cpu(compat->compat_info);
