// SPDX-License-Identifier: GPL-2.0-only
/*
 * Copyright 2002-2005, Instant802 Networks, Inc.
 * Copyright 2005-2006, Devicescape Software, Inc.
 * Copyright 2006-2007	Jiri Benc <jbenc@suse.cz>
 * Copyright 2007	Johannes Berg <johannes@sipsolutions.net>
 * Copyright 2013-2014  Intel Mobile Communications GmbH
 * Copyright (C) 2018-2020 Intel Corporation
 *
 * Transmit and frame generation functions.
 */

#include <linux/kernel.h>
#include <linux/slab.h>
#include <linux/skbuff.h>
#include <linux/if_vlan.h>
#include <linux/etherdevice.h>
#include <linux/bitmap.h>
#include <linux/rcupdate.h>
#include <linux/export.h>
#include <net/net_namespace.h>
#include <net/ieee80211_radiotap.h>
#include <net/cfg80211.h>
#include <net/mac80211.h>
#include <net/codel.h>
#include <net/codel_impl.h>
#include <asm/unaligned.h>
#include <net/fq_impl.h>

#include "ieee80211_i.h"
#include "driver-ops.h"
#include "led.h"
#include "mesh.h"
#include "wep.h"
#include "wpa.h"
#include "wme.h"
#include "rate.h"

/* misc utils */

static inline void ieee80211_tx_stats(struct net_device *dev, u32 len)
{
	struct pcpu_sw_netstats *tstats = this_cpu_ptr(dev->tstats);

	u64_stats_update_begin(&tstats->syncp);
	tstats->tx_packets++;
	tstats->tx_bytes += len;
	u64_stats_update_end(&tstats->syncp);
}

static __le16 ieee80211_duration(struct ieee80211_tx_data *tx,
				 struct sk_buff *skb, int group_addr,
				 int next_frag_len)
{
	int rate, mrate, erp, dur, i, shift = 0;
	struct ieee80211_rate *txrate;
	struct ieee80211_local *local = tx->local;
	struct ieee80211_supported_band *sband;
	struct ieee80211_hdr *hdr;
	struct ieee80211_tx_info *info = IEEE80211_SKB_CB(skb);
	struct ieee80211_chanctx_conf *chanctx_conf;
	u32 rate_flags = 0;

	/* assume HW handles this */
	if (tx->rate.flags & (IEEE80211_TX_RC_MCS | IEEE80211_TX_RC_VHT_MCS))
		return 0;

	rcu_read_lock();
	chanctx_conf = rcu_dereference(tx->sdata->vif.chanctx_conf);
	if (chanctx_conf) {
		shift = ieee80211_chandef_get_shift(&chanctx_conf->def);
		rate_flags = ieee80211_chandef_rate_flags(&chanctx_conf->def);
	}
	rcu_read_unlock();

	/* uh huh? */
	if (WARN_ON_ONCE(tx->rate.idx < 0))
		return 0;

	sband = local->hw.wiphy->bands[info->band];
	txrate = &sband->bitrates[tx->rate.idx];

	erp = txrate->flags & IEEE80211_RATE_ERP_G;

	/* device is expected to do this */
	if (sband->band == NL80211_BAND_S1GHZ)
		return 0;

	/*
	 * data and mgmt (except PS Poll):
	 * - during CFP: 32768
	 * - during contention period:
	 *   if addr1 is group address: 0
	 *   if more fragments = 0 and addr1 is individual address: time to
	 *      transmit one ACK plus SIFS
	 *   if more fragments = 1 and addr1 is individual address: time to
	 *      transmit next fragment plus 2 x ACK plus 3 x SIFS
	 *
	 * IEEE 802.11, 9.6:
	 * - control response frame (CTS or ACK) shall be transmitted using the
	 *   same rate as the immediately previous frame in the frame exchange
	 *   sequence, if this rate belongs to the PHY mandatory rates, or else
	 *   at the highest possible rate belonging to the PHY rates in the
	 *   BSSBasicRateSet
	 */
	hdr = (struct ieee80211_hdr *)skb->data;
	if (ieee80211_is_ctl(hdr->frame_control)) {
		/* TODO: These control frames are not currently sent by
		 * mac80211, but should they be implemented, this function
		 * needs to be updated to support duration field calculation.
		 *
		 * RTS: time needed to transmit pending data/mgmt frame plus
		 *    one CTS frame plus one ACK frame plus 3 x SIFS
		 * CTS: duration of immediately previous RTS minus time
		 *    required to transmit CTS and its SIFS
		 * ACK: 0 if immediately previous directed data/mgmt had
		 *    more=0, with more=1 duration in ACK frame is duration
		 *    from previous frame minus time needed to transmit ACK
		 *    and its SIFS
		 * PS Poll: BIT(15) | BIT(14) | aid
		 */
		return 0;
	}

	/* data/mgmt */
	if (0 /* FIX: data/mgmt during CFP */)
		return cpu_to_le16(32768);

	if (group_addr) /* Group address as the destination - no ACK */
		return 0;

	/* Individual destination address:
	 * IEEE 802.11, Ch. 9.6 (after IEEE 802.11g changes)
	 * CTS and ACK frames shall be transmitted using the highest rate in
	 * basic rate set that is less than or equal to the rate of the
	 * immediately previous frame and that is using the same modulation
	 * (CCK or OFDM). If no basic rate set matches with these requirements,
	 * the highest mandatory rate of the PHY that is less than or equal to
	 * the rate of the previous frame is used.
	 * Mandatory rates for IEEE 802.11g PHY: 1, 2, 5.5, 11, 6, 12, 24 Mbps
	 */
	rate = -1;
	/* use lowest available if everything fails */
	mrate = sband->bitrates[0].bitrate;
	for (i = 0; i < sband->n_bitrates; i++) {
		struct ieee80211_rate *r = &sband->bitrates[i];

		if (r->bitrate > txrate->bitrate)
			break;

		if ((rate_flags & r->flags) != rate_flags)
			continue;

		if (tx->sdata->vif.bss_conf.basic_rates & BIT(i))
			rate = DIV_ROUND_UP(r->bitrate, 1 << shift);

		switch (sband->band) {
		case NL80211_BAND_2GHZ: {
			u32 flag;
			if (tx->sdata->flags & IEEE80211_SDATA_OPERATING_GMODE)
				flag = IEEE80211_RATE_MANDATORY_G;
			else
				flag = IEEE80211_RATE_MANDATORY_B;
			if (r->flags & flag)
				mrate = r->bitrate;
			break;
		}
		case NL80211_BAND_5GHZ:
		case NL80211_BAND_6GHZ:
			if (r->flags & IEEE80211_RATE_MANDATORY_A)
				mrate = r->bitrate;
			break;
		case NL80211_BAND_S1GHZ:
		case NL80211_BAND_60GHZ:
			/* TODO, for now fall through */
		case NUM_NL80211_BANDS:
			WARN_ON(1);
			break;
		}
	}
	if (rate == -1) {
		/* No matching basic rate found; use highest suitable mandatory
		 * PHY rate */
		rate = DIV_ROUND_UP(mrate, 1 << shift);
	}

	/* Don't calculate ACKs for QoS Frames with NoAck Policy set */
	if (ieee80211_is_data_qos(hdr->frame_control) &&
	    *(ieee80211_get_qos_ctl(hdr)) & IEEE80211_QOS_CTL_ACK_POLICY_NOACK)
		dur = 0;
	else
		/* Time needed to transmit ACK
		 * (10 bytes + 4-byte FCS = 112 bits) plus SIFS; rounded up
		 * to closest integer */
		dur = ieee80211_frame_duration(sband->band, 10, rate, erp,
				tx->sdata->vif.bss_conf.use_short_preamble,
				shift);

	if (next_frag_len) {
		/* Frame is fragmented: duration increases with time needed to
		 * transmit next fragment plus ACK and 2 x SIFS. */
		dur *= 2; /* ACK + SIFS */
		/* next fragment */
		dur += ieee80211_frame_duration(sband->band, next_frag_len,
				txrate->bitrate, erp,
				tx->sdata->vif.bss_conf.use_short_preamble,
				shift);
	}

	return cpu_to_le16(dur);
}

/* tx handlers */
static ieee80211_tx_result debug_noinline
ieee80211_tx_h_dynamic_ps(struct ieee80211_tx_data *tx)
{
	struct ieee80211_local *local = tx->local;
	struct ieee80211_if_managed *ifmgd;
	struct ieee80211_tx_info *info = IEEE80211_SKB_CB(tx->skb);

	/* driver doesn't support power save */
	if (!ieee80211_hw_check(&local->hw, SUPPORTS_PS))
		return TX_CONTINUE;

	/* hardware does dynamic power save */
	if (ieee80211_hw_check(&local->hw, SUPPORTS_DYNAMIC_PS))
		return TX_CONTINUE;

	/* dynamic power save disabled */
	if (local->hw.conf.dynamic_ps_timeout <= 0)
		return TX_CONTINUE;

	/* we are scanning, don't enable power save */
	if (local->scanning)
		return TX_CONTINUE;

	if (!local->ps_sdata)
		return TX_CONTINUE;

	/* No point if we're going to suspend */
	if (local->quiescing)
		return TX_CONTINUE;

	/* dynamic ps is supported only in managed mode */
	if (tx->sdata->vif.type != NL80211_IFTYPE_STATION)
		return TX_CONTINUE;

	if (unlikely(info->flags & IEEE80211_TX_INTFL_OFFCHAN_TX_OK))
		return TX_CONTINUE;

	ifmgd = &tx->sdata->u.mgd;

	/*
	 * Don't wakeup from power save if u-apsd is enabled, voip ac has
	 * u-apsd enabled and the frame is in voip class. This effectively
	 * means that even if all access categories have u-apsd enabled, in
	 * practise u-apsd is only used with the voip ac. This is a
	 * workaround for the case when received voip class packets do not
	 * have correct qos tag for some reason, due the network or the
	 * peer application.
	 *
	 * Note: ifmgd->uapsd_queues access is racy here. If the value is
	 * changed via debugfs, user needs to reassociate manually to have
	 * everything in sync.
	 */
	if ((ifmgd->flags & IEEE80211_STA_UAPSD_ENABLED) &&
	    (ifmgd->uapsd_queues & IEEE80211_WMM_IE_STA_QOSINFO_AC_VO) &&
	    skb_get_queue_mapping(tx->skb) == IEEE80211_AC_VO)
		return TX_CONTINUE;

	if (local->hw.conf.flags & IEEE80211_CONF_PS) {
		ieee80211_stop_queues_by_reason(&local->hw,
						IEEE80211_MAX_QUEUE_MAP,
						IEEE80211_QUEUE_STOP_REASON_PS,
						false);
		ifmgd->flags &= ~IEEE80211_STA_NULLFUNC_ACKED;
		ieee80211_queue_work(&local->hw,
				     &local->dynamic_ps_disable_work);
	}

	/* Don't restart the timer if we're not disassociated */
	if (!ifmgd->associated)
		return TX_CONTINUE;

	mod_timer(&local->dynamic_ps_timer, jiffies +
		  msecs_to_jiffies(local->hw.conf.dynamic_ps_timeout));

	return TX_CONTINUE;
}

static ieee80211_tx_result debug_noinline
ieee80211_tx_h_check_assoc(struct ieee80211_tx_data *tx)
{

	struct ieee80211_hdr *hdr = (struct ieee80211_hdr *)tx->skb->data;
	struct ieee80211_tx_info *info = IEEE80211_SKB_CB(tx->skb);
	bool assoc = false;

	if (unlikely(info->flags & IEEE80211_TX_CTL_INJECTED))
		return TX_CONTINUE;

	if (unlikely(test_bit(SCAN_SW_SCANNING, &tx->local->scanning)) &&
	    test_bit(SDATA_STATE_OFFCHANNEL, &tx->sdata->state) &&
	    !ieee80211_is_probe_req(hdr->frame_control) &&
	    !ieee80211_is_any_nullfunc(hdr->frame_control))
		/*
		 * When software scanning only nullfunc frames (to notify
		 * the sleep state to the AP) and probe requests (for the
		 * active scan) are allowed, all other frames should not be
		 * sent and we should not get here, but if we do
		 * nonetheless, drop them to avoid sending them
		 * off-channel. See the link below and
		 * ieee80211_start_scan() for more.
		 *
		 * http://article.gmane.org/gmane.linux.kernel.wireless.general/30089
		 */
		return TX_DROP;

	if (tx->sdata->vif.type == NL80211_IFTYPE_OCB)
		return TX_CONTINUE;

	if (tx->sdata->vif.type == NL80211_IFTYPE_WDS)
		return TX_CONTINUE;

	if (tx->flags & IEEE80211_TX_PS_BUFFERED)
		return TX_CONTINUE;

	if (tx->sta)
		assoc = test_sta_flag(tx->sta, WLAN_STA_ASSOC);

	if (likely(tx->flags & IEEE80211_TX_UNICAST)) {
		if (unlikely(!assoc &&
			     ieee80211_is_data(hdr->frame_control))) {
#ifdef CONFIG_MAC80211_VERBOSE_DEBUG
			sdata_info(tx->sdata,
				   "dropped data frame to not associated station %pM\n",
				   hdr->addr1);
#endif
			I802_DEBUG_INC(tx->local->tx_handlers_drop_not_assoc);
			return TX_DROP;
		}
	} else if (unlikely(ieee80211_is_data(hdr->frame_control) &&
			    ieee80211_vif_get_num_mcast_if(tx->sdata) == 0)) {
		/*
		 * No associated STAs - no need to send multicast
		 * frames.
		 */
		return TX_DROP;
	}

	return TX_CONTINUE;
}

/* This function is called whenever the AP is about to exceed the maximum limit
 * of buffered frames for power saving STAs. This situation should not really
 * happen often during normal operation, so dropping the oldest buffered packet
 * from each queue should be OK to make some room for new frames. */
static void purge_old_ps_buffers(struct ieee80211_local *local)
{
	int total = 0, purged = 0;
	struct sk_buff *skb;
	struct ieee80211_sub_if_data *sdata;
	struct sta_info *sta;

	list_for_each_entry_rcu(sdata, &local->interfaces, list) {
		struct ps_data *ps;

		if (sdata->vif.type == NL80211_IFTYPE_AP)
			ps = &sdata->u.ap.ps;
		else if (ieee80211_vif_is_mesh(&sdata->vif))
			ps = &sdata->u.mesh.ps;
		else
			continue;

		skb = skb_dequeue(&ps->bc_buf);
		if (skb) {
			purged++;
			ieee80211_free_txskb(&local->hw, skb);
		}
		total += skb_queue_len(&ps->bc_buf);
	}

	/*
	 * Drop one frame from each station from the lowest-priority
	 * AC that has frames at all.
	 */
	list_for_each_entry_rcu(sta, &local->sta_list, list) {
		int ac;

		for (ac = IEEE80211_AC_BK; ac >= IEEE80211_AC_VO; ac--) {
			skb = skb_dequeue(&sta->ps_tx_buf[ac]);
			total += skb_queue_len(&sta->ps_tx_buf[ac]);
			if (skb) {
				purged++;
				ieee80211_free_txskb(&local->hw, skb);
				break;
			}
		}
	}

	local->total_ps_buffered = total;
	ps_dbg_hw(&local->hw, "PS buffers full - purged %d frames\n", purged);
}

static ieee80211_tx_result
ieee80211_tx_h_multicast_ps_buf(struct ieee80211_tx_data *tx)
{
	struct ieee80211_tx_info *info = IEEE80211_SKB_CB(tx->skb);
	struct ieee80211_hdr *hdr = (struct ieee80211_hdr *)tx->skb->data;
	struct ps_data *ps;

	/*
	 * broadcast/multicast frame
	 *
	 * If any of the associated/peer stations is in power save mode,
	 * the frame is buffered to be sent after DTIM beacon frame.
	 * This is done either by the hardware or us.
	 */

	/* powersaving STAs currently only in AP/VLAN/mesh mode */
	if (tx->sdata->vif.type == NL80211_IFTYPE_AP ||
	    tx->sdata->vif.type == NL80211_IFTYPE_AP_VLAN) {
		if (!tx->sdata->bss)
			return TX_CONTINUE;

		ps = &tx->sdata->bss->ps;
	} else if (ieee80211_vif_is_mesh(&tx->sdata->vif)) {
		ps = &tx->sdata->u.mesh.ps;
	} else {
		return TX_CONTINUE;
	}


	/* no buffering for ordered frames */
	if (ieee80211_has_order(hdr->frame_control))
		return TX_CONTINUE;

	if (ieee80211_is_probe_req(hdr->frame_control))
		return TX_CONTINUE;

	if (ieee80211_hw_check(&tx->local->hw, QUEUE_CONTROL))
		info->hw_queue = tx->sdata->vif.cab_queue;

	/* no stations in PS mode and no buffered packets */
	if (!atomic_read(&ps->num_sta_ps) && skb_queue_empty(&ps->bc_buf))
		return TX_CONTINUE;

	info->flags |= IEEE80211_TX_CTL_SEND_AFTER_DTIM;

	/* device releases frame after DTIM beacon */
	if (!ieee80211_hw_check(&tx->local->hw, HOST_BROADCAST_PS_BUFFERING))
		return TX_CONTINUE;

	/* buffered in mac80211 */
	if (tx->local->total_ps_buffered >= TOTAL_MAX_TX_BUFFER)
		purge_old_ps_buffers(tx->local);

	if (skb_queue_len(&ps->bc_buf) >= AP_MAX_BC_BUFFER) {
		ps_dbg(tx->sdata,
		       "BC TX buffer full - dropping the oldest frame\n");
		ieee80211_free_txskb(&tx->local->hw, skb_dequeue(&ps->bc_buf));
	} else
		tx->local->total_ps_buffered++;

	skb_queue_tail(&ps->bc_buf, tx->skb);

	return TX_QUEUED;
}

static int ieee80211_use_mfp(__le16 fc, struct sta_info *sta,
			     struct sk_buff *skb)
{
	if (!ieee80211_is_mgmt(fc))
		return 0;

	if (sta == NULL || !test_sta_flag(sta, WLAN_STA_MFP))
		return 0;

	if (!ieee80211_is_robust_mgmt_frame(skb))
		return 0;

	return 1;
}

static ieee80211_tx_result
ieee80211_tx_h_unicast_ps_buf(struct ieee80211_tx_data *tx)
{
	struct sta_info *sta = tx->sta;
	struct ieee80211_tx_info *info = IEEE80211_SKB_CB(tx->skb);
	struct ieee80211_hdr *hdr = (struct ieee80211_hdr *)tx->skb->data;
	struct ieee80211_local *local = tx->local;

	if (unlikely(!sta))
		return TX_CONTINUE;

	if (unlikely((test_sta_flag(sta, WLAN_STA_PS_STA) ||
		      test_sta_flag(sta, WLAN_STA_PS_DRIVER) ||
		      test_sta_flag(sta, WLAN_STA_PS_DELIVER)) &&
		     !(info->flags & IEEE80211_TX_CTL_NO_PS_BUFFER))) {
		int ac = skb_get_queue_mapping(tx->skb);

		if (ieee80211_is_mgmt(hdr->frame_control) &&
		    !ieee80211_is_bufferable_mmpdu(hdr->frame_control)) {
			info->flags |= IEEE80211_TX_CTL_NO_PS_BUFFER;
			return TX_CONTINUE;
		}

		ps_dbg(sta->sdata, "STA %pM aid %d: PS buffer for AC %d\n",
		       sta->sta.addr, sta->sta.aid, ac);
		if (tx->local->total_ps_buffered >= TOTAL_MAX_TX_BUFFER)
			purge_old_ps_buffers(tx->local);

		/* sync with ieee80211_sta_ps_deliver_wakeup */
		spin_lock(&sta->ps_lock);
		/*
		 * STA woke up the meantime and all the frames on ps_tx_buf have
		 * been queued to pending queue. No reordering can happen, go
		 * ahead and Tx the packet.
		 */
		if (!test_sta_flag(sta, WLAN_STA_PS_STA) &&
		    !test_sta_flag(sta, WLAN_STA_PS_DRIVER) &&
		    !test_sta_flag(sta, WLAN_STA_PS_DELIVER)) {
			spin_unlock(&sta->ps_lock);
			return TX_CONTINUE;
		}

		if (skb_queue_len(&sta->ps_tx_buf[ac]) >= STA_MAX_TX_BUFFER) {
			struct sk_buff *old = skb_dequeue(&sta->ps_tx_buf[ac]);
			ps_dbg(tx->sdata,
			       "STA %pM TX buffer for AC %d full - dropping oldest frame\n",
			       sta->sta.addr, ac);
			ieee80211_free_txskb(&local->hw, old);
		} else
			tx->local->total_ps_buffered++;

		info->control.jiffies = jiffies;
		info->control.vif = &tx->sdata->vif;
		info->control.flags |= IEEE80211_TX_INTCFL_NEED_TXPROCESSING;
		info->flags &= ~IEEE80211_TX_TEMPORARY_FLAGS;
		skb_queue_tail(&sta->ps_tx_buf[ac], tx->skb);
		spin_unlock(&sta->ps_lock);

		if (!timer_pending(&local->sta_cleanup))
			mod_timer(&local->sta_cleanup,
				  round_jiffies(jiffies +
						STA_INFO_CLEANUP_INTERVAL));

		/*
		 * We queued up some frames, so the TIM bit might
		 * need to be set, recalculate it.
		 */
		sta_info_recalc_tim(sta);

		return TX_QUEUED;
	} else if (unlikely(test_sta_flag(sta, WLAN_STA_PS_STA))) {
		ps_dbg(tx->sdata,
		       "STA %pM in PS mode, but polling/in SP -> send frame\n",
		       sta->sta.addr);
	}

	return TX_CONTINUE;
}

static ieee80211_tx_result debug_noinline
ieee80211_tx_h_ps_buf(struct ieee80211_tx_data *tx)
{
	if (unlikely(tx->flags & IEEE80211_TX_PS_BUFFERED))
		return TX_CONTINUE;

	if (tx->flags & IEEE80211_TX_UNICAST)
		return ieee80211_tx_h_unicast_ps_buf(tx);
	else
		return ieee80211_tx_h_multicast_ps_buf(tx);
}

static ieee80211_tx_result debug_noinline
ieee80211_tx_h_check_control_port_protocol(struct ieee80211_tx_data *tx)
{
	struct ieee80211_tx_info *info = IEEE80211_SKB_CB(tx->skb);

	if (unlikely(tx->sdata->control_port_protocol == tx->skb->protocol)) {
		if (tx->sdata->control_port_no_encrypt)
			info->flags |= IEEE80211_TX_INTFL_DONT_ENCRYPT;
		info->control.flags |= IEEE80211_TX_CTRL_PORT_CTRL_PROTO;
		info->flags |= IEEE80211_TX_CTL_USE_MINRATE;
	}

	return TX_CONTINUE;
}

static ieee80211_tx_result debug_noinline
ieee80211_tx_h_select_key(struct ieee80211_tx_data *tx)
{
	struct ieee80211_key *key;
	struct ieee80211_tx_info *info = IEEE80211_SKB_CB(tx->skb);
	struct ieee80211_hdr *hdr = (struct ieee80211_hdr *)tx->skb->data;

	if (unlikely(info->flags & IEEE80211_TX_INTFL_DONT_ENCRYPT)) {
		tx->key = NULL;
		return TX_CONTINUE;
	}

	if (tx->sta &&
	    (key = rcu_dereference(tx->sta->ptk[tx->sta->ptk_idx])))
		tx->key = key;
	else if (ieee80211_is_group_privacy_action(tx->skb) &&
		(key = rcu_dereference(tx->sdata->default_multicast_key)))
		tx->key = key;
	else if (ieee80211_is_mgmt(hdr->frame_control) &&
		 is_multicast_ether_addr(hdr->addr1) &&
		 ieee80211_is_robust_mgmt_frame(tx->skb) &&
		 (key = rcu_dereference(tx->sdata->default_mgmt_key)))
		tx->key = key;
	else if (is_multicast_ether_addr(hdr->addr1) &&
		 (key = rcu_dereference(tx->sdata->default_multicast_key)))
		tx->key = key;
	else if (!is_multicast_ether_addr(hdr->addr1) &&
		 (key = rcu_dereference(tx->sdata->default_unicast_key)))
		tx->key = key;
	else
		tx->key = NULL;

	if (tx->key) {
		bool skip_hw = false;

		/* TODO: add threshold stuff again */

		switch (tx->key->conf.cipher) {
		case WLAN_CIPHER_SUITE_WEP40:
		case WLAN_CIPHER_SUITE_WEP104:
		case WLAN_CIPHER_SUITE_TKIP:
			if (!ieee80211_is_data_present(hdr->frame_control))
				tx->key = NULL;
			break;
		case WLAN_CIPHER_SUITE_CCMP:
		case WLAN_CIPHER_SUITE_CCMP_256:
		case WLAN_CIPHER_SUITE_GCMP:
		case WLAN_CIPHER_SUITE_GCMP_256:
			if (!ieee80211_is_data_present(hdr->frame_control) &&
			    !ieee80211_use_mfp(hdr->frame_control, tx->sta,
					       tx->skb) &&
			    !ieee80211_is_group_privacy_action(tx->skb))
				tx->key = NULL;
			else
				skip_hw = (tx->key->conf.flags &
					   IEEE80211_KEY_FLAG_SW_MGMT_TX) &&
					ieee80211_is_mgmt(hdr->frame_control);
			break;
		case WLAN_CIPHER_SUITE_AES_CMAC:
		case WLAN_CIPHER_SUITE_BIP_CMAC_256:
		case WLAN_CIPHER_SUITE_BIP_GMAC_128:
		case WLAN_CIPHER_SUITE_BIP_GMAC_256:
			if (!ieee80211_is_mgmt(hdr->frame_control))
				tx->key = NULL;
			break;
		}

		if (unlikely(tx->key && tx->key->flags & KEY_FLAG_TAINTED &&
			     !ieee80211_is_deauth(hdr->frame_control)))
			return TX_DROP;

		if (!skip_hw && tx->key &&
		    tx->key->flags & KEY_FLAG_UPLOADED_TO_HARDWARE)
			info->control.hw_key = &tx->key->conf;
	} else if (!ieee80211_is_mgmt(hdr->frame_control) && tx->sta &&
		   test_sta_flag(tx->sta, WLAN_STA_USES_ENCRYPTION)) {
		return TX_DROP;
	}

	return TX_CONTINUE;
}

static ieee80211_tx_result debug_noinline
ieee80211_tx_h_rate_ctrl(struct ieee80211_tx_data *tx)
{
	struct ieee80211_tx_info *info = IEEE80211_SKB_CB(tx->skb);
	struct ieee80211_hdr *hdr = (void *)tx->skb->data;
	struct ieee80211_supported_band *sband;
	u32 len;
	struct ieee80211_tx_rate_control txrc;
	struct ieee80211_sta_rates *ratetbl = NULL;
	bool assoc = false;

	memset(&txrc, 0, sizeof(txrc));

	sband = tx->local->hw.wiphy->bands[info->band];

	len = min_t(u32, tx->skb->len + FCS_LEN,
			 tx->local->hw.wiphy->frag_threshold);

	/* set up the tx rate control struct we give the RC algo */
	txrc.hw = &tx->local->hw;
	txrc.sband = sband;
	txrc.bss_conf = &tx->sdata->vif.bss_conf;
	txrc.skb = tx->skb;
	txrc.reported_rate.idx = -1;
	txrc.rate_idx_mask = tx->sdata->rc_rateidx_mask[info->band];

	if (tx->sdata->rc_has_mcs_mask[info->band])
		txrc.rate_idx_mcs_mask =
			tx->sdata->rc_rateidx_mcs_mask[info->band];

	txrc.bss = (tx->sdata->vif.type == NL80211_IFTYPE_AP ||
		    tx->sdata->vif.type == NL80211_IFTYPE_MESH_POINT ||
		    tx->sdata->vif.type == NL80211_IFTYPE_ADHOC ||
		    tx->sdata->vif.type == NL80211_IFTYPE_OCB);

	/* set up RTS protection if desired */
	if (len > tx->local->hw.wiphy->rts_threshold) {
		txrc.rts = true;
	}

	info->control.use_rts = txrc.rts;
	info->control.use_cts_prot = tx->sdata->vif.bss_conf.use_cts_prot;

	/*
	 * Use short preamble if the BSS can handle it, but not for
	 * management frames unless we know the receiver can handle
	 * that -- the management frame might be to a station that
	 * just wants a probe response.
	 */
	if (tx->sdata->vif.bss_conf.use_short_preamble &&
	    (ieee80211_is_data(hdr->frame_control) ||
	     (tx->sta && test_sta_flag(tx->sta, WLAN_STA_SHORT_PREAMBLE))))
		txrc.short_preamble = true;

	info->control.short_preamble = txrc.short_preamble;

	/* don't ask rate control when rate already injected via radiotap */
	if (info->control.flags & IEEE80211_TX_CTRL_RATE_INJECT)
		return TX_CONTINUE;

	if (tx->sta)
		assoc = test_sta_flag(tx->sta, WLAN_STA_ASSOC);

	/*
	 * Lets not bother rate control if we're associated and cannot
	 * talk to the sta. This should not happen.
	 */
	if (WARN(test_bit(SCAN_SW_SCANNING, &tx->local->scanning) && assoc &&
		 !rate_usable_index_exists(sband, &tx->sta->sta),
		 "%s: Dropped data frame as no usable bitrate found while "
		 "scanning and associated. Target station: "
		 "%pM on %d GHz band\n",
		 tx->sdata->name, hdr->addr1,
		 info->band ? 5 : 2))
		return TX_DROP;

	/*
	 * If we're associated with the sta at this point we know we can at
	 * least send the frame at the lowest bit rate.
	 */
	rate_control_get_rate(tx->sdata, tx->sta, &txrc);

	if (tx->sta && !info->control.skip_table)
		ratetbl = rcu_dereference(tx->sta->sta.rates);

	if (unlikely(info->control.rates[0].idx < 0)) {
		if (ratetbl) {
			struct ieee80211_tx_rate rate = {
				.idx = ratetbl->rate[0].idx,
				.flags = ratetbl->rate[0].flags,
				.count = ratetbl->rate[0].count
			};

			if (ratetbl->rate[0].idx < 0)
				return TX_DROP;

			tx->rate = rate;
		} else {
			return TX_DROP;
		}
	} else {
		tx->rate = info->control.rates[0];
	}

	if (txrc.reported_rate.idx < 0) {
		txrc.reported_rate = tx->rate;
		if (tx->sta && ieee80211_is_data(hdr->frame_control))
			tx->sta->tx_stats.last_rate = txrc.reported_rate;
	} else if (tx->sta)
		tx->sta->tx_stats.last_rate = txrc.reported_rate;

	if (ratetbl)
		return TX_CONTINUE;

	if (unlikely(!info->control.rates[0].count))
		info->control.rates[0].count = 1;

	if (WARN_ON_ONCE((info->control.rates[0].count > 1) &&
			 (info->flags & IEEE80211_TX_CTL_NO_ACK)))
		info->control.rates[0].count = 1;

	return TX_CONTINUE;
}

static __le16 ieee80211_tx_next_seq(struct sta_info *sta, int tid)
{
	u16 *seq = &sta->tid_seq[tid];
	__le16 ret = cpu_to_le16(*seq);

	/* Increase the sequence number. */
	*seq = (*seq + 0x10) & IEEE80211_SCTL_SEQ;

	return ret;
}

static ieee80211_tx_result debug_noinline
ieee80211_tx_h_sequence(struct ieee80211_tx_data *tx)
{
	struct ieee80211_tx_info *info = IEEE80211_SKB_CB(tx->skb);
	struct ieee80211_hdr *hdr = (struct ieee80211_hdr *)tx->skb->data;
	int tid;

	/*
	 * Packet injection may want to control the sequence
	 * number, if we have no matching interface then we
	 * neither assign one ourselves nor ask the driver to.
	 */
	if (unlikely(info->control.vif->type == NL80211_IFTYPE_MONITOR))
		return TX_CONTINUE;

	if (unlikely(ieee80211_is_ctl(hdr->frame_control)))
		return TX_CONTINUE;

	if (ieee80211_hdrlen(hdr->frame_control) < 24)
		return TX_CONTINUE;

	if (ieee80211_is_qos_nullfunc(hdr->frame_control))
		return TX_CONTINUE;

	if (info->control.flags & IEEE80211_TX_CTRL_NO_SEQNO)
		return TX_CONTINUE;

	/*
	 * Anything but QoS data that has a sequence number field
	 * (is long enough) gets a sequence number from the global
	 * counter.  QoS data frames with a multicast destination
	 * also use the global counter (802.11-2012 9.3.2.10).
	 */
	if (!ieee80211_is_data_qos(hdr->frame_control) ||
	    is_multicast_ether_addr(hdr->addr1)) {
		/* driver should assign sequence number */
		info->flags |= IEEE80211_TX_CTL_ASSIGN_SEQ;
		/* for pure STA mode without beacons, we can do it */
		hdr->seq_ctrl = cpu_to_le16(tx->sdata->sequence_number);
		tx->sdata->sequence_number += 0x10;
		if (tx->sta)
			tx->sta->tx_stats.msdu[IEEE80211_NUM_TIDS]++;
		return TX_CONTINUE;
	}

	/*
	 * This should be true for injected/management frames only, for
	 * management frames we have set the IEEE80211_TX_CTL_ASSIGN_SEQ
	 * above since they are not QoS-data frames.
	 */
	if (!tx->sta)
		return TX_CONTINUE;

	/* include per-STA, per-TID sequence counter */
	tid = ieee80211_get_tid(hdr);
	tx->sta->tx_stats.msdu[tid]++;

	hdr->seq_ctrl = ieee80211_tx_next_seq(tx->sta, tid);

	return TX_CONTINUE;
}

static int ieee80211_fragment(struct ieee80211_tx_data *tx,
			      struct sk_buff *skb, int hdrlen,
			      int frag_threshold)
{
	struct ieee80211_local *local = tx->local;
	struct ieee80211_tx_info *info;
	struct sk_buff *tmp;
	int per_fragm = frag_threshold - hdrlen - FCS_LEN;
	int pos = hdrlen + per_fragm;
	int rem = skb->len - hdrlen - per_fragm;

	if (WARN_ON(rem < 0))
		return -EINVAL;

	/* first fragment was already added to queue by caller */

	while (rem) {
		int fraglen = per_fragm;

		if (fraglen > rem)
			fraglen = rem;
		rem -= fraglen;
		tmp = dev_alloc_skb(local->tx_headroom +
				    frag_threshold +
				    tx->sdata->encrypt_headroom +
				    IEEE80211_ENCRYPT_TAILROOM);
		if (!tmp)
			return -ENOMEM;

		__skb_queue_tail(&tx->skbs, tmp);

		skb_reserve(tmp,
			    local->tx_headroom + tx->sdata->encrypt_headroom);

		/* copy control information */
		memcpy(tmp->cb, skb->cb, sizeof(tmp->cb));

		info = IEEE80211_SKB_CB(tmp);
		info->flags &= ~(IEEE80211_TX_CTL_CLEAR_PS_FILT |
				 IEEE80211_TX_CTL_FIRST_FRAGMENT);

		if (rem)
			info->flags |= IEEE80211_TX_CTL_MORE_FRAMES;

		skb_copy_queue_mapping(tmp, skb);
		tmp->priority = skb->priority;
		tmp->dev = skb->dev;

		/* copy header and data */
		skb_put_data(tmp, skb->data, hdrlen);
		skb_put_data(tmp, skb->data + pos, fraglen);

		pos += fraglen;
	}

	/* adjust first fragment's length */
	skb_trim(skb, hdrlen + per_fragm);
	return 0;
}

static ieee80211_tx_result debug_noinline
ieee80211_tx_h_fragment(struct ieee80211_tx_data *tx)
{
	struct sk_buff *skb = tx->skb;
	struct ieee80211_tx_info *info = IEEE80211_SKB_CB(skb);
	struct ieee80211_hdr *hdr = (void *)skb->data;
	int frag_threshold = tx->local->hw.wiphy->frag_threshold;
	int hdrlen;
	int fragnum;

	/* no matter what happens, tx->skb moves to tx->skbs */
	__skb_queue_tail(&tx->skbs, skb);
	tx->skb = NULL;

	if (info->flags & IEEE80211_TX_CTL_DONTFRAG)
		return TX_CONTINUE;

	if (ieee80211_hw_check(&tx->local->hw, SUPPORTS_TX_FRAG))
		return TX_CONTINUE;

	/*
	 * Warn when submitting a fragmented A-MPDU frame and drop it.
	 * This scenario is handled in ieee80211_tx_prepare but extra
	 * caution taken here as fragmented ampdu may cause Tx stop.
	 */
	if (WARN_ON(info->flags & IEEE80211_TX_CTL_AMPDU))
		return TX_DROP;

	hdrlen = ieee80211_hdrlen(hdr->frame_control);

	/* internal error, why isn't DONTFRAG set? */
	if (WARN_ON(skb->len + FCS_LEN <= frag_threshold))
		return TX_DROP;

	/*
	 * Now fragment the frame. This will allocate all the fragments and
	 * chain them (using skb as the first fragment) to skb->next.
	 * During transmission, we will remove the successfully transmitted
	 * fragments from this list. When the low-level driver rejects one
	 * of the fragments then we will simply pretend to accept the skb
	 * but store it away as pending.
	 */
	if (ieee80211_fragment(tx, skb, hdrlen, frag_threshold))
		return TX_DROP;

	/* update duration/seq/flags of fragments */
	fragnum = 0;

	skb_queue_walk(&tx->skbs, skb) {
		const __le16 morefrags = cpu_to_le16(IEEE80211_FCTL_MOREFRAGS);

		hdr = (void *)skb->data;
		info = IEEE80211_SKB_CB(skb);

		if (!skb_queue_is_last(&tx->skbs, skb)) {
			hdr->frame_control |= morefrags;
			/*
			 * No multi-rate retries for fragmented frames, that
			 * would completely throw off the NAV at other STAs.
			 */
			info->control.rates[1].idx = -1;
			info->control.rates[2].idx = -1;
			info->control.rates[3].idx = -1;
			BUILD_BUG_ON(IEEE80211_TX_MAX_RATES != 4);
			info->flags &= ~IEEE80211_TX_CTL_RATE_CTRL_PROBE;
		} else {
			hdr->frame_control &= ~morefrags;
		}
		hdr->seq_ctrl |= cpu_to_le16(fragnum & IEEE80211_SCTL_FRAG);
		fragnum++;
	}

	return TX_CONTINUE;
}

static ieee80211_tx_result debug_noinline
ieee80211_tx_h_stats(struct ieee80211_tx_data *tx)
{
	struct sk_buff *skb;
	int ac = -1;

	if (!tx->sta)
		return TX_CONTINUE;

	skb_queue_walk(&tx->skbs, skb) {
		ac = skb_get_queue_mapping(skb);
		tx->sta->tx_stats.bytes[ac] += skb->len;
	}
	if (ac >= 0)
		tx->sta->tx_stats.packets[ac]++;

	return TX_CONTINUE;
}

static ieee80211_tx_result debug_noinline
ieee80211_tx_h_encrypt(struct ieee80211_tx_data *tx)
{
	if (!tx->key)
		return TX_CONTINUE;

	switch (tx->key->conf.cipher) {
	case WLAN_CIPHER_SUITE_WEP40:
	case WLAN_CIPHER_SUITE_WEP104:
		return ieee80211_crypto_wep_encrypt(tx);
	case WLAN_CIPHER_SUITE_TKIP:
		return ieee80211_crypto_tkip_encrypt(tx);
	case WLAN_CIPHER_SUITE_CCMP:
		return ieee80211_crypto_ccmp_encrypt(
			tx, IEEE80211_CCMP_MIC_LEN);
	case WLAN_CIPHER_SUITE_CCMP_256:
		return ieee80211_crypto_ccmp_encrypt(
			tx, IEEE80211_CCMP_256_MIC_LEN);
	case WLAN_CIPHER_SUITE_AES_CMAC:
		return ieee80211_crypto_aes_cmac_encrypt(tx);
	case WLAN_CIPHER_SUITE_BIP_CMAC_256:
		return ieee80211_crypto_aes_cmac_256_encrypt(tx);
	case WLAN_CIPHER_SUITE_BIP_GMAC_128:
	case WLAN_CIPHER_SUITE_BIP_GMAC_256:
		return ieee80211_crypto_aes_gmac_encrypt(tx);
	case WLAN_CIPHER_SUITE_GCMP:
	case WLAN_CIPHER_SUITE_GCMP_256:
		return ieee80211_crypto_gcmp_encrypt(tx);
	default:
		return ieee80211_crypto_hw_encrypt(tx);
	}

	return TX_DROP;
}

static ieee80211_tx_result debug_noinline
ieee80211_tx_h_calculate_duration(struct ieee80211_tx_data *tx)
{
	struct sk_buff *skb;
	struct ieee80211_hdr *hdr;
	int next_len;
	bool group_addr;

	skb_queue_walk(&tx->skbs, skb) {
		hdr = (void *) skb->data;
		if (unlikely(ieee80211_is_pspoll(hdr->frame_control)))
			break; /* must not overwrite AID */
		if (!skb_queue_is_last(&tx->skbs, skb)) {
			struct sk_buff *next = skb_queue_next(&tx->skbs, skb);
			next_len = next->len;
		} else
			next_len = 0;
		group_addr = is_multicast_ether_addr(hdr->addr1);

		hdr->duration_id =
			ieee80211_duration(tx, skb, group_addr, next_len);
	}

	return TX_CONTINUE;
}

/* actual transmit path */

static bool ieee80211_tx_prep_agg(struct ieee80211_tx_data *tx,
				  struct sk_buff *skb,
				  struct ieee80211_tx_info *info,
				  struct tid_ampdu_tx *tid_tx,
				  int tid)
{
	bool queued = false;
	bool reset_agg_timer = false;
	struct sk_buff *purge_skb = NULL;

	if (test_bit(HT_AGG_STATE_OPERATIONAL, &tid_tx->state)) {
		info->flags |= IEEE80211_TX_CTL_AMPDU;
		reset_agg_timer = true;
	} else if (test_bit(HT_AGG_STATE_WANT_START, &tid_tx->state)) {
		/*
		 * nothing -- this aggregation session is being started
		 * but that might still fail with the driver
		 */
	} else if (!tx->sta->sta.txq[tid]) {
		spin_lock(&tx->sta->lock);
		/*
		 * Need to re-check now, because we may get here
		 *
		 *  1) in the window during which the setup is actually
		 *     already done, but not marked yet because not all
		 *     packets are spliced over to the driver pending
		 *     queue yet -- if this happened we acquire the lock
		 *     either before or after the splice happens, but
		 *     need to recheck which of these cases happened.
		 *
		 *  2) during session teardown, if the OPERATIONAL bit
		 *     was cleared due to the teardown but the pointer
		 *     hasn't been assigned NULL yet (or we loaded it
		 *     before it was assigned) -- in this case it may
		 *     now be NULL which means we should just let the
		 *     packet pass through because splicing the frames
		 *     back is already done.
		 */
		tid_tx = rcu_dereference_protected_tid_tx(tx->sta, tid);

		if (!tid_tx) {
			/* do nothing, let packet pass through */
		} else if (test_bit(HT_AGG_STATE_OPERATIONAL, &tid_tx->state)) {
			info->flags |= IEEE80211_TX_CTL_AMPDU;
			reset_agg_timer = true;
		} else {
			queued = true;
			if (info->flags & IEEE80211_TX_CTL_NO_PS_BUFFER) {
				clear_sta_flag(tx->sta, WLAN_STA_SP);
				ps_dbg(tx->sta->sdata,
				       "STA %pM aid %d: SP frame queued, close the SP w/o telling the peer\n",
				       tx->sta->sta.addr, tx->sta->sta.aid);
			}
			info->control.vif = &tx->sdata->vif;
			info->control.flags |= IEEE80211_TX_INTCFL_NEED_TXPROCESSING;
			info->flags &= ~IEEE80211_TX_TEMPORARY_FLAGS;
			__skb_queue_tail(&tid_tx->pending, skb);
			if (skb_queue_len(&tid_tx->pending) > STA_MAX_TX_BUFFER)
				purge_skb = __skb_dequeue(&tid_tx->pending);
		}
		spin_unlock(&tx->sta->lock);

		if (purge_skb)
			ieee80211_free_txskb(&tx->local->hw, purge_skb);
	}

	/* reset session timer */
	if (reset_agg_timer)
		tid_tx->last_tx = jiffies;

	return queued;
}

/*
 * initialises @tx
 * pass %NULL for the station if unknown, a valid pointer if known
 * or an ERR_PTR() if the station is known not to exist
 */
static ieee80211_tx_result
ieee80211_tx_prepare(struct ieee80211_sub_if_data *sdata,
		     struct ieee80211_tx_data *tx,
		     struct sta_info *sta, struct sk_buff *skb)
{
	struct ieee80211_local *local = sdata->local;
	struct ieee80211_hdr *hdr;
	struct ieee80211_tx_info *info = IEEE80211_SKB_CB(skb);
	int tid;

	memset(tx, 0, sizeof(*tx));
	tx->skb = skb;
	tx->local = local;
	tx->sdata = sdata;
	__skb_queue_head_init(&tx->skbs);

	/*
	 * If this flag is set to true anywhere, and we get here,
	 * we are doing the needed processing, so remove the flag
	 * now.
	 */
	info->control.flags &= ~IEEE80211_TX_INTCFL_NEED_TXPROCESSING;

	hdr = (struct ieee80211_hdr *) skb->data;

	if (likely(sta)) {
		if (!IS_ERR(sta))
			tx->sta = sta;
	} else {
		if (sdata->vif.type == NL80211_IFTYPE_AP_VLAN) {
			tx->sta = rcu_dereference(sdata->u.vlan.sta);
			if (!tx->sta && sdata->wdev.use_4addr)
				return TX_DROP;
		} else if (info->flags & (IEEE80211_TX_INTFL_NL80211_FRAME_TX |
					  IEEE80211_TX_CTL_INJECTED) ||
			   tx->sdata->control_port_protocol == tx->skb->protocol) {
			tx->sta = sta_info_get_bss(sdata, hdr->addr1);
		}
		if (!tx->sta && !is_multicast_ether_addr(hdr->addr1))
			tx->sta = sta_info_get(sdata, hdr->addr1);
	}

	if (tx->sta && ieee80211_is_data_qos(hdr->frame_control) &&
	    !ieee80211_is_qos_nullfunc(hdr->frame_control) &&
	    ieee80211_hw_check(&local->hw, AMPDU_AGGREGATION) &&
	    !ieee80211_hw_check(&local->hw, TX_AMPDU_SETUP_IN_HW)) {
		struct tid_ampdu_tx *tid_tx;

		tid = ieee80211_get_tid(hdr);

		tid_tx = rcu_dereference(tx->sta->ampdu_mlme.tid_tx[tid]);
		if (tid_tx) {
			bool queued;

			queued = ieee80211_tx_prep_agg(tx, skb, info,
						       tid_tx, tid);

			if (unlikely(queued))
				return TX_QUEUED;
		}
	}

	if (is_multicast_ether_addr(hdr->addr1)) {
		tx->flags &= ~IEEE80211_TX_UNICAST;
		info->flags |= IEEE80211_TX_CTL_NO_ACK;
	} else
		tx->flags |= IEEE80211_TX_UNICAST;

	if (!(info->flags & IEEE80211_TX_CTL_DONTFRAG)) {
		if (!(tx->flags & IEEE80211_TX_UNICAST) ||
		    skb->len + FCS_LEN <= local->hw.wiphy->frag_threshold ||
		    info->flags & IEEE80211_TX_CTL_AMPDU)
			info->flags |= IEEE80211_TX_CTL_DONTFRAG;
	}

	if (!tx->sta)
		info->flags |= IEEE80211_TX_CTL_CLEAR_PS_FILT;
	else if (test_and_clear_sta_flag(tx->sta, WLAN_STA_CLEAR_PS_FILT)) {
		info->flags |= IEEE80211_TX_CTL_CLEAR_PS_FILT;
		ieee80211_check_fast_xmit(tx->sta);
	}

	info->flags |= IEEE80211_TX_CTL_FIRST_FRAGMENT;

	return TX_CONTINUE;
}

static struct txq_info *ieee80211_get_txq(struct ieee80211_local *local,
					  struct ieee80211_vif *vif,
					  struct sta_info *sta,
					  struct sk_buff *skb)
{
	struct ieee80211_hdr *hdr = (struct ieee80211_hdr *) skb->data;
	struct ieee80211_tx_info *info = IEEE80211_SKB_CB(skb);
	struct ieee80211_txq *txq = NULL;

	if ((info->flags & IEEE80211_TX_CTL_SEND_AFTER_DTIM) ||
	    (info->control.flags & IEEE80211_TX_CTRL_PS_RESPONSE))
		return NULL;

	if (!(info->flags & IEEE80211_TX_CTL_HW_80211_ENCAP) &&
	    unlikely(!ieee80211_is_data_present(hdr->frame_control))) {
		if ((!ieee80211_is_mgmt(hdr->frame_control) ||
		     ieee80211_is_bufferable_mmpdu(hdr->frame_control) ||
		     vif->type == NL80211_IFTYPE_STATION) &&
		    sta && sta->uploaded) {
			/*
			 * This will be NULL if the driver didn't set the
			 * opt-in hardware flag.
			 */
			txq = sta->sta.txq[IEEE80211_NUM_TIDS];
		}
	} else if (sta) {
		u8 tid = skb->priority & IEEE80211_QOS_CTL_TID_MASK;

		if (!sta->uploaded)
			return NULL;

		txq = sta->sta.txq[tid];
	} else if (vif) {
		txq = vif->txq;
	}

	if (!txq)
		return NULL;

	return to_txq_info(txq);
}

static void ieee80211_set_skb_enqueue_time(struct sk_buff *skb)
{
	IEEE80211_SKB_CB(skb)->control.enqueue_time = codel_get_time();
}

static u32 codel_skb_len_func(const struct sk_buff *skb)
{
	return skb->len;
}

static codel_time_t codel_skb_time_func(const struct sk_buff *skb)
{
	const struct ieee80211_tx_info *info;

	info = (const struct ieee80211_tx_info *)skb->cb;
	return info->control.enqueue_time;
}

static struct sk_buff *codel_dequeue_func(struct codel_vars *cvars,
					  void *ctx)
{
	struct ieee80211_local *local;
	struct txq_info *txqi;
	struct fq *fq;
	struct fq_flow *flow;

	txqi = ctx;
	local = vif_to_sdata(txqi->txq.vif)->local;
	fq = &local->fq;

	if (cvars == &txqi->def_cvars)
		flow = &txqi->def_flow;
	else
		flow = &fq->flows[cvars - local->cvars];

	return fq_flow_dequeue(fq, flow);
}

static void codel_drop_func(struct sk_buff *skb,
			    void *ctx)
{
	struct ieee80211_local *local;
	struct ieee80211_hw *hw;
	struct txq_info *txqi;

	txqi = ctx;
	local = vif_to_sdata(txqi->txq.vif)->local;
	hw = &local->hw;

	ieee80211_free_txskb(hw, skb);
}

static struct sk_buff *fq_tin_dequeue_func(struct fq *fq,
					   struct fq_tin *tin,
					   struct fq_flow *flow)
{
	struct ieee80211_local *local;
	struct txq_info *txqi;
	struct codel_vars *cvars;
	struct codel_params *cparams;
	struct codel_stats *cstats;

	local = container_of(fq, struct ieee80211_local, fq);
	txqi = container_of(tin, struct txq_info, tin);
	cstats = &txqi->cstats;

	if (txqi->txq.sta) {
		struct sta_info *sta = container_of(txqi->txq.sta,
						    struct sta_info, sta);
		cparams = &sta->cparams;
	} else {
		cparams = &local->cparams;
	}

	if (flow == &txqi->def_flow)
		cvars = &txqi->def_cvars;
	else
		cvars = &local->cvars[flow - fq->flows];

	return codel_dequeue(txqi,
			     &flow->backlog,
			     cparams,
			     cvars,
			     cstats,
			     codel_skb_len_func,
			     codel_skb_time_func,
			     codel_drop_func,
			     codel_dequeue_func);
}

static void fq_skb_free_func(struct fq *fq,
			     struct fq_tin *tin,
			     struct fq_flow *flow,
			     struct sk_buff *skb)
{
	struct ieee80211_local *local;

	local = container_of(fq, struct ieee80211_local, fq);
	ieee80211_free_txskb(&local->hw, skb);
}

static struct fq_flow *fq_flow_get_default_func(struct fq *fq,
						struct fq_tin *tin,
						int idx,
						struct sk_buff *skb)
{
	struct txq_info *txqi;

	txqi = container_of(tin, struct txq_info, tin);
	return &txqi->def_flow;
}

static void ieee80211_txq_enqueue(struct ieee80211_local *local,
				  struct txq_info *txqi,
				  struct sk_buff *skb)
{
	struct fq *fq = &local->fq;
	struct fq_tin *tin = &txqi->tin;
	u32 flow_idx = fq_flow_idx(fq, skb);

	ieee80211_set_skb_enqueue_time(skb);

	spin_lock_bh(&fq->lock);
	fq_tin_enqueue(fq, tin, flow_idx, skb,
		       fq_skb_free_func,
		       fq_flow_get_default_func);
	spin_unlock_bh(&fq->lock);
}

static bool fq_vlan_filter_func(struct fq *fq, struct fq_tin *tin,
				struct fq_flow *flow, struct sk_buff *skb,
				void *data)
{
	struct ieee80211_tx_info *info = IEEE80211_SKB_CB(skb);

	return info->control.vif == data;
}

void ieee80211_txq_remove_vlan(struct ieee80211_local *local,
			       struct ieee80211_sub_if_data *sdata)
{
	struct fq *fq = &local->fq;
	struct txq_info *txqi;
	struct fq_tin *tin;
	struct ieee80211_sub_if_data *ap;

	if (WARN_ON(sdata->vif.type != NL80211_IFTYPE_AP_VLAN))
		return;

	ap = container_of(sdata->bss, struct ieee80211_sub_if_data, u.ap);

	if (!ap->vif.txq)
		return;

	txqi = to_txq_info(ap->vif.txq);
	tin = &txqi->tin;

	spin_lock_bh(&fq->lock);
	fq_tin_filter(fq, tin, fq_vlan_filter_func, &sdata->vif,
		      fq_skb_free_func);
	spin_unlock_bh(&fq->lock);
}

void ieee80211_txq_init(struct ieee80211_sub_if_data *sdata,
			struct sta_info *sta,
			struct txq_info *txqi, int tid)
{
	fq_tin_init(&txqi->tin);
	fq_flow_init(&txqi->def_flow);
	codel_vars_init(&txqi->def_cvars);
	codel_stats_init(&txqi->cstats);
	__skb_queue_head_init(&txqi->frags);
	INIT_LIST_HEAD(&txqi->schedule_order);

	txqi->txq.vif = &sdata->vif;

	if (!sta) {
		sdata->vif.txq = &txqi->txq;
		txqi->txq.tid = 0;
		txqi->txq.ac = IEEE80211_AC_BE;

		return;
	}

	if (tid == IEEE80211_NUM_TIDS) {
		if (sdata->vif.type == NL80211_IFTYPE_STATION) {
			/* Drivers need to opt in to the management MPDU TXQ */
			if (!ieee80211_hw_check(&sdata->local->hw,
						STA_MMPDU_TXQ))
				return;
		} else if (!ieee80211_hw_check(&sdata->local->hw,
					       BUFF_MMPDU_TXQ)) {
			/* Drivers need to opt in to the bufferable MMPDU TXQ */
			return;
		}
		txqi->txq.ac = IEEE80211_AC_VO;
	} else {
		txqi->txq.ac = ieee80211_ac_from_tid(tid);
	}

	txqi->txq.sta = &sta->sta;
	txqi->txq.tid = tid;
	sta->sta.txq[tid] = &txqi->txq;
}

void ieee80211_txq_purge(struct ieee80211_local *local,
			 struct txq_info *txqi)
{
	struct fq *fq = &local->fq;
	struct fq_tin *tin = &txqi->tin;

	spin_lock_bh(&fq->lock);
	fq_tin_reset(fq, tin, fq_skb_free_func);
	ieee80211_purge_tx_queue(&local->hw, &txqi->frags);
	spin_unlock_bh(&fq->lock);

	spin_lock_bh(&local->active_txq_lock[txqi->txq.ac]);
	list_del_init(&txqi->schedule_order);
	spin_unlock_bh(&local->active_txq_lock[txqi->txq.ac]);
}

void ieee80211_txq_set_params(struct ieee80211_local *local)
{
	if (local->hw.wiphy->txq_limit)
		local->fq.limit = local->hw.wiphy->txq_limit;
	else
		local->hw.wiphy->txq_limit = local->fq.limit;

	if (local->hw.wiphy->txq_memory_limit)
		local->fq.memory_limit = local->hw.wiphy->txq_memory_limit;
	else
		local->hw.wiphy->txq_memory_limit = local->fq.memory_limit;

	if (local->hw.wiphy->txq_quantum)
		local->fq.quantum = local->hw.wiphy->txq_quantum;
	else
		local->hw.wiphy->txq_quantum = local->fq.quantum;
}

int ieee80211_txq_setup_flows(struct ieee80211_local *local)
{
	struct fq *fq = &local->fq;
	int ret;
	int i;
	bool supp_vht = false;
	enum nl80211_band band;

	if (!local->ops->wake_tx_queue)
		return 0;

	ret = fq_init(fq, 4096);
	if (ret)
		return ret;

	/*
	 * If the hardware doesn't support VHT, it is safe to limit the maximum
	 * queue size. 4 Mbytes is 64 max-size aggregates in 802.11n.
	 */
	for (band = 0; band < NUM_NL80211_BANDS; band++) {
		struct ieee80211_supported_band *sband;

		sband = local->hw.wiphy->bands[band];
		if (!sband)
			continue;

		supp_vht = supp_vht || sband->vht_cap.vht_supported;
	}

	if (!supp_vht)
		fq->memory_limit = 4 << 20; /* 4 Mbytes */

	codel_params_init(&local->cparams);
	local->cparams.interval = MS2TIME(100);
	local->cparams.target = MS2TIME(20);
	local->cparams.ecn = true;

	local->cvars = kcalloc(fq->flows_cnt, sizeof(local->cvars[0]),
			       GFP_KERNEL);
	if (!local->cvars) {
		spin_lock_bh(&fq->lock);
		fq_reset(fq, fq_skb_free_func);
		spin_unlock_bh(&fq->lock);
		return -ENOMEM;
	}

	for (i = 0; i < fq->flows_cnt; i++)
		codel_vars_init(&local->cvars[i]);

	ieee80211_txq_set_params(local);

	return 0;
}

void ieee80211_txq_teardown_flows(struct ieee80211_local *local)
{
	struct fq *fq = &local->fq;

	if (!local->ops->wake_tx_queue)
		return;

	kfree(local->cvars);
	local->cvars = NULL;

	spin_lock_bh(&fq->lock);
	fq_reset(fq, fq_skb_free_func);
	spin_unlock_bh(&fq->lock);
}

static bool ieee80211_queue_skb(struct ieee80211_local *local,
				struct ieee80211_sub_if_data *sdata,
				struct sta_info *sta,
				struct sk_buff *skb)
{
	struct ieee80211_vif *vif;
	struct txq_info *txqi;

	if (!local->ops->wake_tx_queue ||
	    sdata->vif.type == NL80211_IFTYPE_MONITOR)
		return false;

	if (sdata->vif.type == NL80211_IFTYPE_AP_VLAN)
		sdata = container_of(sdata->bss,
				     struct ieee80211_sub_if_data, u.ap);

	vif = &sdata->vif;
	txqi = ieee80211_get_txq(local, vif, sta, skb);

	if (!txqi)
		return false;

	ieee80211_txq_enqueue(local, txqi, skb);

	schedule_and_wake_txq(local, txqi);

	return true;
}

static bool ieee80211_tx_frags(struct ieee80211_local *local,
			       struct ieee80211_vif *vif,
			       struct sta_info *sta,
			       struct sk_buff_head *skbs,
			       bool txpending)
{
	struct ieee80211_tx_control control = {};
	struct sk_buff *skb, *tmp;
	unsigned long flags;

	skb_queue_walk_safe(skbs, skb, tmp) {
		struct ieee80211_tx_info *info = IEEE80211_SKB_CB(skb);
		int q = info->hw_queue;

#ifdef CONFIG_MAC80211_VERBOSE_DEBUG
		if (WARN_ON_ONCE(q >= local->hw.queues)) {
			__skb_unlink(skb, skbs);
			ieee80211_free_txskb(&local->hw, skb);
			continue;
		}
#endif

		spin_lock_irqsave(&local->queue_stop_reason_lock, flags);
		if (local->queue_stop_reasons[q] ||
		    (!txpending && !skb_queue_empty(&local->pending[q]))) {
			if (unlikely(info->flags &
				     IEEE80211_TX_INTFL_OFFCHAN_TX_OK)) {
				if (local->queue_stop_reasons[q] &
				    ~BIT(IEEE80211_QUEUE_STOP_REASON_OFFCHANNEL)) {
					/*
					 * Drop off-channel frames if queues
					 * are stopped for any reason other
					 * than off-channel operation. Never
					 * queue them.
					 */
					spin_unlock_irqrestore(
						&local->queue_stop_reason_lock,
						flags);
					ieee80211_purge_tx_queue(&local->hw,
								 skbs);
					return true;
				}
			} else {

				/*
				 * Since queue is stopped, queue up frames for
				 * later transmission from the tx-pending
				 * tasklet when the queue is woken again.
				 */
				if (txpending)
					skb_queue_splice_init(skbs,
							      &local->pending[q]);
				else
					skb_queue_splice_tail_init(skbs,
								   &local->pending[q]);

				spin_unlock_irqrestore(&local->queue_stop_reason_lock,
						       flags);
				return false;
			}
		}
		spin_unlock_irqrestore(&local->queue_stop_reason_lock, flags);

		info->control.vif = vif;
		control.sta = sta ? &sta->sta : NULL;

		__skb_unlink(skb, skbs);
		drv_tx(local, &control, skb);
	}

	return true;
}

/*
 * Returns false if the frame couldn't be transmitted but was queued instead.
 */
static bool __ieee80211_tx(struct ieee80211_local *local,
			   struct sk_buff_head *skbs, int led_len,
			   struct sta_info *sta, bool txpending)
{
	struct ieee80211_tx_info *info;
	struct ieee80211_sub_if_data *sdata;
	struct ieee80211_vif *vif;
	struct sk_buff *skb;
	bool result = true;
	__le16 fc;

	if (WARN_ON(skb_queue_empty(skbs)))
		return true;

	skb = skb_peek(skbs);
	fc = ((struct ieee80211_hdr *)skb->data)->frame_control;
	info = IEEE80211_SKB_CB(skb);
	sdata = vif_to_sdata(info->control.vif);
	if (sta && !sta->uploaded)
		sta = NULL;

	switch (sdata->vif.type) {
	case NL80211_IFTYPE_MONITOR:
		if (sdata->u.mntr.flags & MONITOR_FLAG_ACTIVE) {
			vif = &sdata->vif;
			break;
		}
		sdata = rcu_dereference(local->monitor_sdata);
		if (sdata) {
			vif = &sdata->vif;
			info->hw_queue =
				vif->hw_queue[skb_get_queue_mapping(skb)];
		} else if (ieee80211_hw_check(&local->hw, QUEUE_CONTROL)) {
			ieee80211_purge_tx_queue(&local->hw, skbs);
			return true;
		} else
			vif = NULL;
		break;
	case NL80211_IFTYPE_AP_VLAN:
		sdata = container_of(sdata->bss,
				     struct ieee80211_sub_if_data, u.ap);
		fallthrough;
	default:
		vif = &sdata->vif;
		break;
	}

	result = ieee80211_tx_frags(local, vif, sta, skbs, txpending);

	ieee80211_tpt_led_trig_tx(local, fc, led_len);

	WARN_ON_ONCE(!skb_queue_empty(skbs));

	return result;
}

/*
 * Invoke TX handlers, return 0 on success and non-zero if the
 * frame was dropped or queued.
 *
 * The handlers are split into an early and late part. The latter is everything
 * that can be sensitive to reordering, and will be deferred to after packets
 * are dequeued from the intermediate queues (when they are enabled).
 */
static int invoke_tx_handlers_early(struct ieee80211_tx_data *tx)
{
	ieee80211_tx_result res = TX_DROP;

#define CALL_TXH(txh) \
	do {				\
		res = txh(tx);		\
		if (res != TX_CONTINUE)	\
			goto txh_done;	\
	} while (0)

	CALL_TXH(ieee80211_tx_h_dynamic_ps);
	CALL_TXH(ieee80211_tx_h_check_assoc);
	CALL_TXH(ieee80211_tx_h_ps_buf);
	CALL_TXH(ieee80211_tx_h_check_control_port_protocol);
	CALL_TXH(ieee80211_tx_h_select_key);
	if (!ieee80211_hw_check(&tx->local->hw, HAS_RATE_CONTROL))
		CALL_TXH(ieee80211_tx_h_rate_ctrl);

 txh_done:
	if (unlikely(res == TX_DROP)) {
		I802_DEBUG_INC(tx->local->tx_handlers_drop);
		if (tx->skb)
			ieee80211_free_txskb(&tx->local->hw, tx->skb);
		else
			ieee80211_purge_tx_queue(&tx->local->hw, &tx->skbs);
		return -1;
	} else if (unlikely(res == TX_QUEUED)) {
		I802_DEBUG_INC(tx->local->tx_handlers_queued);
		return -1;
	}

	return 0;
}

/*
 * Late handlers can be called while the sta lock is held. Handlers that can
 * cause packets to be generated will cause deadlock!
 */
static int invoke_tx_handlers_late(struct ieee80211_tx_data *tx)
{
	struct ieee80211_tx_info *info = IEEE80211_SKB_CB(tx->skb);
	ieee80211_tx_result res = TX_CONTINUE;

	if (unlikely(info->flags & IEEE80211_TX_INTFL_RETRANSMISSION)) {
		__skb_queue_tail(&tx->skbs, tx->skb);
		tx->skb = NULL;
		goto txh_done;
	}

	CALL_TXH(ieee80211_tx_h_michael_mic_add);
	CALL_TXH(ieee80211_tx_h_sequence);
	CALL_TXH(ieee80211_tx_h_fragment);
	/* handlers after fragment must be aware of tx info fragmentation! */
	CALL_TXH(ieee80211_tx_h_stats);
	CALL_TXH(ieee80211_tx_h_encrypt);
	if (!ieee80211_hw_check(&tx->local->hw, HAS_RATE_CONTROL))
		CALL_TXH(ieee80211_tx_h_calculate_duration);
#undef CALL_TXH

 txh_done:
	if (unlikely(res == TX_DROP)) {
		I802_DEBUG_INC(tx->local->tx_handlers_drop);
		if (tx->skb)
			ieee80211_free_txskb(&tx->local->hw, tx->skb);
		else
			ieee80211_purge_tx_queue(&tx->local->hw, &tx->skbs);
		return -1;
	} else if (unlikely(res == TX_QUEUED)) {
		I802_DEBUG_INC(tx->local->tx_handlers_queued);
		return -1;
	}

	return 0;
}

static int invoke_tx_handlers(struct ieee80211_tx_data *tx)
{
	int r = invoke_tx_handlers_early(tx);

	if (r)
		return r;
	return invoke_tx_handlers_late(tx);
}

bool ieee80211_tx_prepare_skb(struct ieee80211_hw *hw,
			      struct ieee80211_vif *vif, struct sk_buff *skb,
			      int band, struct ieee80211_sta **sta)
{
	struct ieee80211_sub_if_data *sdata = vif_to_sdata(vif);
	struct ieee80211_tx_info *info = IEEE80211_SKB_CB(skb);
	struct ieee80211_tx_data tx;
	struct sk_buff *skb2;

	if (ieee80211_tx_prepare(sdata, &tx, NULL, skb) == TX_DROP)
		return false;

	info->band = band;
	info->control.vif = vif;
	info->hw_queue = vif->hw_queue[skb_get_queue_mapping(skb)];

	if (invoke_tx_handlers(&tx))
		return false;

	if (sta) {
		if (tx.sta)
			*sta = &tx.sta->sta;
		else
			*sta = NULL;
	}

	/* this function isn't suitable for fragmented data frames */
	skb2 = __skb_dequeue(&tx.skbs);
	if (WARN_ON(skb2 != skb || !skb_queue_empty(&tx.skbs))) {
		ieee80211_free_txskb(hw, skb2);
		ieee80211_purge_tx_queue(hw, &tx.skbs);
		return false;
	}

	return true;
}
EXPORT_SYMBOL(ieee80211_tx_prepare_skb);

/*
 * Returns false if the frame couldn't be transmitted but was queued instead.
 */
static bool ieee80211_tx(struct ieee80211_sub_if_data *sdata,
			 struct sta_info *sta, struct sk_buff *skb,
			 bool txpending)
{
	struct ieee80211_local *local = sdata->local;
	struct ieee80211_tx_data tx;
	ieee80211_tx_result res_prepare;
	struct ieee80211_tx_info *info = IEEE80211_SKB_CB(skb);
	bool result = true;
	int led_len;

	if (unlikely(skb->len < 10)) {
		dev_kfree_skb(skb);
		return true;
	}

	/* initialises tx */
	led_len = skb->len;
	res_prepare = ieee80211_tx_prepare(sdata, &tx, sta, skb);

	if (unlikely(res_prepare == TX_DROP)) {
		ieee80211_free_txskb(&local->hw, skb);
		return true;
	} else if (unlikely(res_prepare == TX_QUEUED)) {
		return true;
	}

	/* set up hw_queue value early */
	if (!(info->flags & IEEE80211_TX_CTL_TX_OFFCHAN) ||
	    !ieee80211_hw_check(&local->hw, QUEUE_CONTROL))
		info->hw_queue =
			sdata->vif.hw_queue[skb_get_queue_mapping(skb)];

	if (invoke_tx_handlers_early(&tx))
		return true;

	if (ieee80211_queue_skb(local, sdata, tx.sta, tx.skb))
		return true;

	if (!invoke_tx_handlers_late(&tx))
		result = __ieee80211_tx(local, &tx.skbs, led_len,
					tx.sta, txpending);

	return result;
}

/* device xmit handlers */

enum ieee80211_encrypt {
	ENCRYPT_NO,
	ENCRYPT_MGMT,
	ENCRYPT_DATA,
};

static int ieee80211_skb_resize(struct ieee80211_sub_if_data *sdata,
				struct sk_buff *skb,
				int head_need,
				enum ieee80211_encrypt encrypt)
{
	struct ieee80211_local *local = sdata->local;
	bool enc_tailroom;
	int tail_need = 0;

	enc_tailroom = encrypt == ENCRYPT_MGMT ||
		       (encrypt == ENCRYPT_DATA &&
			sdata->crypto_tx_tailroom_needed_cnt);

	if (enc_tailroom) {
		tail_need = IEEE80211_ENCRYPT_TAILROOM;
		tail_need -= skb_tailroom(skb);
		tail_need = max_t(int, tail_need, 0);
	}

	if (skb_cloned(skb) &&
	    (!ieee80211_hw_check(&local->hw, SUPPORTS_CLONED_SKBS) ||
	     !skb_clone_writable(skb, ETH_HLEN) || enc_tailroom))
		I802_DEBUG_INC(local->tx_expand_skb_head_cloned);
	else if (head_need || tail_need)
		I802_DEBUG_INC(local->tx_expand_skb_head);
	else
		return 0;

	if (pskb_expand_head(skb, head_need, tail_need, GFP_ATOMIC)) {
		wiphy_debug(local->hw.wiphy,
			    "failed to reallocate TX buffer\n");
		return -ENOMEM;
	}

	return 0;
}

void ieee80211_xmit(struct ieee80211_sub_if_data *sdata,
		    struct sta_info *sta, struct sk_buff *skb)
{
	struct ieee80211_local *local = sdata->local;
	struct ieee80211_tx_info *info = IEEE80211_SKB_CB(skb);
	struct ieee80211_hdr *hdr = (struct ieee80211_hdr *) skb->data;
	int headroom;
	enum ieee80211_encrypt encrypt;

	if (info->flags & IEEE80211_TX_INTFL_DONT_ENCRYPT)
		encrypt = ENCRYPT_NO;
	else if (ieee80211_is_mgmt(hdr->frame_control))
		encrypt = ENCRYPT_MGMT;
	else
		encrypt = ENCRYPT_DATA;

	headroom = local->tx_headroom;
	if (encrypt != ENCRYPT_NO)
		headroom += sdata->encrypt_headroom;
	headroom -= skb_headroom(skb);
	headroom = max_t(int, 0, headroom);

	if (ieee80211_skb_resize(sdata, skb, headroom, encrypt)) {
		ieee80211_free_txskb(&local->hw, skb);
		return;
	}

	/* reload after potential resize */
	hdr = (struct ieee80211_hdr *) skb->data;
	info->control.vif = &sdata->vif;

	if (ieee80211_vif_is_mesh(&sdata->vif)) {
		if (ieee80211_is_data(hdr->frame_control) &&
		    is_unicast_ether_addr(hdr->addr1)) {
			if (mesh_nexthop_resolve(sdata, skb))
				return; /* skb queued: don't free */
		} else {
			ieee80211_mps_set_frame_flags(sdata, NULL, hdr);
		}
	}

	ieee80211_set_qos_hdr(sdata, skb);
	ieee80211_tx(sdata, sta, skb, false);
}

bool ieee80211_parse_tx_radiotap(struct sk_buff *skb,
				 struct net_device *dev)
{
	struct ieee80211_local *local = wdev_priv(dev->ieee80211_ptr);
	struct ieee80211_radiotap_iterator iterator;
	struct ieee80211_radiotap_header *rthdr =
		(struct ieee80211_radiotap_header *) skb->data;
	struct ieee80211_tx_info *info = IEEE80211_SKB_CB(skb);
	struct ieee80211_supported_band *sband =
		local->hw.wiphy->bands[info->band];
	int ret = ieee80211_radiotap_iterator_init(&iterator, rthdr, skb->len,
						   NULL);
	u16 txflags;
	u16 rate = 0;
	bool rate_found = false;
	u8 rate_retries = 0;
	u16 rate_flags = 0;
	u8 mcs_known, mcs_flags, mcs_bw;
	u16 vht_known;
	u8 vht_mcs = 0, vht_nss = 0;
	int i;

	/* check for not even having the fixed radiotap header part */
	if (unlikely(skb->len < sizeof(struct ieee80211_radiotap_header)))
		return false; /* too short to be possibly valid */

	/* is it a header version we can trust to find length from? */
	if (unlikely(rthdr->it_version))
		return false; /* only version 0 is supported */

	/* does the skb contain enough to deliver on the alleged length? */
	if (unlikely(skb->len < ieee80211_get_radiotap_len(skb->data)))
		return false; /* skb too short for claimed rt header extent */

	info->flags |= IEEE80211_TX_INTFL_DONT_ENCRYPT |
		       IEEE80211_TX_CTL_DONTFRAG;

	/*
	 * for every radiotap entry that is present
	 * (ieee80211_radiotap_iterator_next returns -ENOENT when no more
	 * entries present, or -EINVAL on error)
	 */

	while (!ret) {
		ret = ieee80211_radiotap_iterator_next(&iterator);

		if (ret)
			continue;

		/* see if this argument is something we can use */
		switch (iterator.this_arg_index) {
		/*
		 * You must take care when dereferencing iterator.this_arg
		 * for multibyte types... the pointer is not aligned.  Use
		 * get_unaligned((type *)iterator.this_arg) to dereference
		 * iterator.this_arg for type "type" safely on all arches.
		*/
		case IEEE80211_RADIOTAP_FLAGS:
			if (*iterator.this_arg & IEEE80211_RADIOTAP_F_FCS) {
				/*
				 * this indicates that the skb we have been
				 * handed has the 32-bit FCS CRC at the end...
				 * we should react to that by snipping it off
				 * because it will be recomputed and added
				 * on transmission
				 */
				if (skb->len < (iterator._max_length + FCS_LEN))
					return false;

				skb_trim(skb, skb->len - FCS_LEN);
			}
			if (*iterator.this_arg & IEEE80211_RADIOTAP_F_WEP)
				info->flags &= ~IEEE80211_TX_INTFL_DONT_ENCRYPT;
			if (*iterator.this_arg & IEEE80211_RADIOTAP_F_FRAG)
				info->flags &= ~IEEE80211_TX_CTL_DONTFRAG;
			break;

		case IEEE80211_RADIOTAP_TX_FLAGS:
			txflags = get_unaligned_le16(iterator.this_arg);
			if (txflags & IEEE80211_RADIOTAP_F_TX_NOACK)
				info->flags |= IEEE80211_TX_CTL_NO_ACK;
			if (txflags & IEEE80211_RADIOTAP_F_TX_NOSEQNO)
				info->control.flags |= IEEE80211_TX_CTRL_NO_SEQNO;
			break;

		case IEEE80211_RADIOTAP_RATE:
			rate = *iterator.this_arg;
			rate_flags = 0;
			rate_found = true;
			break;

		case IEEE80211_RADIOTAP_DATA_RETRIES:
			rate_retries = *iterator.this_arg;
			break;

		case IEEE80211_RADIOTAP_MCS:
			mcs_known = iterator.this_arg[0];
			mcs_flags = iterator.this_arg[1];
			if (!(mcs_known & IEEE80211_RADIOTAP_MCS_HAVE_MCS))
				break;

			rate_found = true;
			rate = iterator.this_arg[2];
			rate_flags = IEEE80211_TX_RC_MCS;

			if (mcs_known & IEEE80211_RADIOTAP_MCS_HAVE_GI &&
			    mcs_flags & IEEE80211_RADIOTAP_MCS_SGI)
				rate_flags |= IEEE80211_TX_RC_SHORT_GI;

			mcs_bw = mcs_flags & IEEE80211_RADIOTAP_MCS_BW_MASK;
			if (mcs_known & IEEE80211_RADIOTAP_MCS_HAVE_BW &&
			    mcs_bw == IEEE80211_RADIOTAP_MCS_BW_40)
				rate_flags |= IEEE80211_TX_RC_40_MHZ_WIDTH;
			break;

		case IEEE80211_RADIOTAP_VHT:
			vht_known = get_unaligned_le16(iterator.this_arg);
			rate_found = true;

			rate_flags = IEEE80211_TX_RC_VHT_MCS;
			if ((vht_known & IEEE80211_RADIOTAP_VHT_KNOWN_GI) &&
			    (iterator.this_arg[2] &
			     IEEE80211_RADIOTAP_VHT_FLAG_SGI))
				rate_flags |= IEEE80211_TX_RC_SHORT_GI;
			if (vht_known &
			    IEEE80211_RADIOTAP_VHT_KNOWN_BANDWIDTH) {
				if (iterator.this_arg[3] == 1)
					rate_flags |=
						IEEE80211_TX_RC_40_MHZ_WIDTH;
				else if (iterator.this_arg[3] == 4)
					rate_flags |=
						IEEE80211_TX_RC_80_MHZ_WIDTH;
				else if (iterator.this_arg[3] == 11)
					rate_flags |=
						IEEE80211_TX_RC_160_MHZ_WIDTH;
			}

			vht_mcs = iterator.this_arg[4] >> 4;
			vht_nss = iterator.this_arg[4] & 0xF;
			break;

		/*
		 * Please update the file
		 * Documentation/networking/mac80211-injection.rst
		 * when parsing new fields here.
		 */

		default:
			break;
		}
	}

	if (ret != -ENOENT) /* ie, if we didn't simply run out of fields */
		return false;

	if (rate_found) {
		info->control.flags |= IEEE80211_TX_CTRL_RATE_INJECT;

		for (i = 0; i < IEEE80211_TX_MAX_RATES; i++) {
			info->control.rates[i].idx = -1;
			info->control.rates[i].flags = 0;
			info->control.rates[i].count = 0;
		}

		if (rate_flags & IEEE80211_TX_RC_MCS) {
			info->control.rates[0].idx = rate;
		} else if (rate_flags & IEEE80211_TX_RC_VHT_MCS) {
			ieee80211_rate_set_vht(info->control.rates, vht_mcs,
					       vht_nss);
		} else {
			for (i = 0; i < sband->n_bitrates; i++) {
				if (rate * 5 != sband->bitrates[i].bitrate)
					continue;

				info->control.rates[0].idx = i;
				break;
			}
		}

		if (info->control.rates[0].idx < 0)
			info->control.flags &= ~IEEE80211_TX_CTRL_RATE_INJECT;

		info->control.rates[0].flags = rate_flags;
		info->control.rates[0].count = min_t(u8, rate_retries + 1,
						     local->hw.max_rate_tries);
	}

	return true;
}

netdev_tx_t ieee80211_monitor_start_xmit(struct sk_buff *skb,
					 struct net_device *dev)
{
	struct ieee80211_local *local = wdev_priv(dev->ieee80211_ptr);
	struct ieee80211_chanctx_conf *chanctx_conf;
	struct ieee80211_tx_info *info = IEEE80211_SKB_CB(skb);
	struct ieee80211_hdr *hdr;
	struct ieee80211_sub_if_data *tmp_sdata, *sdata;
	struct cfg80211_chan_def *chandef;
	u16 len_rthdr;
	int hdrlen;

	memset(info, 0, sizeof(*info));
	info->flags = IEEE80211_TX_CTL_REQ_TX_STATUS |
		      IEEE80211_TX_CTL_INJECTED;

	/* Sanity-check and process the injection radiotap header */
	if (!ieee80211_parse_tx_radiotap(skb, dev))
		goto fail;

	/* we now know there is a radiotap header with a length we can use */
	len_rthdr = ieee80211_get_radiotap_len(skb->data);

	/*
	 * fix up the pointers accounting for the radiotap
	 * header still being in there.  We are being given
	 * a precooked IEEE80211 header so no need for
	 * normal processing
	 */
	skb_set_mac_header(skb, len_rthdr);
	/*
	 * these are just fixed to the end of the rt area since we
	 * don't have any better information and at this point, nobody cares
	 */
	skb_set_network_header(skb, len_rthdr);
	skb_set_transport_header(skb, len_rthdr);

	if (skb->len < len_rthdr + 2)
		goto fail;

	hdr = (struct ieee80211_hdr *)(skb->data + len_rthdr);
	hdrlen = ieee80211_hdrlen(hdr->frame_control);

	if (skb->len < len_rthdr + hdrlen)
		goto fail;

	/*
	 * Initialize skb->protocol if the injected frame is a data frame
	 * carrying a rfc1042 header
	 */
	if (ieee80211_is_data(hdr->frame_control) &&
	    skb->len >= len_rthdr + hdrlen + sizeof(rfc1042_header) + 2) {
		u8 *payload = (u8 *)hdr + hdrlen;

		if (ether_addr_equal(payload, rfc1042_header))
			skb->protocol = cpu_to_be16((payload[6] << 8) |
						    payload[7]);
	}

	/*
	 * Initialize skb->priority for QoS frames. This is put in the TID field
	 * of the frame before passing it to the driver.
	 */
	if (ieee80211_is_data_qos(hdr->frame_control)) {
		u8 *p = ieee80211_get_qos_ctl(hdr);
		skb->priority = *p & IEEE80211_QOS_CTL_TAG1D_MASK;
	}

	rcu_read_lock();

	/*
	 * We process outgoing injected frames that have a local address
	 * we handle as though they are non-injected frames.
	 * This code here isn't entirely correct, the local MAC address
	 * isn't always enough to find the interface to use; for proper
	 * VLAN/WDS support we will need a different mechanism (which
	 * likely isn't going to be monitor interfaces).
	 *
	 * This is necessary, for example, for old hostapd versions that
	 * don't use nl80211-based management TX/RX.
	 */
	sdata = IEEE80211_DEV_TO_SUB_IF(dev);

	list_for_each_entry_rcu(tmp_sdata, &local->interfaces, list) {
		if (!ieee80211_sdata_running(tmp_sdata))
			continue;
		if (tmp_sdata->vif.type == NL80211_IFTYPE_MONITOR ||
		    tmp_sdata->vif.type == NL80211_IFTYPE_AP_VLAN ||
		    tmp_sdata->vif.type == NL80211_IFTYPE_WDS)
			continue;
		if (ether_addr_equal(tmp_sdata->vif.addr, hdr->addr2)) {
			sdata = tmp_sdata;
			break;
		}
	}

	chanctx_conf = rcu_dereference(sdata->vif.chanctx_conf);
	if (!chanctx_conf) {
		tmp_sdata = rcu_dereference(local->monitor_sdata);
		if (tmp_sdata)
			chanctx_conf =
				rcu_dereference(tmp_sdata->vif.chanctx_conf);
	}

	if (chanctx_conf)
		chandef = &chanctx_conf->def;
	else if (!local->use_chanctx)
		chandef = &local->_oper_chandef;
	else
		goto fail_rcu;

	/*
	 * Frame injection is not allowed if beaconing is not allowed
	 * or if we need radar detection. Beaconing is usually not allowed when
	 * the mode or operation (Adhoc, AP, Mesh) does not support DFS.
	 * Passive scan is also used in world regulatory domains where
	 * your country is not known and as such it should be treated as
	 * NO TX unless the channel is explicitly allowed in which case
	 * your current regulatory domain would not have the passive scan
	 * flag.
	 *
	 * Since AP mode uses monitor interfaces to inject/TX management
	 * frames we can make AP mode the exception to this rule once it
	 * supports radar detection as its implementation can deal with
	 * radar detection by itself. We can do that later by adding a
	 * monitor flag interfaces used for AP support.
	 */
	if (!cfg80211_reg_can_beacon(local->hw.wiphy, chandef,
				     sdata->vif.type))
		goto fail_rcu;

	info->band = chandef->chan->band;

	/* remove the injection radiotap header */
	skb_pull(skb, len_rthdr);

	ieee80211_xmit(sdata, NULL, skb);
	rcu_read_unlock();

	return NETDEV_TX_OK;

fail_rcu:
	rcu_read_unlock();
fail:
	dev_kfree_skb(skb);
	return NETDEV_TX_OK; /* meaning, we dealt with the skb */
}

static inline bool ieee80211_is_tdls_setup(struct sk_buff *skb)
{
	u16 ethertype = (skb->data[12] << 8) | skb->data[13];

	return ethertype == ETH_P_TDLS &&
	       skb->len > 14 &&
	       skb->data[14] == WLAN_TDLS_SNAP_RFTYPE;
}

int ieee80211_lookup_ra_sta(struct ieee80211_sub_if_data *sdata,
			    struct sk_buff *skb,
			    struct sta_info **sta_out)
{
	struct sta_info *sta;

	switch (sdata->vif.type) {
	case NL80211_IFTYPE_AP_VLAN:
		sta = rcu_dereference(sdata->u.vlan.sta);
		if (sta) {
			*sta_out = sta;
			return 0;
		} else if (sdata->wdev.use_4addr) {
			return -ENOLINK;
		}
		fallthrough;
	case NL80211_IFTYPE_AP:
	case NL80211_IFTYPE_OCB:
	case NL80211_IFTYPE_ADHOC:
		if (is_multicast_ether_addr(skb->data)) {
			*sta_out = ERR_PTR(-ENOENT);
			return 0;
		}
		sta = sta_info_get_bss(sdata, skb->data);
		break;
	case NL80211_IFTYPE_WDS:
		sta = sta_info_get(sdata, sdata->u.wds.remote_addr);
		break;
#ifdef CONFIG_MAC80211_MESH
	case NL80211_IFTYPE_MESH_POINT:
		/* determined much later */
		*sta_out = NULL;
		return 0;
#endif
	case NL80211_IFTYPE_STATION:
		if (sdata->wdev.wiphy->flags & WIPHY_FLAG_SUPPORTS_TDLS) {
			sta = sta_info_get(sdata, skb->data);
			if (sta && test_sta_flag(sta, WLAN_STA_TDLS_PEER)) {
				if (test_sta_flag(sta,
						  WLAN_STA_TDLS_PEER_AUTH)) {
					*sta_out = sta;
					return 0;
				}

				/*
				 * TDLS link during setup - throw out frames to
				 * peer. Allow TDLS-setup frames to unauthorized
				 * peers for the special case of a link teardown
				 * after a TDLS sta is removed due to being
				 * unreachable.
				 */
				if (!ieee80211_is_tdls_setup(skb))
					return -EINVAL;
			}

		}

		sta = sta_info_get(sdata, sdata->u.mgd.bssid);
		if (!sta)
			return -ENOLINK;
		break;
	default:
		return -EINVAL;
	}

	*sta_out = sta ?: ERR_PTR(-ENOENT);
	return 0;
}

static u16 ieee80211_store_ack_skb(struct ieee80211_local *local,
				   struct sk_buff *skb,
				   u32 *info_flags,
				   u64 *cookie)
{
	struct sk_buff *ack_skb;
	u16 info_id = 0;

	if (skb->sk)
		ack_skb = skb_clone_sk(skb);
	else
		ack_skb = skb_clone(skb, GFP_ATOMIC);

	if (ack_skb) {
		unsigned long flags;
		int id;

		spin_lock_irqsave(&local->ack_status_lock, flags);
		id = idr_alloc(&local->ack_status_frames, ack_skb,
			       1, 0x2000, GFP_ATOMIC);
		spin_unlock_irqrestore(&local->ack_status_lock, flags);

		if (id >= 0) {
			info_id = id;
			*info_flags |= IEEE80211_TX_CTL_REQ_TX_STATUS;
			if (cookie) {
				*cookie = ieee80211_mgmt_tx_cookie(local);
				IEEE80211_SKB_CB(ack_skb)->ack.cookie = *cookie;
			}
		} else {
			kfree_skb(ack_skb);
		}
	}

	return info_id;
}

/**
 * ieee80211_build_hdr - build 802.11 header in the given frame
 * @sdata: virtual interface to build the header for
 * @skb: the skb to build the header in
 * @info_flags: skb flags to set
 * @sta: the station pointer
 * @ctrl_flags: info control flags to set
 * @cookie: cookie pointer to fill (if not %NULL)
 *
 * This function takes the skb with 802.3 header and reformats the header to
 * the appropriate IEEE 802.11 header based on which interface the packet is
 * being transmitted on.
 *
 * Note that this function also takes care of the TX status request and
 * potential unsharing of the SKB - this needs to be interleaved with the
 * header building.
 *
 * The function requires the read-side RCU lock held
 *
 * Returns: the (possibly reallocated) skb or an ERR_PTR() code
 */
static struct sk_buff *ieee80211_build_hdr(struct ieee80211_sub_if_data *sdata,
					   struct sk_buff *skb, u32 info_flags,
					   struct sta_info *sta, u32 ctrl_flags,
					   u64 *cookie)
{
	struct ieee80211_local *local = sdata->local;
	struct ieee80211_tx_info *info;
	int head_need;
	u16 ethertype, hdrlen,  meshhdrlen = 0;
	__le16 fc;
	struct ieee80211_hdr hdr;
	struct ieee80211s_hdr mesh_hdr __maybe_unused;
	struct mesh_path __maybe_unused *mppath = NULL, *mpath = NULL;
	const u8 *encaps_data;
	int encaps_len, skip_header_bytes;
	bool wme_sta = false, authorized = false;
	bool tdls_peer;
	bool multicast;
	u16 info_id = 0;
	struct ieee80211_chanctx_conf *chanctx_conf;
	struct ieee80211_sub_if_data *ap_sdata;
	enum nl80211_band band;
	int ret;

	if (IS_ERR(sta))
		sta = NULL;

#ifdef CONFIG_MAC80211_DEBUGFS
	if (local->force_tx_status)
		info_flags |= IEEE80211_TX_CTL_REQ_TX_STATUS;
#endif

	/* convert Ethernet header to proper 802.11 header (based on
	 * operation mode) */
	ethertype = (skb->data[12] << 8) | skb->data[13];
	fc = cpu_to_le16(IEEE80211_FTYPE_DATA | IEEE80211_STYPE_DATA);

	switch (sdata->vif.type) {
	case NL80211_IFTYPE_AP_VLAN:
		if (sdata->wdev.use_4addr) {
			fc |= cpu_to_le16(IEEE80211_FCTL_FROMDS | IEEE80211_FCTL_TODS);
			/* RA TA DA SA */
			memcpy(hdr.addr1, sta->sta.addr, ETH_ALEN);
			memcpy(hdr.addr2, sdata->vif.addr, ETH_ALEN);
			memcpy(hdr.addr3, skb->data, ETH_ALEN);
			memcpy(hdr.addr4, skb->data + ETH_ALEN, ETH_ALEN);
			hdrlen = 30;
			authorized = test_sta_flag(sta, WLAN_STA_AUTHORIZED);
			wme_sta = sta->sta.wme;
		}
		ap_sdata = container_of(sdata->bss, struct ieee80211_sub_if_data,
					u.ap);
		chanctx_conf = rcu_dereference(ap_sdata->vif.chanctx_conf);
		if (!chanctx_conf) {
			ret = -ENOTCONN;
			goto free;
		}
		band = chanctx_conf->def.chan->band;
		if (sdata->wdev.use_4addr)
			break;
		fallthrough;
	case NL80211_IFTYPE_AP:
		if (sdata->vif.type == NL80211_IFTYPE_AP)
			chanctx_conf = rcu_dereference(sdata->vif.chanctx_conf);
		if (!chanctx_conf) {
			ret = -ENOTCONN;
			goto free;
		}
		fc |= cpu_to_le16(IEEE80211_FCTL_FROMDS);
		/* DA BSSID SA */
		memcpy(hdr.addr1, skb->data, ETH_ALEN);
		memcpy(hdr.addr2, sdata->vif.addr, ETH_ALEN);
		memcpy(hdr.addr3, skb->data + ETH_ALEN, ETH_ALEN);
		hdrlen = 24;
		band = chanctx_conf->def.chan->band;
		break;
	case NL80211_IFTYPE_WDS:
		fc |= cpu_to_le16(IEEE80211_FCTL_FROMDS | IEEE80211_FCTL_TODS);
		/* RA TA DA SA */
		memcpy(hdr.addr1, sdata->u.wds.remote_addr, ETH_ALEN);
		memcpy(hdr.addr2, sdata->vif.addr, ETH_ALEN);
		memcpy(hdr.addr3, skb->data, ETH_ALEN);
		memcpy(hdr.addr4, skb->data + ETH_ALEN, ETH_ALEN);
		hdrlen = 30;
		/*
		 * This is the exception! WDS style interfaces are prohibited
		 * when channel contexts are in used so this must be valid
		 */
		band = local->hw.conf.chandef.chan->band;
		break;
#ifdef CONFIG_MAC80211_MESH
	case NL80211_IFTYPE_MESH_POINT:
		if (!is_multicast_ether_addr(skb->data)) {
			struct sta_info *next_hop;
			bool mpp_lookup = true;

			mpath = mesh_path_lookup(sdata, skb->data);
			if (mpath) {
				mpp_lookup = false;
				next_hop = rcu_dereference(mpath->next_hop);
				if (!next_hop ||
				    !(mpath->flags & (MESH_PATH_ACTIVE |
						      MESH_PATH_RESOLVING)))
					mpp_lookup = true;
			}

			if (mpp_lookup) {
				mppath = mpp_path_lookup(sdata, skb->data);
				if (mppath)
					mppath->exp_time = jiffies;
			}

			if (mppath && mpath)
				mesh_path_del(sdata, mpath->dst);
		}

		/*
		 * Use address extension if it is a packet from
		 * another interface or if we know the destination
		 * is being proxied by a portal (i.e. portal address
		 * differs from proxied address)
		 */
		if (ether_addr_equal(sdata->vif.addr, skb->data + ETH_ALEN) &&
		    !(mppath && !ether_addr_equal(mppath->mpp, skb->data))) {
			hdrlen = ieee80211_fill_mesh_addresses(&hdr, &fc,
					skb->data, skb->data + ETH_ALEN);
			meshhdrlen = ieee80211_new_mesh_header(sdata, &mesh_hdr,
							       NULL, NULL);
		} else {
			/* DS -> MBSS (802.11-2012 13.11.3.3).
			 * For unicast with unknown forwarding information,
			 * destination might be in the MBSS or if that fails
			 * forwarded to another mesh gate. In either case
			 * resolution will be handled in ieee80211_xmit(), so
			 * leave the original DA. This also works for mcast */
			const u8 *mesh_da = skb->data;

			if (mppath)
				mesh_da = mppath->mpp;
			else if (mpath)
				mesh_da = mpath->dst;

			hdrlen = ieee80211_fill_mesh_addresses(&hdr, &fc,
					mesh_da, sdata->vif.addr);
			if (is_multicast_ether_addr(mesh_da))
				/* DA TA mSA AE:SA */
				meshhdrlen = ieee80211_new_mesh_header(
						sdata, &mesh_hdr,
						skb->data + ETH_ALEN, NULL);
			else
				/* RA TA mDA mSA AE:DA SA */
				meshhdrlen = ieee80211_new_mesh_header(
						sdata, &mesh_hdr, skb->data,
						skb->data + ETH_ALEN);

		}
		chanctx_conf = rcu_dereference(sdata->vif.chanctx_conf);
		if (!chanctx_conf) {
			ret = -ENOTCONN;
			goto free;
		}
		band = chanctx_conf->def.chan->band;

		/* For injected frames, fill RA right away as nexthop lookup
		 * will be skipped.
		 */
		if ((ctrl_flags & IEEE80211_TX_CTRL_SKIP_MPATH_LOOKUP) &&
		    is_zero_ether_addr(hdr.addr1))
			memcpy(hdr.addr1, skb->data, ETH_ALEN);
		break;
#endif
	case NL80211_IFTYPE_STATION:
		/* we already did checks when looking up the RA STA */
		tdls_peer = test_sta_flag(sta, WLAN_STA_TDLS_PEER);

		if (tdls_peer) {
			/* DA SA BSSID */
			memcpy(hdr.addr1, skb->data, ETH_ALEN);
			memcpy(hdr.addr2, skb->data + ETH_ALEN, ETH_ALEN);
			memcpy(hdr.addr3, sdata->u.mgd.bssid, ETH_ALEN);
			hdrlen = 24;
		}  else if (sdata->u.mgd.use_4addr &&
			    cpu_to_be16(ethertype) != sdata->control_port_protocol) {
			fc |= cpu_to_le16(IEEE80211_FCTL_FROMDS |
					  IEEE80211_FCTL_TODS);
			/* RA TA DA SA */
			memcpy(hdr.addr1, sdata->u.mgd.bssid, ETH_ALEN);
			memcpy(hdr.addr2, sdata->vif.addr, ETH_ALEN);
			memcpy(hdr.addr3, skb->data, ETH_ALEN);
			memcpy(hdr.addr4, skb->data + ETH_ALEN, ETH_ALEN);
			hdrlen = 30;
		} else {
			fc |= cpu_to_le16(IEEE80211_FCTL_TODS);
			/* BSSID SA DA */
			memcpy(hdr.addr1, sdata->u.mgd.bssid, ETH_ALEN);
			memcpy(hdr.addr2, skb->data + ETH_ALEN, ETH_ALEN);
			memcpy(hdr.addr3, skb->data, ETH_ALEN);
			hdrlen = 24;
		}
		chanctx_conf = rcu_dereference(sdata->vif.chanctx_conf);
		if (!chanctx_conf) {
			ret = -ENOTCONN;
			goto free;
		}
		band = chanctx_conf->def.chan->band;
		break;
	case NL80211_IFTYPE_OCB:
		/* DA SA BSSID */
		memcpy(hdr.addr1, skb->data, ETH_ALEN);
		memcpy(hdr.addr2, skb->data + ETH_ALEN, ETH_ALEN);
		eth_broadcast_addr(hdr.addr3);
		hdrlen = 24;
		chanctx_conf = rcu_dereference(sdata->vif.chanctx_conf);
		if (!chanctx_conf) {
			ret = -ENOTCONN;
			goto free;
		}
		band = chanctx_conf->def.chan->band;
		break;
	case NL80211_IFTYPE_ADHOC:
		/* DA SA BSSID */
		memcpy(hdr.addr1, skb->data, ETH_ALEN);
		memcpy(hdr.addr2, skb->data + ETH_ALEN, ETH_ALEN);
		memcpy(hdr.addr3, sdata->u.ibss.bssid, ETH_ALEN);
		hdrlen = 24;
		chanctx_conf = rcu_dereference(sdata->vif.chanctx_conf);
		if (!chanctx_conf) {
			ret = -ENOTCONN;
			goto free;
		}
		band = chanctx_conf->def.chan->band;
		break;
	default:
		ret = -EINVAL;
		goto free;
	}

	multicast = is_multicast_ether_addr(hdr.addr1);

	/* sta is always NULL for mesh */
	if (sta) {
		authorized = test_sta_flag(sta, WLAN_STA_AUTHORIZED);
		wme_sta = sta->sta.wme;
	} else if (ieee80211_vif_is_mesh(&sdata->vif)) {
		/* For mesh, the use of the QoS header is mandatory */
		wme_sta = true;
	}

	/* receiver does QoS (which also means we do) use it */
	if (wme_sta) {
		fc |= cpu_to_le16(IEEE80211_STYPE_QOS_DATA);
		hdrlen += 2;
	}

	/*
	 * Drop unicast frames to unauthorised stations unless they are
	 * EAPOL frames from the local station.
	 */
	if (unlikely(!ieee80211_vif_is_mesh(&sdata->vif) &&
		     (sdata->vif.type != NL80211_IFTYPE_OCB) &&
		     !multicast && !authorized &&
		     (cpu_to_be16(ethertype) != sdata->control_port_protocol ||
		      !ether_addr_equal(sdata->vif.addr, skb->data + ETH_ALEN)))) {
#ifdef CONFIG_MAC80211_VERBOSE_DEBUG
		net_info_ratelimited("%s: dropped frame to %pM (unauthorized port)\n",
				    sdata->name, hdr.addr1);
#endif

		I802_DEBUG_INC(local->tx_handlers_drop_unauth_port);

		ret = -EPERM;
		goto free;
	}

	if (unlikely(!multicast && ((skb->sk &&
		     skb_shinfo(skb)->tx_flags & SKBTX_WIFI_STATUS) ||
		     ctrl_flags & IEEE80211_TX_CTL_REQ_TX_STATUS)))
		info_id = ieee80211_store_ack_skb(local, skb, &info_flags,
						  cookie);

	/*
	 * If the skb is shared we need to obtain our own copy.
	 */
	if (skb_shared(skb)) {
		struct sk_buff *tmp_skb = skb;

		/* can't happen -- skb is a clone if info_id != 0 */
		WARN_ON(info_id);

		skb = skb_clone(skb, GFP_ATOMIC);
		kfree_skb(tmp_skb);

		if (!skb) {
			ret = -ENOMEM;
			goto free;
		}
	}

	hdr.frame_control = fc;
	hdr.duration_id = 0;
	hdr.seq_ctrl = 0;

	skip_header_bytes = ETH_HLEN;
	if (ethertype == ETH_P_AARP || ethertype == ETH_P_IPX) {
		encaps_data = bridge_tunnel_header;
		encaps_len = sizeof(bridge_tunnel_header);
		skip_header_bytes -= 2;
	} else if (ethertype >= ETH_P_802_3_MIN) {
		encaps_data = rfc1042_header;
		encaps_len = sizeof(rfc1042_header);
		skip_header_bytes -= 2;
	} else {
		encaps_data = NULL;
		encaps_len = 0;
	}

	skb_pull(skb, skip_header_bytes);
	head_need = hdrlen + encaps_len + meshhdrlen - skb_headroom(skb);

	/*
	 * So we need to modify the skb header and hence need a copy of
	 * that. The head_need variable above doesn't, so far, include
	 * the needed header space that we don't need right away. If we
	 * can, then we don't reallocate right now but only after the
	 * frame arrives at the master device (if it does...)
	 *
	 * If we cannot, however, then we will reallocate to include all
	 * the ever needed space. Also, if we need to reallocate it anyway,
	 * make it big enough for everything we may ever need.
	 */

	if (head_need > 0 || skb_cloned(skb)) {
		head_need += sdata->encrypt_headroom;
		head_need += local->tx_headroom;
		head_need = max_t(int, 0, head_need);
		if (ieee80211_skb_resize(sdata, skb, head_need, ENCRYPT_DATA)) {
			ieee80211_free_txskb(&local->hw, skb);
			skb = NULL;
			return ERR_PTR(-ENOMEM);
		}
	}

	if (encaps_data)
		memcpy(skb_push(skb, encaps_len), encaps_data, encaps_len);

#ifdef CONFIG_MAC80211_MESH
	if (meshhdrlen > 0)
		memcpy(skb_push(skb, meshhdrlen), &mesh_hdr, meshhdrlen);
#endif

	if (ieee80211_is_data_qos(fc)) {
		__le16 *qos_control;

		qos_control = skb_push(skb, 2);
		memcpy(skb_push(skb, hdrlen - 2), &hdr, hdrlen - 2);
		/*
		 * Maybe we could actually set some fields here, for now just
		 * initialise to zero to indicate no special operation.
		 */
		*qos_control = 0;
	} else
		memcpy(skb_push(skb, hdrlen), &hdr, hdrlen);

	skb_reset_mac_header(skb);

	info = IEEE80211_SKB_CB(skb);
	memset(info, 0, sizeof(*info));

	info->flags = info_flags;
	info->ack_frame_id = info_id;
	info->band = band;
	info->control.flags = ctrl_flags;

	return skb;
 free:
	kfree_skb(skb);
	return ERR_PTR(ret);
}

/*
 * fast-xmit overview
 *
 * The core idea of this fast-xmit is to remove per-packet checks by checking
 * them out of band. ieee80211_check_fast_xmit() implements the out-of-band
 * checks that are needed to get the sta->fast_tx pointer assigned, after which
 * much less work can be done per packet. For example, fragmentation must be
 * disabled or the fast_tx pointer will not be set. All the conditions are seen
 * in the code here.
 *
 * Once assigned, the fast_tx data structure also caches the per-packet 802.11
 * header and other data to aid packet processing in ieee80211_xmit_fast().
 *
 * The most difficult part of this is that when any of these assumptions
 * change, an external trigger (i.e. a call to ieee80211_clear_fast_xmit(),
 * ieee80211_check_fast_xmit() or friends) is required to reset the data,
 * since the per-packet code no longer checks the conditions. This is reflected
 * by the calls to these functions throughout the rest of the code, and must be
 * maintained if any of the TX path checks change.
 */

void ieee80211_check_fast_xmit(struct sta_info *sta)
{
	struct ieee80211_fast_tx build = {}, *fast_tx = NULL, *old;
	struct ieee80211_local *local = sta->local;
	struct ieee80211_sub_if_data *sdata = sta->sdata;
	struct ieee80211_hdr *hdr = (void *)build.hdr;
	struct ieee80211_chanctx_conf *chanctx_conf;
	__le16 fc;

	if (!ieee80211_hw_check(&local->hw, SUPPORT_FAST_XMIT))
		return;

	/* Locking here protects both the pointer itself, and against concurrent
	 * invocations winning data access races to, e.g., the key pointer that
	 * is used.
	 * Without it, the invocation of this function right after the key
	 * pointer changes wouldn't be sufficient, as another CPU could access
	 * the pointer, then stall, and then do the cache update after the CPU
	 * that invalidated the key.
	 * With the locking, such scenarios cannot happen as the check for the
	 * key and the fast-tx assignment are done atomically, so the CPU that
	 * modifies the key will either wait or other one will see the key
	 * cleared/changed already.
	 */
	spin_lock_bh(&sta->lock);
	if (ieee80211_hw_check(&local->hw, SUPPORTS_PS) &&
	    !ieee80211_hw_check(&local->hw, SUPPORTS_DYNAMIC_PS) &&
	    sdata->vif.type == NL80211_IFTYPE_STATION)
		goto out;

	if (!test_sta_flag(sta, WLAN_STA_AUTHORIZED))
		goto out;

	if (test_sta_flag(sta, WLAN_STA_PS_STA) ||
	    test_sta_flag(sta, WLAN_STA_PS_DRIVER) ||
	    test_sta_flag(sta, WLAN_STA_PS_DELIVER) ||
	    test_sta_flag(sta, WLAN_STA_CLEAR_PS_FILT))
		goto out;

	if (sdata->noack_map)
		goto out;

	/* fast-xmit doesn't handle fragmentation at all */
	if (local->hw.wiphy->frag_threshold != (u32)-1 &&
	    !ieee80211_hw_check(&local->hw, SUPPORTS_TX_FRAG))
		goto out;

	rcu_read_lock();
	chanctx_conf = rcu_dereference(sdata->vif.chanctx_conf);
	if (!chanctx_conf) {
		rcu_read_unlock();
		goto out;
	}
	build.band = chanctx_conf->def.chan->band;
	rcu_read_unlock();

	fc = cpu_to_le16(IEEE80211_FTYPE_DATA | IEEE80211_STYPE_DATA);

	switch (sdata->vif.type) {
	case NL80211_IFTYPE_ADHOC:
		/* DA SA BSSID */
		build.da_offs = offsetof(struct ieee80211_hdr, addr1);
		build.sa_offs = offsetof(struct ieee80211_hdr, addr2);
		memcpy(hdr->addr3, sdata->u.ibss.bssid, ETH_ALEN);
		build.hdr_len = 24;
		break;
	case NL80211_IFTYPE_STATION:
		if (test_sta_flag(sta, WLAN_STA_TDLS_PEER)) {
			/* DA SA BSSID */
			build.da_offs = offsetof(struct ieee80211_hdr, addr1);
			build.sa_offs = offsetof(struct ieee80211_hdr, addr2);
			memcpy(hdr->addr3, sdata->u.mgd.bssid, ETH_ALEN);
			build.hdr_len = 24;
			break;
		}

		if (sdata->u.mgd.use_4addr) {
			/* non-regular ethertype cannot use the fastpath */
			fc |= cpu_to_le16(IEEE80211_FCTL_FROMDS |
					  IEEE80211_FCTL_TODS);
			/* RA TA DA SA */
			memcpy(hdr->addr1, sdata->u.mgd.bssid, ETH_ALEN);
			memcpy(hdr->addr2, sdata->vif.addr, ETH_ALEN);
			build.da_offs = offsetof(struct ieee80211_hdr, addr3);
			build.sa_offs = offsetof(struct ieee80211_hdr, addr4);
			build.hdr_len = 30;
			break;
		}
		fc |= cpu_to_le16(IEEE80211_FCTL_TODS);
		/* BSSID SA DA */
		memcpy(hdr->addr1, sdata->u.mgd.bssid, ETH_ALEN);
		build.da_offs = offsetof(struct ieee80211_hdr, addr3);
		build.sa_offs = offsetof(struct ieee80211_hdr, addr2);
		build.hdr_len = 24;
		break;
	case NL80211_IFTYPE_AP_VLAN:
		if (sdata->wdev.use_4addr) {
			fc |= cpu_to_le16(IEEE80211_FCTL_FROMDS |
					  IEEE80211_FCTL_TODS);
			/* RA TA DA SA */
			memcpy(hdr->addr1, sta->sta.addr, ETH_ALEN);
			memcpy(hdr->addr2, sdata->vif.addr, ETH_ALEN);
			build.da_offs = offsetof(struct ieee80211_hdr, addr3);
			build.sa_offs = offsetof(struct ieee80211_hdr, addr4);
			build.hdr_len = 30;
			break;
		}
		fallthrough;
	case NL80211_IFTYPE_AP:
		fc |= cpu_to_le16(IEEE80211_FCTL_FROMDS);
		/* DA BSSID SA */
		build.da_offs = offsetof(struct ieee80211_hdr, addr1);
		memcpy(hdr->addr2, sdata->vif.addr, ETH_ALEN);
		build.sa_offs = offsetof(struct ieee80211_hdr, addr3);
		build.hdr_len = 24;
		break;
	default:
		/* not handled on fast-xmit */
		goto out;
	}

	if (sta->sta.wme) {
		build.hdr_len += 2;
		fc |= cpu_to_le16(IEEE80211_STYPE_QOS_DATA);
	}

	/* We store the key here so there's no point in using rcu_dereference()
	 * but that's fine because the code that changes the pointers will call
	 * this function after doing so. For a single CPU that would be enough,
	 * for multiple see the comment above.
	 */
	build.key = rcu_access_pointer(sta->ptk[sta->ptk_idx]);
	if (!build.key)
		build.key = rcu_access_pointer(sdata->default_unicast_key);
	if (build.key) {
		bool gen_iv, iv_spc, mmic;

		gen_iv = build.key->conf.flags & IEEE80211_KEY_FLAG_GENERATE_IV;
		iv_spc = build.key->conf.flags & IEEE80211_KEY_FLAG_PUT_IV_SPACE;
		mmic = build.key->conf.flags &
			(IEEE80211_KEY_FLAG_GENERATE_MMIC |
			 IEEE80211_KEY_FLAG_PUT_MIC_SPACE);

		/* don't handle software crypto */
		if (!(build.key->flags & KEY_FLAG_UPLOADED_TO_HARDWARE))
			goto out;

		/* Key is being removed */
		if (build.key->flags & KEY_FLAG_TAINTED)
			goto out;

		switch (build.key->conf.cipher) {
		case WLAN_CIPHER_SUITE_CCMP:
		case WLAN_CIPHER_SUITE_CCMP_256:
			if (gen_iv)
				build.pn_offs = build.hdr_len;
			if (gen_iv || iv_spc)
				build.hdr_len += IEEE80211_CCMP_HDR_LEN;
			break;
		case WLAN_CIPHER_SUITE_GCMP:
		case WLAN_CIPHER_SUITE_GCMP_256:
			if (gen_iv)
				build.pn_offs = build.hdr_len;
			if (gen_iv || iv_spc)
				build.hdr_len += IEEE80211_GCMP_HDR_LEN;
			break;
		case WLAN_CIPHER_SUITE_TKIP:
			/* cannot handle MMIC or IV generation in xmit-fast */
			if (mmic || gen_iv)
				goto out;
			if (iv_spc)
				build.hdr_len += IEEE80211_TKIP_IV_LEN;
			break;
		case WLAN_CIPHER_SUITE_WEP40:
		case WLAN_CIPHER_SUITE_WEP104:
			/* cannot handle IV generation in fast-xmit */
			if (gen_iv)
				goto out;
			if (iv_spc)
				build.hdr_len += IEEE80211_WEP_IV_LEN;
			break;
		case WLAN_CIPHER_SUITE_AES_CMAC:
		case WLAN_CIPHER_SUITE_BIP_CMAC_256:
		case WLAN_CIPHER_SUITE_BIP_GMAC_128:
		case WLAN_CIPHER_SUITE_BIP_GMAC_256:
			WARN(1,
			     "management cipher suite 0x%x enabled for data\n",
			     build.key->conf.cipher);
			goto out;
		default:
			/* we don't know how to generate IVs for this at all */
			if (WARN_ON(gen_iv))
				goto out;
			/* pure hardware keys are OK, of course */
			if (!(build.key->flags & KEY_FLAG_CIPHER_SCHEME))
				break;
			/* cipher scheme might require space allocation */
			if (iv_spc &&
			    build.key->conf.iv_len > IEEE80211_FAST_XMIT_MAX_IV)
				goto out;
			if (iv_spc)
				build.hdr_len += build.key->conf.iv_len;
		}

		fc |= cpu_to_le16(IEEE80211_FCTL_PROTECTED);
	}

	hdr->frame_control = fc;

	memcpy(build.hdr + build.hdr_len,
	       rfc1042_header,  sizeof(rfc1042_header));
	build.hdr_len += sizeof(rfc1042_header);

	fast_tx = kmemdup(&build, sizeof(build), GFP_ATOMIC);
	/* if the kmemdup fails, continue w/o fast_tx */
	if (!fast_tx)
		goto out;

 out:
	/* we might have raced against another call to this function */
	old = rcu_dereference_protected(sta->fast_tx,
					lockdep_is_held(&sta->lock));
	rcu_assign_pointer(sta->fast_tx, fast_tx);
	if (old)
		kfree_rcu(old, rcu_head);
	spin_unlock_bh(&sta->lock);
}

void ieee80211_check_fast_xmit_all(struct ieee80211_local *local)
{
	struct sta_info *sta;

	rcu_read_lock();
	list_for_each_entry_rcu(sta, &local->sta_list, list)
		ieee80211_check_fast_xmit(sta);
	rcu_read_unlock();
}

void ieee80211_check_fast_xmit_iface(struct ieee80211_sub_if_data *sdata)
{
	struct ieee80211_local *local = sdata->local;
	struct sta_info *sta;

	rcu_read_lock();

	list_for_each_entry_rcu(sta, &local->sta_list, list) {
		if (sdata != sta->sdata &&
		    (!sta->sdata->bss || sta->sdata->bss != sdata->bss))
			continue;
		ieee80211_check_fast_xmit(sta);
	}

	rcu_read_unlock();
}

void ieee80211_clear_fast_xmit(struct sta_info *sta)
{
	struct ieee80211_fast_tx *fast_tx;

	spin_lock_bh(&sta->lock);
	fast_tx = rcu_dereference_protected(sta->fast_tx,
					    lockdep_is_held(&sta->lock));
	RCU_INIT_POINTER(sta->fast_tx, NULL);
	spin_unlock_bh(&sta->lock);

	if (fast_tx)
		kfree_rcu(fast_tx, rcu_head);
}

static bool ieee80211_amsdu_realloc_pad(struct ieee80211_local *local,
					struct sk_buff *skb, int headroom)
{
	if (skb_headroom(skb) < headroom) {
		I802_DEBUG_INC(local->tx_expand_skb_head);

		if (pskb_expand_head(skb, headroom, 0, GFP_ATOMIC)) {
			wiphy_debug(local->hw.wiphy,
				    "failed to reallocate TX buffer\n");
			return false;
		}
	}

	return true;
}

static bool ieee80211_amsdu_prepare_head(struct ieee80211_sub_if_data *sdata,
					 struct ieee80211_fast_tx *fast_tx,
					 struct sk_buff *skb)
{
	struct ieee80211_local *local = sdata->local;
	struct ieee80211_tx_info *info = IEEE80211_SKB_CB(skb);
	struct ieee80211_hdr *hdr;
	struct ethhdr *amsdu_hdr;
	int hdr_len = fast_tx->hdr_len - sizeof(rfc1042_header);
	int subframe_len = skb->len - hdr_len;
	void *data;
	u8 *qc, *h_80211_src, *h_80211_dst;
	const u8 *bssid;

	if (info->flags & IEEE80211_TX_CTL_RATE_CTRL_PROBE)
		return false;

	if (info->control.flags & IEEE80211_TX_CTRL_AMSDU)
		return true;

	if (!ieee80211_amsdu_realloc_pad(local, skb, sizeof(*amsdu_hdr)))
		return false;

	data = skb_push(skb, sizeof(*amsdu_hdr));
	memmove(data, data + sizeof(*amsdu_hdr), hdr_len);
	hdr = data;
	amsdu_hdr = data + hdr_len;
	/* h_80211_src/dst is addr* field within hdr */
	h_80211_src = data + fast_tx->sa_offs;
	h_80211_dst = data + fast_tx->da_offs;

	amsdu_hdr->h_proto = cpu_to_be16(subframe_len);
	ether_addr_copy(amsdu_hdr->h_source, h_80211_src);
	ether_addr_copy(amsdu_hdr->h_dest, h_80211_dst);

	/* according to IEEE 802.11-2012 8.3.2 table 8-19, the outer SA/DA
	 * fields needs to be changed to BSSID for A-MSDU frames depending
	 * on FromDS/ToDS values.
	 */
	switch (sdata->vif.type) {
	case NL80211_IFTYPE_STATION:
		bssid = sdata->u.mgd.bssid;
		break;
	case NL80211_IFTYPE_AP:
	case NL80211_IFTYPE_AP_VLAN:
		bssid = sdata->vif.addr;
		break;
	default:
		bssid = NULL;
	}

	if (bssid && ieee80211_has_fromds(hdr->frame_control))
		ether_addr_copy(h_80211_src, bssid);

	if (bssid && ieee80211_has_tods(hdr->frame_control))
		ether_addr_copy(h_80211_dst, bssid);

	qc = ieee80211_get_qos_ctl(hdr);
	*qc |= IEEE80211_QOS_CTL_A_MSDU_PRESENT;

	info->control.flags |= IEEE80211_TX_CTRL_AMSDU;

	return true;
}

static bool ieee80211_amsdu_aggregate(struct ieee80211_sub_if_data *sdata,
				      struct sta_info *sta,
				      struct ieee80211_fast_tx *fast_tx,
				      struct sk_buff *skb)
{
	struct ieee80211_local *local = sdata->local;
	struct fq *fq = &local->fq;
	struct fq_tin *tin;
	struct fq_flow *flow;
	u8 tid = skb->priority & IEEE80211_QOS_CTL_TAG1D_MASK;
	struct ieee80211_txq *txq = sta->sta.txq[tid];
	struct txq_info *txqi;
	struct sk_buff **frag_tail, *head;
	int subframe_len = skb->len - ETH_ALEN;
	u8 max_subframes = sta->sta.max_amsdu_subframes;
	int max_frags = local->hw.max_tx_fragments;
	int max_amsdu_len = sta->sta.max_amsdu_len;
	int orig_truesize;
	u32 flow_idx;
	__be16 len;
	void *data;
	bool ret = false;
	unsigned int orig_len;
	int n = 2, nfrags, pad = 0;
	u16 hdrlen;

	if (!ieee80211_hw_check(&local->hw, TX_AMSDU))
		return false;

	if (skb_is_gso(skb))
		return false;

	if (!txq)
		return false;

	txqi = to_txq_info(txq);
	if (test_bit(IEEE80211_TXQ_NO_AMSDU, &txqi->flags))
		return false;

	if (sta->sta.max_rc_amsdu_len)
		max_amsdu_len = min_t(int, max_amsdu_len,
				      sta->sta.max_rc_amsdu_len);

	if (sta->sta.max_tid_amsdu_len[tid])
		max_amsdu_len = min_t(int, max_amsdu_len,
				      sta->sta.max_tid_amsdu_len[tid]);

	flow_idx = fq_flow_idx(fq, skb);

	spin_lock_bh(&fq->lock);

	/* TODO: Ideally aggregation should be done on dequeue to remain
	 * responsive to environment changes.
	 */

	tin = &txqi->tin;
	flow = fq_flow_classify(fq, tin, flow_idx, skb,
				fq_flow_get_default_func);
	head = skb_peek_tail(&flow->queue);
	if (!head || skb_is_gso(head))
		goto out;

	orig_truesize = head->truesize;
	orig_len = head->len;

	if (skb->len + head->len > max_amsdu_len)
		goto out;

	nfrags = 1 + skb_shinfo(skb)->nr_frags;
	nfrags += 1 + skb_shinfo(head)->nr_frags;
	frag_tail = &skb_shinfo(head)->frag_list;
	while (*frag_tail) {
		nfrags += 1 + skb_shinfo(*frag_tail)->nr_frags;
		frag_tail = &(*frag_tail)->next;
		n++;
	}

	if (max_subframes && n > max_subframes)
		goto out;

	if (max_frags && nfrags > max_frags)
		goto out;

	if (!drv_can_aggregate_in_amsdu(local, head, skb))
		goto out;

	if (!ieee80211_amsdu_prepare_head(sdata, fast_tx, head))
		goto out;

	/*
	 * Pad out the previous subframe to a multiple of 4 by adding the
	 * padding to the next one, that's being added. Note that head->len
	 * is the length of the full A-MSDU, but that works since each time
	 * we add a new subframe we pad out the previous one to a multiple
	 * of 4 and thus it no longer matters in the next round.
	 */
	hdrlen = fast_tx->hdr_len - sizeof(rfc1042_header);
	if ((head->len - hdrlen) & 3)
		pad = 4 - ((head->len - hdrlen) & 3);

	if (!ieee80211_amsdu_realloc_pad(local, skb, sizeof(rfc1042_header) +
						     2 + pad))
		goto out_recalc;

	ret = true;
	data = skb_push(skb, ETH_ALEN + 2);
	memmove(data, data + ETH_ALEN + 2, 2 * ETH_ALEN);

	data += 2 * ETH_ALEN;
	len = cpu_to_be16(subframe_len);
	memcpy(data, &len, 2);
	memcpy(data + 2, rfc1042_header, sizeof(rfc1042_header));

	memset(skb_push(skb, pad), 0, pad);

	head->len += skb->len;
	head->data_len += skb->len;
	*frag_tail = skb;

out_recalc:
	fq->memory_usage += head->truesize - orig_truesize;
	if (head->len != orig_len) {
		flow->backlog += head->len - orig_len;
		tin->backlog_bytes += head->len - orig_len;

		fq_recalc_backlog(fq, tin, flow);
	}
out:
	spin_unlock_bh(&fq->lock);

	return ret;
}

/*
 * Can be called while the sta lock is held. Anything that can cause packets to
 * be generated will cause deadlock!
 */
static void ieee80211_xmit_fast_finish(struct ieee80211_sub_if_data *sdata,
				       struct sta_info *sta, u8 pn_offs,
				       struct ieee80211_key *key,
				       struct sk_buff *skb)
{
	struct ieee80211_tx_info *info = IEEE80211_SKB_CB(skb);
	struct ieee80211_hdr *hdr = (void *)skb->data;
	u8 tid = IEEE80211_NUM_TIDS;

	if (key)
		info->control.hw_key = &key->conf;

	ieee80211_tx_stats(skb->dev, skb->len);

	if (hdr->frame_control & cpu_to_le16(IEEE80211_STYPE_QOS_DATA)) {
		tid = skb->priority & IEEE80211_QOS_CTL_TAG1D_MASK;
		hdr->seq_ctrl = ieee80211_tx_next_seq(sta, tid);
	} else {
		info->flags |= IEEE80211_TX_CTL_ASSIGN_SEQ;
		hdr->seq_ctrl = cpu_to_le16(sdata->sequence_number);
		sdata->sequence_number += 0x10;
	}

	if (skb_shinfo(skb)->gso_size)
		sta->tx_stats.msdu[tid] +=
			DIV_ROUND_UP(skb->len, skb_shinfo(skb)->gso_size);
	else
		sta->tx_stats.msdu[tid]++;

	info->hw_queue = sdata->vif.hw_queue[skb_get_queue_mapping(skb)];

	/* statistics normally done by ieee80211_tx_h_stats (but that
	 * has to consider fragmentation, so is more complex)
	 */
	sta->tx_stats.bytes[skb_get_queue_mapping(skb)] += skb->len;
	sta->tx_stats.packets[skb_get_queue_mapping(skb)]++;

	if (pn_offs) {
		u64 pn;
		u8 *crypto_hdr = skb->data + pn_offs;

		switch (key->conf.cipher) {
		case WLAN_CIPHER_SUITE_CCMP:
		case WLAN_CIPHER_SUITE_CCMP_256:
		case WLAN_CIPHER_SUITE_GCMP:
		case WLAN_CIPHER_SUITE_GCMP_256:
			pn = atomic64_inc_return(&key->conf.tx_pn);
			crypto_hdr[0] = pn;
			crypto_hdr[1] = pn >> 8;
			crypto_hdr[3] = 0x20 | (key->conf.keyidx << 6);
			crypto_hdr[4] = pn >> 16;
			crypto_hdr[5] = pn >> 24;
			crypto_hdr[6] = pn >> 32;
			crypto_hdr[7] = pn >> 40;
			break;
		}
	}
}

static bool ieee80211_xmit_fast(struct ieee80211_sub_if_data *sdata,
				struct sta_info *sta,
				struct ieee80211_fast_tx *fast_tx,
				struct sk_buff *skb)
{
	struct ieee80211_local *local = sdata->local;
	u16 ethertype = (skb->data[12] << 8) | skb->data[13];
	int extra_head = fast_tx->hdr_len - (ETH_HLEN - 2);
	int hw_headroom = sdata->local->hw.extra_tx_headroom;
	struct ethhdr eth;
	struct ieee80211_tx_info *info;
	struct ieee80211_hdr *hdr = (void *)fast_tx->hdr;
	struct ieee80211_tx_data tx;
	ieee80211_tx_result r;
	struct tid_ampdu_tx *tid_tx = NULL;
	u8 tid = IEEE80211_NUM_TIDS;

	/* control port protocol needs a lot of special handling */
	if (cpu_to_be16(ethertype) == sdata->control_port_protocol)
		return false;

	/* only RFC 1042 SNAP */
	if (ethertype < ETH_P_802_3_MIN)
		return false;

	/* don't handle TX status request here either */
	if (skb->sk && skb_shinfo(skb)->tx_flags & SKBTX_WIFI_STATUS)
		return false;

	if (hdr->frame_control & cpu_to_le16(IEEE80211_STYPE_QOS_DATA)) {
		tid = skb->priority & IEEE80211_QOS_CTL_TAG1D_MASK;
		tid_tx = rcu_dereference(sta->ampdu_mlme.tid_tx[tid]);
		if (tid_tx) {
			if (!test_bit(HT_AGG_STATE_OPERATIONAL, &tid_tx->state))
				return false;
			if (tid_tx->timeout)
				tid_tx->last_tx = jiffies;
		}
	}

	/* after this point (skb is modified) we cannot return false */

	if (skb_shared(skb)) {
		struct sk_buff *tmp_skb = skb;

		skb = skb_clone(skb, GFP_ATOMIC);
		kfree_skb(tmp_skb);

		if (!skb)
			return true;
	}

	if ((hdr->frame_control & cpu_to_le16(IEEE80211_STYPE_QOS_DATA)) &&
	    ieee80211_amsdu_aggregate(sdata, sta, fast_tx, skb))
		return true;

	/* will not be crypto-handled beyond what we do here, so use false
	 * as the may-encrypt argument for the resize to not account for
	 * more room than we already have in 'extra_head'
	 */
	if (unlikely(ieee80211_skb_resize(sdata, skb,
					  max_t(int, extra_head + hw_headroom -
						     skb_headroom(skb), 0),
					  ENCRYPT_NO))) {
		kfree_skb(skb);
		return true;
	}

	memcpy(&eth, skb->data, ETH_HLEN - 2);
	hdr = skb_push(skb, extra_head);
	memcpy(skb->data, fast_tx->hdr, fast_tx->hdr_len);
	memcpy(skb->data + fast_tx->da_offs, eth.h_dest, ETH_ALEN);
	memcpy(skb->data + fast_tx->sa_offs, eth.h_source, ETH_ALEN);

	info = IEEE80211_SKB_CB(skb);
	memset(info, 0, sizeof(*info));
	info->band = fast_tx->band;
	info->control.vif = &sdata->vif;
	info->flags = IEEE80211_TX_CTL_FIRST_FRAGMENT |
		      IEEE80211_TX_CTL_DONTFRAG |
		      (tid_tx ? IEEE80211_TX_CTL_AMPDU : 0);
	info->control.flags = IEEE80211_TX_CTRL_FAST_XMIT;

#ifdef CONFIG_MAC80211_DEBUGFS
	if (local->force_tx_status)
		info->flags |= IEEE80211_TX_CTL_REQ_TX_STATUS;
#endif

	if (hdr->frame_control & cpu_to_le16(IEEE80211_STYPE_QOS_DATA)) {
		tid = skb->priority & IEEE80211_QOS_CTL_TAG1D_MASK;
		*ieee80211_get_qos_ctl(hdr) = tid;
	}

	__skb_queue_head_init(&tx.skbs);

	tx.flags = IEEE80211_TX_UNICAST;
	tx.local = local;
	tx.sdata = sdata;
	tx.sta = sta;
	tx.key = fast_tx->key;

	if (!ieee80211_hw_check(&local->hw, HAS_RATE_CONTROL)) {
		tx.skb = skb;
		r = ieee80211_tx_h_rate_ctrl(&tx);
		skb = tx.skb;
		tx.skb = NULL;

		if (r != TX_CONTINUE) {
			if (r != TX_QUEUED)
				kfree_skb(skb);
			return true;
		}
	}

	if (ieee80211_queue_skb(local, sdata, sta, skb))
		return true;

	ieee80211_xmit_fast_finish(sdata, sta, fast_tx->pn_offs,
				   fast_tx->key, skb);

	if (sdata->vif.type == NL80211_IFTYPE_AP_VLAN)
		sdata = container_of(sdata->bss,
				     struct ieee80211_sub_if_data, u.ap);

	__skb_queue_tail(&tx.skbs, skb);
	ieee80211_tx_frags(local, &sdata->vif, sta, &tx.skbs, false);
	return true;
}

struct sk_buff *ieee80211_tx_dequeue(struct ieee80211_hw *hw,
				     struct ieee80211_txq *txq)
{
	struct ieee80211_local *local = hw_to_local(hw);
	struct txq_info *txqi = container_of(txq, struct txq_info, txq);
	struct ieee80211_hdr *hdr;
	struct sk_buff *skb = NULL;
	struct fq *fq = &local->fq;
	struct fq_tin *tin = &txqi->tin;
	struct ieee80211_tx_info *info;
	struct ieee80211_tx_data tx;
	ieee80211_tx_result r;
	struct ieee80211_vif *vif = txq->vif;

	WARN_ON_ONCE(softirq_count() == 0);

	if (!ieee80211_txq_airtime_check(hw, txq))
		return NULL;

begin:
	spin_lock_bh(&fq->lock);

	if (test_bit(IEEE80211_TXQ_STOP, &txqi->flags) ||
	    test_bit(IEEE80211_TXQ_STOP_NETIF_TX, &txqi->flags))
		goto out;

	if (vif->txqs_stopped[ieee80211_ac_from_tid(txq->tid)]) {
		set_bit(IEEE80211_TXQ_STOP_NETIF_TX, &txqi->flags);
		goto out;
	}

	/* Make sure fragments stay together. */
	skb = __skb_dequeue(&txqi->frags);
	if (skb)
		goto out;

	skb = fq_tin_dequeue(fq, tin, fq_tin_dequeue_func);
	if (!skb)
		goto out;

	spin_unlock_bh(&fq->lock);

	hdr = (struct ieee80211_hdr *)skb->data;
	info = IEEE80211_SKB_CB(skb);

	memset(&tx, 0, sizeof(tx));
	__skb_queue_head_init(&tx.skbs);
	tx.local = local;
	tx.skb = skb;
	tx.sdata = vif_to_sdata(info->control.vif);

	if (txq->sta) {
		tx.sta = container_of(txq->sta, struct sta_info, sta);
		/*
		 * Drop unicast frames to unauthorised stations unless they are
		 * injected frames or EAPOL frames from the local station.
		 */
		if (unlikely(!(info->flags & IEEE80211_TX_CTL_INJECTED) &&
			     ieee80211_is_data(hdr->frame_control) &&
			     !ieee80211_vif_is_mesh(&tx.sdata->vif) &&
			     tx.sdata->vif.type != NL80211_IFTYPE_OCB &&
			     !is_multicast_ether_addr(hdr->addr1) &&
			     !test_sta_flag(tx.sta, WLAN_STA_AUTHORIZED) &&
			     (!(info->control.flags &
				IEEE80211_TX_CTRL_PORT_CTRL_PROTO) ||
			      !ether_addr_equal(tx.sdata->vif.addr,
						hdr->addr2)))) {
			I802_DEBUG_INC(local->tx_handlers_drop_unauth_port);
			ieee80211_free_txskb(&local->hw, skb);
			goto begin;
		}
	}

	/*
	 * The key can be removed while the packet was queued, so need to call
	 * this here to get the current key.
	 */
	r = ieee80211_tx_h_select_key(&tx);
	if (r != TX_CONTINUE) {
		ieee80211_free_txskb(&local->hw, skb);
		goto begin;
	}

	if (test_bit(IEEE80211_TXQ_AMPDU, &txqi->flags))
		info->flags |= IEEE80211_TX_CTL_AMPDU;
	else
		info->flags &= ~IEEE80211_TX_CTL_AMPDU;

	if (info->flags & IEEE80211_TX_CTL_HW_80211_ENCAP)
		goto encap_out;

	if (info->control.flags & IEEE80211_TX_CTRL_FAST_XMIT) {
		struct sta_info *sta = container_of(txq->sta, struct sta_info,
						    sta);
		u8 pn_offs = 0;

		if (tx.key &&
		    (tx.key->conf.flags & IEEE80211_KEY_FLAG_GENERATE_IV))
			pn_offs = ieee80211_hdrlen(hdr->frame_control);

		ieee80211_xmit_fast_finish(sta->sdata, sta, pn_offs,
					   tx.key, skb);
	} else {
		if (invoke_tx_handlers_late(&tx))
			goto begin;

		skb = __skb_dequeue(&tx.skbs);

		if (!skb_queue_empty(&tx.skbs)) {
			spin_lock_bh(&fq->lock);
			skb_queue_splice_tail(&tx.skbs, &txqi->frags);
			spin_unlock_bh(&fq->lock);
		}
	}

	if (skb_has_frag_list(skb) &&
	    !ieee80211_hw_check(&local->hw, TX_FRAG_LIST)) {
		if (skb_linearize(skb)) {
			ieee80211_free_txskb(&local->hw, skb);
			goto begin;
		}
	}

	switch (tx.sdata->vif.type) {
	case NL80211_IFTYPE_MONITOR:
		if (tx.sdata->u.mntr.flags & MONITOR_FLAG_ACTIVE) {
			vif = &tx.sdata->vif;
			break;
		}
		tx.sdata = rcu_dereference(local->monitor_sdata);
		if (tx.sdata) {
			vif = &tx.sdata->vif;
			info->hw_queue =
				vif->hw_queue[skb_get_queue_mapping(skb)];
		} else if (ieee80211_hw_check(&local->hw, QUEUE_CONTROL)) {
			ieee80211_free_txskb(&local->hw, skb);
			goto begin;
		} else {
			vif = NULL;
		}
		break;
	case NL80211_IFTYPE_AP_VLAN:
		tx.sdata = container_of(tx.sdata->bss,
					struct ieee80211_sub_if_data, u.ap);
		fallthrough;
	default:
		vif = &tx.sdata->vif;
		break;
	}

encap_out:
	IEEE80211_SKB_CB(skb)->control.vif = vif;

	if (vif &&
	    wiphy_ext_feature_isset(local->hw.wiphy, NL80211_EXT_FEATURE_AQL)) {
		bool ampdu = txq->ac != IEEE80211_AC_VO;
		u32 airtime;

		airtime = ieee80211_calc_expected_tx_airtime(hw, vif, txq->sta,
							     skb->len, ampdu);
		if (airtime) {
			airtime = ieee80211_info_set_tx_time_est(info, airtime);
			ieee80211_sta_update_pending_airtime(local, tx.sta,
							     txq->ac,
							     airtime,
							     false);
		}
	}

	return skb;

out:
	spin_unlock_bh(&fq->lock);

	return skb;
}
EXPORT_SYMBOL(ieee80211_tx_dequeue);

struct ieee80211_txq *ieee80211_next_txq(struct ieee80211_hw *hw, u8 ac)
{
	struct ieee80211_local *local = hw_to_local(hw);
	struct ieee80211_txq *ret = NULL;
	struct txq_info *txqi = NULL, *head = NULL;
	bool found_eligible_txq = false;

	spin_lock_bh(&local->active_txq_lock[ac]);

 begin:
	txqi = list_first_entry_or_null(&local->active_txqs[ac],
					struct txq_info,
					schedule_order);
	if (!txqi)
		goto out;

	if (txqi == head) {
		if (!found_eligible_txq)
			goto out;
		else
			found_eligible_txq = false;
	}

	if (!head)
		head = txqi;

	if (txqi->txq.sta) {
		struct sta_info *sta = container_of(txqi->txq.sta,
						    struct sta_info, sta);
		bool aql_check = ieee80211_txq_airtime_check(hw, &txqi->txq);
		s64 deficit = sta->airtime[txqi->txq.ac].deficit;

		if (aql_check)
			found_eligible_txq = true;

		if (deficit < 0)
			sta->airtime[txqi->txq.ac].deficit +=
				sta->airtime_weight;

		if (deficit < 0 || !aql_check) {
			list_move_tail(&txqi->schedule_order,
				       &local->active_txqs[txqi->txq.ac]);
			goto begin;
		}
	}


	if (txqi->schedule_round == local->schedule_round[ac])
		goto out;

	list_del_init(&txqi->schedule_order);
	txqi->schedule_round = local->schedule_round[ac];
	ret = &txqi->txq;

out:
	spin_unlock_bh(&local->active_txq_lock[ac]);
	return ret;
}
EXPORT_SYMBOL(ieee80211_next_txq);

void __ieee80211_schedule_txq(struct ieee80211_hw *hw,
			      struct ieee80211_txq *txq,
			      bool force)
{
	struct ieee80211_local *local = hw_to_local(hw);
	struct txq_info *txqi = to_txq_info(txq);

	spin_lock_bh(&local->active_txq_lock[txq->ac]);

	if (list_empty(&txqi->schedule_order) &&
	    (force || !skb_queue_empty(&txqi->frags) ||
	     txqi->tin.backlog_packets)) {
		/* If airtime accounting is active, always enqueue STAs at the
		 * head of the list to ensure that they only get moved to the
		 * back by the airtime DRR scheduler once they have a negative
		 * deficit. A station that already has a negative deficit will
		 * get immediately moved to the back of the list on the next
		 * call to ieee80211_next_txq().
		 */
		if (txqi->txq.sta &&
		    wiphy_ext_feature_isset(local->hw.wiphy,
					    NL80211_EXT_FEATURE_AIRTIME_FAIRNESS))
			list_add(&txqi->schedule_order,
				 &local->active_txqs[txq->ac]);
		else
			list_add_tail(&txqi->schedule_order,
				      &local->active_txqs[txq->ac]);
	}

	spin_unlock_bh(&local->active_txq_lock[txq->ac]);
}
EXPORT_SYMBOL(__ieee80211_schedule_txq);

bool ieee80211_txq_airtime_check(struct ieee80211_hw *hw,
				 struct ieee80211_txq *txq)
{
	struct sta_info *sta;
	struct ieee80211_local *local = hw_to_local(hw);

	if (!wiphy_ext_feature_isset(local->hw.wiphy, NL80211_EXT_FEATURE_AQL))
		return true;

	if (!txq->sta)
		return true;

	sta = container_of(txq->sta, struct sta_info, sta);
	if (atomic_read(&sta->airtime[txq->ac].aql_tx_pending) <
	    sta->airtime[txq->ac].aql_limit_low)
		return true;

	if (atomic_read(&local->aql_total_pending_airtime) <
	    local->aql_threshold &&
	    atomic_read(&sta->airtime[txq->ac].aql_tx_pending) <
	    sta->airtime[txq->ac].aql_limit_high)
		return true;

	return false;
}
EXPORT_SYMBOL(ieee80211_txq_airtime_check);

bool ieee80211_txq_may_transmit(struct ieee80211_hw *hw,
				struct ieee80211_txq *txq)
{
	struct ieee80211_local *local = hw_to_local(hw);
	struct txq_info *iter, *tmp, *txqi = to_txq_info(txq);
	struct sta_info *sta;
	u8 ac = txq->ac;

	spin_lock_bh(&local->active_txq_lock[ac]);

	if (!txqi->txq.sta)
		goto out;

	if (list_empty(&txqi->schedule_order))
		goto out;

	list_for_each_entry_safe(iter, tmp, &local->active_txqs[ac],
				 schedule_order) {
		if (iter == txqi)
			break;

		if (!iter->txq.sta) {
			list_move_tail(&iter->schedule_order,
				       &local->active_txqs[ac]);
			continue;
		}
		sta = container_of(iter->txq.sta, struct sta_info, sta);
		if (sta->airtime[ac].deficit < 0)
			sta->airtime[ac].deficit += sta->airtime_weight;
		list_move_tail(&iter->schedule_order, &local->active_txqs[ac]);
	}

	sta = container_of(txqi->txq.sta, struct sta_info, sta);
	if (sta->airtime[ac].deficit >= 0)
		goto out;

	sta->airtime[ac].deficit += sta->airtime_weight;
	list_move_tail(&txqi->schedule_order, &local->active_txqs[ac]);
	spin_unlock_bh(&local->active_txq_lock[ac]);

	return false;
out:
	if (!list_empty(&txqi->schedule_order))
		list_del_init(&txqi->schedule_order);
	spin_unlock_bh(&local->active_txq_lock[ac]);

	return true;
}
EXPORT_SYMBOL(ieee80211_txq_may_transmit);

void ieee80211_txq_schedule_start(struct ieee80211_hw *hw, u8 ac)
{
	struct ieee80211_local *local = hw_to_local(hw);

	spin_lock_bh(&local->active_txq_lock[ac]);
	local->schedule_round[ac]++;
	spin_unlock_bh(&local->active_txq_lock[ac]);
}
EXPORT_SYMBOL(ieee80211_txq_schedule_start);

void __ieee80211_subif_start_xmit(struct sk_buff *skb,
				  struct net_device *dev,
				  u32 info_flags,
				  u32 ctrl_flags,
				  u64 *cookie)
{
	struct ieee80211_sub_if_data *sdata = IEEE80211_DEV_TO_SUB_IF(dev);
	struct ieee80211_local *local = sdata->local;
	struct sta_info *sta;
	struct sk_buff *next;

	if (unlikely(skb->len < ETH_HLEN)) {
		kfree_skb(skb);
		return;
	}

	rcu_read_lock();

	if (ieee80211_lookup_ra_sta(sdata, skb, &sta))
		goto out_free;

	if (IS_ERR(sta))
		sta = NULL;

	if (local->ops->wake_tx_queue) {
		u16 queue = __ieee80211_select_queue(sdata, sta, skb);
		skb_set_queue_mapping(skb, queue);
		skb_get_hash(skb);
	}

	if (sta) {
		struct ieee80211_fast_tx *fast_tx;

		sk_pacing_shift_update(skb->sk, sdata->local->hw.tx_sk_pacing_shift);

		fast_tx = rcu_dereference(sta->fast_tx);

		if (fast_tx &&
		    ieee80211_xmit_fast(sdata, sta, fast_tx, skb))
			goto out;
	}

	if (skb_is_gso(skb)) {
		struct sk_buff *segs;

		segs = skb_gso_segment(skb, 0);
		if (IS_ERR(segs)) {
			goto out_free;
		} else if (segs) {
			consume_skb(skb);
			skb = segs;
		}
	} else {
		/* we cannot process non-linear frames on this path */
		if (skb_linearize(skb)) {
			kfree_skb(skb);
			goto out;
		}

		/* the frame could be fragmented, software-encrypted, and other
		 * things so we cannot really handle checksum offload with it -
		 * fix it up in software before we handle anything else.
		 */
		if (skb->ip_summed == CHECKSUM_PARTIAL) {
			skb_set_transport_header(skb,
						 skb_checksum_start_offset(skb));
			if (skb_checksum_help(skb))
				goto out_free;
		}
	}

	skb_list_walk_safe(skb, skb, next) {
		skb_mark_not_on_list(skb);

		if (skb->protocol == sdata->control_port_protocol)
			ctrl_flags |= IEEE80211_TX_CTRL_SKIP_MPATH_LOOKUP;

		skb = ieee80211_build_hdr(sdata, skb, info_flags,
					  sta, ctrl_flags, cookie);
		if (IS_ERR(skb)) {
			kfree_skb_list(next);
			goto out;
		}

		ieee80211_tx_stats(dev, skb->len);

		ieee80211_xmit(sdata, sta, skb);
	}
	goto out;
 out_free:
	kfree_skb(skb);
 out:
	rcu_read_unlock();
}

static int ieee80211_change_da(struct sk_buff *skb, struct sta_info *sta)
{
	struct ethhdr *eth;
	int err;

	err = skb_ensure_writable(skb, ETH_HLEN);
	if (unlikely(err))
		return err;

	eth = (void *)skb->data;
	ether_addr_copy(eth->h_dest, sta->sta.addr);

	return 0;
}

static bool ieee80211_multicast_to_unicast(struct sk_buff *skb,
					   struct net_device *dev)
{
	struct ieee80211_sub_if_data *sdata = IEEE80211_DEV_TO_SUB_IF(dev);
	const struct ethhdr *eth = (void *)skb->data;
	const struct vlan_ethhdr *ethvlan = (void *)skb->data;
	__be16 ethertype;

	if (likely(!is_multicast_ether_addr(eth->h_dest)))
		return false;

	switch (sdata->vif.type) {
	case NL80211_IFTYPE_AP_VLAN:
		if (sdata->u.vlan.sta)
			return false;
		if (sdata->wdev.use_4addr)
			return false;
		fallthrough;
	case NL80211_IFTYPE_AP:
		/* check runtime toggle for this bss */
		if (!sdata->bss->multicast_to_unicast)
			return false;
		break;
	default:
		return false;
	}

	/* multicast to unicast conversion only for some payload */
	ethertype = eth->h_proto;
	if (ethertype == htons(ETH_P_8021Q) && skb->len >= VLAN_ETH_HLEN)
		ethertype = ethvlan->h_vlan_encapsulated_proto;
	switch (ethertype) {
	case htons(ETH_P_ARP):
	case htons(ETH_P_IP):
	case htons(ETH_P_IPV6):
		break;
	default:
		return false;
	}

	return true;
}

static void
ieee80211_convert_to_unicast(struct sk_buff *skb, struct net_device *dev,
			     struct sk_buff_head *queue)
{
	struct ieee80211_sub_if_data *sdata = IEEE80211_DEV_TO_SUB_IF(dev);
	struct ieee80211_local *local = sdata->local;
	const struct ethhdr *eth = (struct ethhdr *)skb->data;
	struct sta_info *sta, *first = NULL;
	struct sk_buff *cloned_skb;

	rcu_read_lock();

	list_for_each_entry_rcu(sta, &local->sta_list, list) {
		if (sdata != sta->sdata)
			/* AP-VLAN mismatch */
			continue;
		if (unlikely(ether_addr_equal(eth->h_source, sta->sta.addr)))
			/* do not send back to source */
			continue;
		if (!first) {
			first = sta;
			continue;
		}
		cloned_skb = skb_clone(skb, GFP_ATOMIC);
		if (!cloned_skb)
			goto multicast;
		if (unlikely(ieee80211_change_da(cloned_skb, sta))) {
			dev_kfree_skb(cloned_skb);
			goto multicast;
		}
		__skb_queue_tail(queue, cloned_skb);
	}

	if (likely(first)) {
		if (unlikely(ieee80211_change_da(skb, first)))
			goto multicast;
		__skb_queue_tail(queue, skb);
	} else {
		/* no STA connected, drop */
		kfree_skb(skb);
		skb = NULL;
	}

	goto out;
multicast:
	__skb_queue_purge(queue);
	__skb_queue_tail(queue, skb);
out:
	rcu_read_unlock();
}

/**
 * ieee80211_subif_start_xmit - netif start_xmit function for 802.3 vifs
 * @skb: packet to be sent
 * @dev: incoming interface
 *
 * On failure skb will be freed.
 */
netdev_tx_t ieee80211_subif_start_xmit(struct sk_buff *skb,
				       struct net_device *dev)
{
	if (unlikely(ieee80211_multicast_to_unicast(skb, dev))) {
		struct sk_buff_head queue;

		__skb_queue_head_init(&queue);
		ieee80211_convert_to_unicast(skb, dev, &queue);
		while ((skb = __skb_dequeue(&queue)))
			__ieee80211_subif_start_xmit(skb, dev, 0, 0, NULL);
	} else {
		__ieee80211_subif_start_xmit(skb, dev, 0, 0, NULL);
	}

	return NETDEV_TX_OK;
}

static bool ieee80211_tx_8023(struct ieee80211_sub_if_data *sdata,
			      struct sk_buff *skb, int led_len,
			      struct sta_info *sta,
			      bool txpending)
{
	struct ieee80211_local *local = sdata->local;
	struct ieee80211_tx_control control = {};
	struct ieee80211_tx_info *info = IEEE80211_SKB_CB(skb);
	struct ieee80211_sta *pubsta = NULL;
	unsigned long flags;
	int q = info->hw_queue;

	if (ieee80211_queue_skb(local, sdata, sta, skb))
		return true;

	spin_lock_irqsave(&local->queue_stop_reason_lock, flags);

	if (local->queue_stop_reasons[q] ||
	    (!txpending && !skb_queue_empty(&local->pending[q]))) {
		if (txpending)
			skb_queue_head(&local->pending[q], skb);
		else
			skb_queue_tail(&local->pending[q], skb);

		spin_unlock_irqrestore(&local->queue_stop_reason_lock, flags);

		return false;
	}

	spin_unlock_irqrestore(&local->queue_stop_reason_lock, flags);

	if (sta && sta->uploaded)
		pubsta = &sta->sta;

	control.sta = pubsta;

	drv_tx(local, &control, skb);

	return true;
}

static void ieee80211_8023_xmit(struct ieee80211_sub_if_data *sdata,
				struct net_device *dev, struct sta_info *sta,
				struct ieee80211_key *key, struct sk_buff *skb)
{
	struct ieee80211_tx_info *info = IEEE80211_SKB_CB(skb);
	struct ieee80211_local *local = sdata->local;
	struct tid_ampdu_tx *tid_tx;
	u8 tid;

<<<<<<< HEAD
	if (sdata->vif.type == NL80211_IFTYPE_STATION &&
	    (!sta || !test_sta_flag(sta, WLAN_STA_TDLS_PEER)))
		ra = sdata->u.mgd.bssid;

	if (is_zero_ether_addr(ra))
		goto out_free;

=======
>>>>>>> d1988041
	if (local->ops->wake_tx_queue) {
		u16 queue = __ieee80211_select_queue(sdata, sta, skb);
		skb_set_queue_mapping(skb, queue);
		skb_get_hash(skb);
	}
<<<<<<< HEAD

	multicast = is_multicast_ether_addr(ra);

	if (sta)
		authorized = test_sta_flag(sta, WLAN_STA_AUTHORIZED);

	if (!multicast && !authorized &&
	    (ehdr->h_proto != sdata->control_port_protocol ||
	     !ether_addr_equal(sdata->vif.addr, ehdr->h_source)))
		goto out_free;

	if (multicast && sdata->vif.type == NL80211_IFTYPE_AP &&
	    !atomic_read(&sdata->u.ap.num_mcast_sta))
		goto out_free;
=======
>>>>>>> d1988041

	if (unlikely(test_bit(SCAN_SW_SCANNING, &local->scanning)) &&
	    test_bit(SDATA_STATE_OFFCHANNEL, &sdata->state))
		goto out_free;

	memset(info, 0, sizeof(*info));

	tid = skb->priority & IEEE80211_QOS_CTL_TAG1D_MASK;
	tid_tx = rcu_dereference(sta->ampdu_mlme.tid_tx[tid]);
	if (tid_tx) {
		if (!test_bit(HT_AGG_STATE_OPERATIONAL, &tid_tx->state)) {
			/* fall back to non-offload slow path */
			__ieee80211_subif_start_xmit(skb, dev, 0, 0, NULL);
			return;
		}

		info->flags |= IEEE80211_TX_CTL_AMPDU;
		if (tid_tx->timeout)
			tid_tx->last_tx = jiffies;
	}

	if (unlikely(skb->sk &&
		     skb_shinfo(skb)->tx_flags & SKBTX_WIFI_STATUS))
		info->ack_frame_id = ieee80211_store_ack_skb(local, skb,
							     &info->flags, NULL);

	info->hw_queue = sdata->vif.hw_queue[skb_get_queue_mapping(skb)];

	ieee80211_tx_stats(dev, skb->len);

	sta->tx_stats.bytes[skb_get_queue_mapping(skb)] += skb->len;
	sta->tx_stats.packets[skb_get_queue_mapping(skb)]++;

	if (sdata->vif.type == NL80211_IFTYPE_AP_VLAN)
		sdata = container_of(sdata->bss,
				     struct ieee80211_sub_if_data, u.ap);

	info->flags |= IEEE80211_TX_CTL_HW_80211_ENCAP;
	info->control.vif = &sdata->vif;

	if (key)
		info->control.hw_key = &key->conf;

	ieee80211_tx_8023(sdata, skb, skb->len, sta, false);

	return;

out_free:
	kfree_skb(skb);
}

netdev_tx_t ieee80211_subif_start_xmit_8023(struct sk_buff *skb,
					    struct net_device *dev)
{
	struct ieee80211_sub_if_data *sdata = IEEE80211_DEV_TO_SUB_IF(dev);
	struct ethhdr *ehdr = (struct ethhdr *)skb->data;
	struct ieee80211_key *key;
	struct sta_info *sta;
	bool offload = true;

	if (unlikely(skb->len < ETH_HLEN)) {
		kfree_skb(skb);
		return NETDEV_TX_OK;
	}

	rcu_read_lock();

	if (ieee80211_lookup_ra_sta(sdata, skb, &sta)) {
		kfree_skb(skb);
		goto out;
	}

	if (unlikely(IS_ERR_OR_NULL(sta) || !sta->uploaded ||
	    !test_sta_flag(sta, WLAN_STA_AUTHORIZED) ||
		sdata->control_port_protocol == ehdr->h_proto))
		offload = false;
	else if ((key = rcu_dereference(sta->ptk[sta->ptk_idx])) &&
		 (!(key->flags & KEY_FLAG_UPLOADED_TO_HARDWARE) ||
		  key->conf.cipher == WLAN_CIPHER_SUITE_TKIP))
		offload = false;

	if (offload)
		ieee80211_8023_xmit(sdata, dev, sta, key, skb);
	else
		ieee80211_subif_start_xmit(skb, dev);

out:
	rcu_read_unlock();

	return NETDEV_TX_OK;
}

struct sk_buff *
ieee80211_build_data_template(struct ieee80211_sub_if_data *sdata,
			      struct sk_buff *skb, u32 info_flags)
{
	struct ieee80211_hdr *hdr;
	struct ieee80211_tx_data tx = {
		.local = sdata->local,
		.sdata = sdata,
	};
	struct sta_info *sta;

	rcu_read_lock();

	if (ieee80211_lookup_ra_sta(sdata, skb, &sta)) {
		kfree_skb(skb);
		skb = ERR_PTR(-EINVAL);
		goto out;
	}

	skb = ieee80211_build_hdr(sdata, skb, info_flags, sta, 0, NULL);
	if (IS_ERR(skb))
		goto out;

	hdr = (void *)skb->data;
	tx.sta = sta_info_get(sdata, hdr->addr1);
	tx.skb = skb;

	if (ieee80211_tx_h_select_key(&tx) != TX_CONTINUE) {
		rcu_read_unlock();
		kfree_skb(skb);
		return ERR_PTR(-EINVAL);
	}

out:
	rcu_read_unlock();
	return skb;
}

/*
 * ieee80211_clear_tx_pending may not be called in a context where
 * it is possible that it packets could come in again.
 */
void ieee80211_clear_tx_pending(struct ieee80211_local *local)
{
	struct sk_buff *skb;
	int i;

	for (i = 0; i < local->hw.queues; i++) {
		while ((skb = skb_dequeue(&local->pending[i])) != NULL)
			ieee80211_free_txskb(&local->hw, skb);
	}
}

/*
 * Returns false if the frame couldn't be transmitted but was queued instead,
 * which in this case means re-queued -- take as an indication to stop sending
 * more pending frames.
 */
static bool ieee80211_tx_pending_skb(struct ieee80211_local *local,
				     struct sk_buff *skb)
{
	struct ieee80211_tx_info *info = IEEE80211_SKB_CB(skb);
	struct ieee80211_sub_if_data *sdata;
	struct sta_info *sta;
	struct ieee80211_hdr *hdr;
	bool result;
	struct ieee80211_chanctx_conf *chanctx_conf;

	sdata = vif_to_sdata(info->control.vif);

	if (info->control.flags & IEEE80211_TX_INTCFL_NEED_TXPROCESSING) {
		chanctx_conf = rcu_dereference(sdata->vif.chanctx_conf);
		if (unlikely(!chanctx_conf)) {
			dev_kfree_skb(skb);
			return true;
		}
		info->band = chanctx_conf->def.chan->band;
		result = ieee80211_tx(sdata, NULL, skb, true);
	} else if (info->flags & IEEE80211_TX_CTL_HW_80211_ENCAP) {
		if (ieee80211_lookup_ra_sta(sdata, skb, &sta)) {
			dev_kfree_skb(skb);
			return true;
		}

		if (IS_ERR(sta) || (sta && !sta->uploaded))
			sta = NULL;

		result = ieee80211_tx_8023(sdata, skb, skb->len, sta, true);
	} else {
		struct sk_buff_head skbs;

		__skb_queue_head_init(&skbs);
		__skb_queue_tail(&skbs, skb);

		hdr = (struct ieee80211_hdr *)skb->data;
		sta = sta_info_get(sdata, hdr->addr1);

		result = __ieee80211_tx(local, &skbs, skb->len, sta, true);
	}

	return result;
}

/*
 * Transmit all pending packets. Called from tasklet.
 */
void ieee80211_tx_pending(unsigned long data)
{
	struct ieee80211_local *local = (struct ieee80211_local *)data;
	unsigned long flags;
	int i;
	bool txok;

	rcu_read_lock();

	spin_lock_irqsave(&local->queue_stop_reason_lock, flags);
	for (i = 0; i < local->hw.queues; i++) {
		/*
		 * If queue is stopped by something other than due to pending
		 * frames, or we have no pending frames, proceed to next queue.
		 */
		if (local->queue_stop_reasons[i] ||
		    skb_queue_empty(&local->pending[i]))
			continue;

		while (!skb_queue_empty(&local->pending[i])) {
			struct sk_buff *skb = __skb_dequeue(&local->pending[i]);
			struct ieee80211_tx_info *info = IEEE80211_SKB_CB(skb);

			if (WARN_ON(!info->control.vif)) {
				ieee80211_free_txskb(&local->hw, skb);
				continue;
			}

			spin_unlock_irqrestore(&local->queue_stop_reason_lock,
						flags);

			txok = ieee80211_tx_pending_skb(local, skb);
			spin_lock_irqsave(&local->queue_stop_reason_lock,
					  flags);
			if (!txok)
				break;
		}

		if (skb_queue_empty(&local->pending[i]))
			ieee80211_propagate_queue_wake(local, i);
	}
	spin_unlock_irqrestore(&local->queue_stop_reason_lock, flags);

	rcu_read_unlock();
}

/* functions for drivers to get certain frames */

static void __ieee80211_beacon_add_tim(struct ieee80211_sub_if_data *sdata,
				       struct ps_data *ps, struct sk_buff *skb,
				       bool is_template)
{
	u8 *pos, *tim;
	int aid0 = 0;
	int i, have_bits = 0, n1, n2;

	/* Generate bitmap for TIM only if there are any STAs in power save
	 * mode. */
	if (atomic_read(&ps->num_sta_ps) > 0)
		/* in the hope that this is faster than
		 * checking byte-for-byte */
		have_bits = !bitmap_empty((unsigned long *)ps->tim,
					  IEEE80211_MAX_AID+1);
	if (!is_template) {
		if (ps->dtim_count == 0)
			ps->dtim_count = sdata->vif.bss_conf.dtim_period - 1;
		else
			ps->dtim_count--;
	}

	tim = pos = skb_put(skb, 6);
	*pos++ = WLAN_EID_TIM;
	*pos++ = 4;
	*pos++ = ps->dtim_count;
	*pos++ = sdata->vif.bss_conf.dtim_period;

	if (ps->dtim_count == 0 && !skb_queue_empty(&ps->bc_buf))
		aid0 = 1;

	ps->dtim_bc_mc = aid0 == 1;

	if (have_bits) {
		/* Find largest even number N1 so that bits numbered 1 through
		 * (N1 x 8) - 1 in the bitmap are 0 and number N2 so that bits
		 * (N2 + 1) x 8 through 2007 are 0. */
		n1 = 0;
		for (i = 0; i < IEEE80211_MAX_TIM_LEN; i++) {
			if (ps->tim[i]) {
				n1 = i & 0xfe;
				break;
			}
		}
		n2 = n1;
		for (i = IEEE80211_MAX_TIM_LEN - 1; i >= n1; i--) {
			if (ps->tim[i]) {
				n2 = i;
				break;
			}
		}

		/* Bitmap control */
		*pos++ = n1 | aid0;
		/* Part Virt Bitmap */
		skb_put(skb, n2 - n1);
		memcpy(pos, ps->tim + n1, n2 - n1 + 1);

		tim[1] = n2 - n1 + 4;
	} else {
		*pos++ = aid0; /* Bitmap control */
		*pos++ = 0; /* Part Virt Bitmap */
	}
}

static int ieee80211_beacon_add_tim(struct ieee80211_sub_if_data *sdata,
				    struct ps_data *ps, struct sk_buff *skb,
				    bool is_template)
{
	struct ieee80211_local *local = sdata->local;

	/*
	 * Not very nice, but we want to allow the driver to call
	 * ieee80211_beacon_get() as a response to the set_tim()
	 * callback. That, however, is already invoked under the
	 * sta_lock to guarantee consistent and race-free update
	 * of the tim bitmap in mac80211 and the driver.
	 */
	if (local->tim_in_locked_section) {
		__ieee80211_beacon_add_tim(sdata, ps, skb, is_template);
	} else {
		spin_lock_bh(&local->tim_lock);
		__ieee80211_beacon_add_tim(sdata, ps, skb, is_template);
		spin_unlock_bh(&local->tim_lock);
	}

	return 0;
}

static void ieee80211_set_beacon_cntdwn(struct ieee80211_sub_if_data *sdata,
					struct beacon_data *beacon)
{
	struct probe_resp *resp;
	u8 *beacon_data;
	size_t beacon_data_len;
	int i;
	u8 count = beacon->cntdwn_current_counter;

	switch (sdata->vif.type) {
	case NL80211_IFTYPE_AP:
		beacon_data = beacon->tail;
		beacon_data_len = beacon->tail_len;
		break;
	case NL80211_IFTYPE_ADHOC:
		beacon_data = beacon->head;
		beacon_data_len = beacon->head_len;
		break;
	case NL80211_IFTYPE_MESH_POINT:
		beacon_data = beacon->head;
		beacon_data_len = beacon->head_len;
		break;
	default:
		return;
	}

	rcu_read_lock();
	for (i = 0; i < IEEE80211_MAX_CNTDWN_COUNTERS_NUM; ++i) {
		resp = rcu_dereference(sdata->u.ap.probe_resp);

		if (beacon->cntdwn_counter_offsets[i]) {
			if (WARN_ON_ONCE(beacon->cntdwn_counter_offsets[i] >=
					 beacon_data_len)) {
				rcu_read_unlock();
				return;
			}

			beacon_data[beacon->cntdwn_counter_offsets[i]] = count;
		}

		if (sdata->vif.type == NL80211_IFTYPE_AP && resp)
			resp->data[resp->cntdwn_counter_offsets[i]] = count;
	}
	rcu_read_unlock();
}

static u8 __ieee80211_beacon_update_cntdwn(struct beacon_data *beacon)
{
	beacon->cntdwn_current_counter--;

	/* the counter should never reach 0 */
	WARN_ON_ONCE(!beacon->cntdwn_current_counter);

	return beacon->cntdwn_current_counter;
}

u8 ieee80211_beacon_update_cntdwn(struct ieee80211_vif *vif)
{
	struct ieee80211_sub_if_data *sdata = vif_to_sdata(vif);
	struct beacon_data *beacon = NULL;
	u8 count = 0;

	rcu_read_lock();

	if (sdata->vif.type == NL80211_IFTYPE_AP)
		beacon = rcu_dereference(sdata->u.ap.beacon);
	else if (sdata->vif.type == NL80211_IFTYPE_ADHOC)
		beacon = rcu_dereference(sdata->u.ibss.presp);
	else if (ieee80211_vif_is_mesh(&sdata->vif))
		beacon = rcu_dereference(sdata->u.mesh.beacon);

	if (!beacon)
		goto unlock;

	count = __ieee80211_beacon_update_cntdwn(beacon);

unlock:
	rcu_read_unlock();
	return count;
}
EXPORT_SYMBOL(ieee80211_beacon_update_cntdwn);

void ieee80211_beacon_set_cntdwn(struct ieee80211_vif *vif, u8 counter)
{
	struct ieee80211_sub_if_data *sdata = vif_to_sdata(vif);
	struct beacon_data *beacon = NULL;

	rcu_read_lock();

	if (sdata->vif.type == NL80211_IFTYPE_AP)
		beacon = rcu_dereference(sdata->u.ap.beacon);
	else if (sdata->vif.type == NL80211_IFTYPE_ADHOC)
		beacon = rcu_dereference(sdata->u.ibss.presp);
	else if (ieee80211_vif_is_mesh(&sdata->vif))
		beacon = rcu_dereference(sdata->u.mesh.beacon);

	if (!beacon)
		goto unlock;

	if (counter < beacon->cntdwn_current_counter)
		beacon->cntdwn_current_counter = counter;

unlock:
	rcu_read_unlock();
}
EXPORT_SYMBOL(ieee80211_beacon_set_cntdwn);

bool ieee80211_beacon_cntdwn_is_complete(struct ieee80211_vif *vif)
{
	struct ieee80211_sub_if_data *sdata = vif_to_sdata(vif);
	struct beacon_data *beacon = NULL;
	u8 *beacon_data;
	size_t beacon_data_len;
	int ret = false;

	if (!ieee80211_sdata_running(sdata))
		return false;

	rcu_read_lock();
	if (vif->type == NL80211_IFTYPE_AP) {
		struct ieee80211_if_ap *ap = &sdata->u.ap;

		beacon = rcu_dereference(ap->beacon);
		if (WARN_ON(!beacon || !beacon->tail))
			goto out;
		beacon_data = beacon->tail;
		beacon_data_len = beacon->tail_len;
	} else if (vif->type == NL80211_IFTYPE_ADHOC) {
		struct ieee80211_if_ibss *ifibss = &sdata->u.ibss;

		beacon = rcu_dereference(ifibss->presp);
		if (!beacon)
			goto out;

		beacon_data = beacon->head;
		beacon_data_len = beacon->head_len;
	} else if (vif->type == NL80211_IFTYPE_MESH_POINT) {
		struct ieee80211_if_mesh *ifmsh = &sdata->u.mesh;

		beacon = rcu_dereference(ifmsh->beacon);
		if (!beacon)
			goto out;

		beacon_data = beacon->head;
		beacon_data_len = beacon->head_len;
	} else {
		WARN_ON(1);
		goto out;
	}

	if (!beacon->cntdwn_counter_offsets[0])
		goto out;

	if (WARN_ON_ONCE(beacon->cntdwn_counter_offsets[0] > beacon_data_len))
		goto out;

	if (beacon_data[beacon->cntdwn_counter_offsets[0]] == 1)
		ret = true;

 out:
	rcu_read_unlock();

	return ret;
}
EXPORT_SYMBOL(ieee80211_beacon_cntdwn_is_complete);

static int ieee80211_beacon_protect(struct sk_buff *skb,
				    struct ieee80211_local *local,
				    struct ieee80211_sub_if_data *sdata)
{
	ieee80211_tx_result res;
	struct ieee80211_tx_data tx;
	struct sk_buff *check_skb;

	memset(&tx, 0, sizeof(tx));
	tx.key = rcu_dereference(sdata->default_beacon_key);
	if (!tx.key)
		return 0;
	tx.local = local;
	tx.sdata = sdata;
	__skb_queue_head_init(&tx.skbs);
	__skb_queue_tail(&tx.skbs, skb);
	res = ieee80211_tx_h_encrypt(&tx);
	check_skb = __skb_dequeue(&tx.skbs);
	/* we may crash after this, but it'd be a bug in crypto */
	WARN_ON(check_skb != skb);
	if (WARN_ON_ONCE(res != TX_CONTINUE))
		return -EINVAL;

	return 0;
}

static struct sk_buff *
__ieee80211_beacon_get(struct ieee80211_hw *hw,
		       struct ieee80211_vif *vif,
		       struct ieee80211_mutable_offsets *offs,
		       bool is_template)
{
	struct ieee80211_local *local = hw_to_local(hw);
	struct beacon_data *beacon = NULL;
	struct sk_buff *skb = NULL;
	struct ieee80211_tx_info *info;
	struct ieee80211_sub_if_data *sdata = NULL;
	enum nl80211_band band;
	struct ieee80211_tx_rate_control txrc;
	struct ieee80211_chanctx_conf *chanctx_conf;
	int csa_off_base = 0;

	rcu_read_lock();

	sdata = vif_to_sdata(vif);
	chanctx_conf = rcu_dereference(sdata->vif.chanctx_conf);

	if (!ieee80211_sdata_running(sdata) || !chanctx_conf)
		goto out;

	if (offs)
		memset(offs, 0, sizeof(*offs));

	if (sdata->vif.type == NL80211_IFTYPE_AP) {
		struct ieee80211_if_ap *ap = &sdata->u.ap;

		beacon = rcu_dereference(ap->beacon);
		if (beacon) {
			if (beacon->cntdwn_counter_offsets[0]) {
				if (!is_template)
					ieee80211_beacon_update_cntdwn(vif);

				ieee80211_set_beacon_cntdwn(sdata, beacon);
			}

			/*
			 * headroom, head length,
			 * tail length and maximum TIM length
			 */
			skb = dev_alloc_skb(local->tx_headroom +
					    beacon->head_len +
					    beacon->tail_len + 256 +
					    local->hw.extra_beacon_tailroom);
			if (!skb)
				goto out;

			skb_reserve(skb, local->tx_headroom);
			skb_put_data(skb, beacon->head, beacon->head_len);

			ieee80211_beacon_add_tim(sdata, &ap->ps, skb,
						 is_template);

			if (offs) {
				offs->tim_offset = beacon->head_len;
				offs->tim_length = skb->len - beacon->head_len;

				/* for AP the csa offsets are from tail */
				csa_off_base = skb->len;
			}

			if (beacon->tail)
				skb_put_data(skb, beacon->tail,
					     beacon->tail_len);

			if (ieee80211_beacon_protect(skb, local, sdata) < 0)
				goto out;
		} else
			goto out;
	} else if (sdata->vif.type == NL80211_IFTYPE_ADHOC) {
		struct ieee80211_if_ibss *ifibss = &sdata->u.ibss;
		struct ieee80211_hdr *hdr;

		beacon = rcu_dereference(ifibss->presp);
		if (!beacon)
			goto out;

		if (beacon->cntdwn_counter_offsets[0]) {
			if (!is_template)
				__ieee80211_beacon_update_cntdwn(beacon);

			ieee80211_set_beacon_cntdwn(sdata, beacon);
		}

		skb = dev_alloc_skb(local->tx_headroom + beacon->head_len +
				    local->hw.extra_beacon_tailroom);
		if (!skb)
			goto out;
		skb_reserve(skb, local->tx_headroom);
		skb_put_data(skb, beacon->head, beacon->head_len);

		hdr = (struct ieee80211_hdr *) skb->data;
		hdr->frame_control = cpu_to_le16(IEEE80211_FTYPE_MGMT |
						 IEEE80211_STYPE_BEACON);
	} else if (ieee80211_vif_is_mesh(&sdata->vif)) {
		struct ieee80211_if_mesh *ifmsh = &sdata->u.mesh;

		beacon = rcu_dereference(ifmsh->beacon);
		if (!beacon)
			goto out;

		if (beacon->cntdwn_counter_offsets[0]) {
			if (!is_template)
				/* TODO: For mesh csa_counter is in TU, so
				 * decrementing it by one isn't correct, but
				 * for now we leave it consistent with overall
				 * mac80211's behavior.
				 */
				__ieee80211_beacon_update_cntdwn(beacon);

			ieee80211_set_beacon_cntdwn(sdata, beacon);
		}

		if (ifmsh->sync_ops)
			ifmsh->sync_ops->adjust_tsf(sdata, beacon);

		skb = dev_alloc_skb(local->tx_headroom +
				    beacon->head_len +
				    256 + /* TIM IE */
				    beacon->tail_len +
				    local->hw.extra_beacon_tailroom);
		if (!skb)
			goto out;
		skb_reserve(skb, local->tx_headroom);
		skb_put_data(skb, beacon->head, beacon->head_len);
		ieee80211_beacon_add_tim(sdata, &ifmsh->ps, skb, is_template);

		if (offs) {
			offs->tim_offset = beacon->head_len;
			offs->tim_length = skb->len - beacon->head_len;
		}

		skb_put_data(skb, beacon->tail, beacon->tail_len);
	} else {
		WARN_ON(1);
		goto out;
	}

	/* CSA offsets */
	if (offs && beacon) {
		int i;

		for (i = 0; i < IEEE80211_MAX_CNTDWN_COUNTERS_NUM; i++) {
			u16 csa_off = beacon->cntdwn_counter_offsets[i];

			if (!csa_off)
				continue;

			offs->cntdwn_counter_offs[i] = csa_off_base + csa_off;
		}
	}

	band = chanctx_conf->def.chan->band;

	info = IEEE80211_SKB_CB(skb);

	info->flags |= IEEE80211_TX_INTFL_DONT_ENCRYPT;
	info->flags |= IEEE80211_TX_CTL_NO_ACK;
	info->band = band;

	memset(&txrc, 0, sizeof(txrc));
	txrc.hw = hw;
	txrc.sband = local->hw.wiphy->bands[band];
	txrc.bss_conf = &sdata->vif.bss_conf;
	txrc.skb = skb;
	txrc.reported_rate.idx = -1;
	if (sdata->beacon_rate_set && sdata->beacon_rateidx_mask[band])
		txrc.rate_idx_mask = sdata->beacon_rateidx_mask[band];
	else
		txrc.rate_idx_mask = sdata->rc_rateidx_mask[band];
	txrc.bss = true;
	rate_control_get_rate(sdata, NULL, &txrc);

	info->control.vif = vif;

	info->flags |= IEEE80211_TX_CTL_CLEAR_PS_FILT |
			IEEE80211_TX_CTL_ASSIGN_SEQ |
			IEEE80211_TX_CTL_FIRST_FRAGMENT;
 out:
	rcu_read_unlock();
	return skb;

}

struct sk_buff *
ieee80211_beacon_get_template(struct ieee80211_hw *hw,
			      struct ieee80211_vif *vif,
			      struct ieee80211_mutable_offsets *offs)
{
	return __ieee80211_beacon_get(hw, vif, offs, true);
}
EXPORT_SYMBOL(ieee80211_beacon_get_template);

struct sk_buff *ieee80211_beacon_get_tim(struct ieee80211_hw *hw,
					 struct ieee80211_vif *vif,
					 u16 *tim_offset, u16 *tim_length)
{
	struct ieee80211_mutable_offsets offs = {};
	struct sk_buff *bcn = __ieee80211_beacon_get(hw, vif, &offs, false);
	struct sk_buff *copy;
	struct ieee80211_supported_band *sband;
	int shift;

	if (!bcn)
		return bcn;

	if (tim_offset)
		*tim_offset = offs.tim_offset;

	if (tim_length)
		*tim_length = offs.tim_length;

	if (ieee80211_hw_check(hw, BEACON_TX_STATUS) ||
	    !hw_to_local(hw)->monitors)
		return bcn;

	/* send a copy to monitor interfaces */
	copy = skb_copy(bcn, GFP_ATOMIC);
	if (!copy)
		return bcn;

	shift = ieee80211_vif_get_shift(vif);
	sband = ieee80211_get_sband(vif_to_sdata(vif));
	if (!sband)
		return bcn;

	ieee80211_tx_monitor(hw_to_local(hw), copy, sband, 1, shift, false,
			     NULL);

	return bcn;
}
EXPORT_SYMBOL(ieee80211_beacon_get_tim);

struct sk_buff *ieee80211_proberesp_get(struct ieee80211_hw *hw,
					struct ieee80211_vif *vif)
{
	struct ieee80211_if_ap *ap = NULL;
	struct sk_buff *skb = NULL;
	struct probe_resp *presp = NULL;
	struct ieee80211_hdr *hdr;
	struct ieee80211_sub_if_data *sdata = vif_to_sdata(vif);

	if (sdata->vif.type != NL80211_IFTYPE_AP)
		return NULL;

	rcu_read_lock();

	ap = &sdata->u.ap;
	presp = rcu_dereference(ap->probe_resp);
	if (!presp)
		goto out;

	skb = dev_alloc_skb(presp->len);
	if (!skb)
		goto out;

	skb_put_data(skb, presp->data, presp->len);

	hdr = (struct ieee80211_hdr *) skb->data;
	memset(hdr->addr1, 0, sizeof(hdr->addr1));

out:
	rcu_read_unlock();
	return skb;
}
EXPORT_SYMBOL(ieee80211_proberesp_get);

struct sk_buff *ieee80211_get_fils_discovery_tmpl(struct ieee80211_hw *hw,
						  struct ieee80211_vif *vif)
{
	struct sk_buff *skb = NULL;
	struct fils_discovery_data *tmpl = NULL;
	struct ieee80211_sub_if_data *sdata = vif_to_sdata(vif);

	if (sdata->vif.type != NL80211_IFTYPE_AP)
		return NULL;

	rcu_read_lock();
	tmpl = rcu_dereference(sdata->u.ap.fils_discovery);
	if (!tmpl) {
		rcu_read_unlock();
		return NULL;
	}

	skb = dev_alloc_skb(sdata->local->hw.extra_tx_headroom + tmpl->len);
	if (skb) {
		skb_reserve(skb, sdata->local->hw.extra_tx_headroom);
		skb_put_data(skb, tmpl->data, tmpl->len);
	}

	rcu_read_unlock();
	return skb;
}
EXPORT_SYMBOL(ieee80211_get_fils_discovery_tmpl);

struct sk_buff *
ieee80211_get_unsol_bcast_probe_resp_tmpl(struct ieee80211_hw *hw,
					  struct ieee80211_vif *vif)
{
	struct sk_buff *skb = NULL;
	struct unsol_bcast_probe_resp_data *tmpl = NULL;
	struct ieee80211_sub_if_data *sdata = vif_to_sdata(vif);

	if (sdata->vif.type != NL80211_IFTYPE_AP)
		return NULL;

	rcu_read_lock();
	tmpl = rcu_dereference(sdata->u.ap.unsol_bcast_probe_resp);
	if (!tmpl) {
		rcu_read_unlock();
		return NULL;
	}

	skb = dev_alloc_skb(sdata->local->hw.extra_tx_headroom + tmpl->len);
	if (skb) {
		skb_reserve(skb, sdata->local->hw.extra_tx_headroom);
		skb_put_data(skb, tmpl->data, tmpl->len);
	}

	rcu_read_unlock();
	return skb;
}
EXPORT_SYMBOL(ieee80211_get_unsol_bcast_probe_resp_tmpl);

struct sk_buff *ieee80211_pspoll_get(struct ieee80211_hw *hw,
				     struct ieee80211_vif *vif)
{
	struct ieee80211_sub_if_data *sdata;
	struct ieee80211_if_managed *ifmgd;
	struct ieee80211_pspoll *pspoll;
	struct ieee80211_local *local;
	struct sk_buff *skb;

	if (WARN_ON(vif->type != NL80211_IFTYPE_STATION))
		return NULL;

	sdata = vif_to_sdata(vif);
	ifmgd = &sdata->u.mgd;
	local = sdata->local;

	skb = dev_alloc_skb(local->hw.extra_tx_headroom + sizeof(*pspoll));
	if (!skb)
		return NULL;

	skb_reserve(skb, local->hw.extra_tx_headroom);

	pspoll = skb_put_zero(skb, sizeof(*pspoll));
	pspoll->frame_control = cpu_to_le16(IEEE80211_FTYPE_CTL |
					    IEEE80211_STYPE_PSPOLL);
	pspoll->aid = cpu_to_le16(sdata->vif.bss_conf.aid);

	/* aid in PS-Poll has its two MSBs each set to 1 */
	pspoll->aid |= cpu_to_le16(1 << 15 | 1 << 14);

	memcpy(pspoll->bssid, ifmgd->bssid, ETH_ALEN);
	memcpy(pspoll->ta, vif->addr, ETH_ALEN);

	return skb;
}
EXPORT_SYMBOL(ieee80211_pspoll_get);

struct sk_buff *ieee80211_nullfunc_get(struct ieee80211_hw *hw,
				       struct ieee80211_vif *vif,
				       bool qos_ok)
{
	struct ieee80211_hdr_3addr *nullfunc;
	struct ieee80211_sub_if_data *sdata;
	struct ieee80211_if_managed *ifmgd;
	struct ieee80211_local *local;
	struct sk_buff *skb;
	bool qos = false;

	if (WARN_ON(vif->type != NL80211_IFTYPE_STATION))
		return NULL;

	sdata = vif_to_sdata(vif);
	ifmgd = &sdata->u.mgd;
	local = sdata->local;

	if (qos_ok) {
		struct sta_info *sta;

		rcu_read_lock();
		sta = sta_info_get(sdata, ifmgd->bssid);
		qos = sta && sta->sta.wme;
		rcu_read_unlock();
	}

	skb = dev_alloc_skb(local->hw.extra_tx_headroom +
			    sizeof(*nullfunc) + 2);
	if (!skb)
		return NULL;

	skb_reserve(skb, local->hw.extra_tx_headroom);

	nullfunc = skb_put_zero(skb, sizeof(*nullfunc));
	nullfunc->frame_control = cpu_to_le16(IEEE80211_FTYPE_DATA |
					      IEEE80211_STYPE_NULLFUNC |
					      IEEE80211_FCTL_TODS);
	if (qos) {
		__le16 qoshdr = cpu_to_le16(7);

		BUILD_BUG_ON((IEEE80211_STYPE_QOS_NULLFUNC |
			      IEEE80211_STYPE_NULLFUNC) !=
			     IEEE80211_STYPE_QOS_NULLFUNC);
		nullfunc->frame_control |=
			cpu_to_le16(IEEE80211_STYPE_QOS_NULLFUNC);
		skb->priority = 7;
		skb_set_queue_mapping(skb, IEEE80211_AC_VO);
		skb_put_data(skb, &qoshdr, sizeof(qoshdr));
	}

	memcpy(nullfunc->addr1, ifmgd->bssid, ETH_ALEN);
	memcpy(nullfunc->addr2, vif->addr, ETH_ALEN);
	memcpy(nullfunc->addr3, ifmgd->bssid, ETH_ALEN);

	return skb;
}
EXPORT_SYMBOL(ieee80211_nullfunc_get);

struct sk_buff *ieee80211_probereq_get(struct ieee80211_hw *hw,
				       const u8 *src_addr,
				       const u8 *ssid, size_t ssid_len,
				       size_t tailroom)
{
	struct ieee80211_local *local = hw_to_local(hw);
	struct ieee80211_hdr_3addr *hdr;
	struct sk_buff *skb;
	size_t ie_ssid_len;
	u8 *pos;

	ie_ssid_len = 2 + ssid_len;

	skb = dev_alloc_skb(local->hw.extra_tx_headroom + sizeof(*hdr) +
			    ie_ssid_len + tailroom);
	if (!skb)
		return NULL;

	skb_reserve(skb, local->hw.extra_tx_headroom);

	hdr = skb_put_zero(skb, sizeof(*hdr));
	hdr->frame_control = cpu_to_le16(IEEE80211_FTYPE_MGMT |
					 IEEE80211_STYPE_PROBE_REQ);
	eth_broadcast_addr(hdr->addr1);
	memcpy(hdr->addr2, src_addr, ETH_ALEN);
	eth_broadcast_addr(hdr->addr3);

	pos = skb_put(skb, ie_ssid_len);
	*pos++ = WLAN_EID_SSID;
	*pos++ = ssid_len;
	if (ssid_len)
		memcpy(pos, ssid, ssid_len);
	pos += ssid_len;

	return skb;
}
EXPORT_SYMBOL(ieee80211_probereq_get);

void ieee80211_rts_get(struct ieee80211_hw *hw, struct ieee80211_vif *vif,
		       const void *frame, size_t frame_len,
		       const struct ieee80211_tx_info *frame_txctl,
		       struct ieee80211_rts *rts)
{
	const struct ieee80211_hdr *hdr = frame;

	rts->frame_control =
	    cpu_to_le16(IEEE80211_FTYPE_CTL | IEEE80211_STYPE_RTS);
	rts->duration = ieee80211_rts_duration(hw, vif, frame_len,
					       frame_txctl);
	memcpy(rts->ra, hdr->addr1, sizeof(rts->ra));
	memcpy(rts->ta, hdr->addr2, sizeof(rts->ta));
}
EXPORT_SYMBOL(ieee80211_rts_get);

void ieee80211_ctstoself_get(struct ieee80211_hw *hw, struct ieee80211_vif *vif,
			     const void *frame, size_t frame_len,
			     const struct ieee80211_tx_info *frame_txctl,
			     struct ieee80211_cts *cts)
{
	const struct ieee80211_hdr *hdr = frame;

	cts->frame_control =
	    cpu_to_le16(IEEE80211_FTYPE_CTL | IEEE80211_STYPE_CTS);
	cts->duration = ieee80211_ctstoself_duration(hw, vif,
						     frame_len, frame_txctl);
	memcpy(cts->ra, hdr->addr1, sizeof(cts->ra));
}
EXPORT_SYMBOL(ieee80211_ctstoself_get);

struct sk_buff *
ieee80211_get_buffered_bc(struct ieee80211_hw *hw,
			  struct ieee80211_vif *vif)
{
	struct ieee80211_local *local = hw_to_local(hw);
	struct sk_buff *skb = NULL;
	struct ieee80211_tx_data tx;
	struct ieee80211_sub_if_data *sdata;
	struct ps_data *ps;
	struct ieee80211_tx_info *info;
	struct ieee80211_chanctx_conf *chanctx_conf;

	sdata = vif_to_sdata(vif);

	rcu_read_lock();
	chanctx_conf = rcu_dereference(sdata->vif.chanctx_conf);

	if (!chanctx_conf)
		goto out;

	if (sdata->vif.type == NL80211_IFTYPE_AP) {
		struct beacon_data *beacon =
				rcu_dereference(sdata->u.ap.beacon);

		if (!beacon || !beacon->head)
			goto out;

		ps = &sdata->u.ap.ps;
	} else if (ieee80211_vif_is_mesh(&sdata->vif)) {
		ps = &sdata->u.mesh.ps;
	} else {
		goto out;
	}

	if (ps->dtim_count != 0 || !ps->dtim_bc_mc)
		goto out; /* send buffered bc/mc only after DTIM beacon */

	while (1) {
		skb = skb_dequeue(&ps->bc_buf);
		if (!skb)
			goto out;
		local->total_ps_buffered--;

		if (!skb_queue_empty(&ps->bc_buf) && skb->len >= 2) {
			struct ieee80211_hdr *hdr =
				(struct ieee80211_hdr *) skb->data;
			/* more buffered multicast/broadcast frames ==> set
			 * MoreData flag in IEEE 802.11 header to inform PS
			 * STAs */
			hdr->frame_control |=
				cpu_to_le16(IEEE80211_FCTL_MOREDATA);
		}

		if (sdata->vif.type == NL80211_IFTYPE_AP)
			sdata = IEEE80211_DEV_TO_SUB_IF(skb->dev);
		if (!ieee80211_tx_prepare(sdata, &tx, NULL, skb))
			break;
		ieee80211_free_txskb(hw, skb);
	}

	info = IEEE80211_SKB_CB(skb);

	tx.flags |= IEEE80211_TX_PS_BUFFERED;
	info->band = chanctx_conf->def.chan->band;

	if (invoke_tx_handlers(&tx))
		skb = NULL;
 out:
	rcu_read_unlock();

	return skb;
}
EXPORT_SYMBOL(ieee80211_get_buffered_bc);

int ieee80211_reserve_tid(struct ieee80211_sta *pubsta, u8 tid)
{
	struct sta_info *sta = container_of(pubsta, struct sta_info, sta);
	struct ieee80211_sub_if_data *sdata = sta->sdata;
	struct ieee80211_local *local = sdata->local;
	int ret;
	u32 queues;

	lockdep_assert_held(&local->sta_mtx);

	/* only some cases are supported right now */
	switch (sdata->vif.type) {
	case NL80211_IFTYPE_STATION:
	case NL80211_IFTYPE_AP:
	case NL80211_IFTYPE_AP_VLAN:
		break;
	default:
		WARN_ON(1);
		return -EINVAL;
	}

	if (WARN_ON(tid >= IEEE80211_NUM_UPS))
		return -EINVAL;

	if (sta->reserved_tid == tid) {
		ret = 0;
		goto out;
	}

	if (sta->reserved_tid != IEEE80211_TID_UNRESERVED) {
		sdata_err(sdata, "TID reservation already active\n");
		ret = -EALREADY;
		goto out;
	}

	ieee80211_stop_vif_queues(sdata->local, sdata,
				  IEEE80211_QUEUE_STOP_REASON_RESERVE_TID);

	synchronize_net();

	/* Tear down BA sessions so we stop aggregating on this TID */
	if (ieee80211_hw_check(&local->hw, AMPDU_AGGREGATION)) {
		set_sta_flag(sta, WLAN_STA_BLOCK_BA);
		__ieee80211_stop_tx_ba_session(sta, tid,
					       AGG_STOP_LOCAL_REQUEST);
	}

	queues = BIT(sdata->vif.hw_queue[ieee802_1d_to_ac[tid]]);
	__ieee80211_flush_queues(local, sdata, queues, false);

	sta->reserved_tid = tid;

	ieee80211_wake_vif_queues(local, sdata,
				  IEEE80211_QUEUE_STOP_REASON_RESERVE_TID);

	if (ieee80211_hw_check(&local->hw, AMPDU_AGGREGATION))
		clear_sta_flag(sta, WLAN_STA_BLOCK_BA);

	ret = 0;
 out:
	return ret;
}
EXPORT_SYMBOL(ieee80211_reserve_tid);

void ieee80211_unreserve_tid(struct ieee80211_sta *pubsta, u8 tid)
{
	struct sta_info *sta = container_of(pubsta, struct sta_info, sta);
	struct ieee80211_sub_if_data *sdata = sta->sdata;

	lockdep_assert_held(&sdata->local->sta_mtx);

	/* only some cases are supported right now */
	switch (sdata->vif.type) {
	case NL80211_IFTYPE_STATION:
	case NL80211_IFTYPE_AP:
	case NL80211_IFTYPE_AP_VLAN:
		break;
	default:
		WARN_ON(1);
		return;
	}

	if (tid != sta->reserved_tid) {
		sdata_err(sdata, "TID to unreserve (%d) isn't reserved\n", tid);
		return;
	}

	sta->reserved_tid = IEEE80211_TID_UNRESERVED;
}
EXPORT_SYMBOL(ieee80211_unreserve_tid);

void __ieee80211_tx_skb_tid_band(struct ieee80211_sub_if_data *sdata,
				 struct sk_buff *skb, int tid,
				 enum nl80211_band band)
{
	int ac = ieee80211_ac_from_tid(tid);

	skb_reset_mac_header(skb);
	skb_set_queue_mapping(skb, ac);
	skb->priority = tid;

	skb->dev = sdata->dev;

	/*
	 * The other path calling ieee80211_xmit is from the tasklet,
	 * and while we can handle concurrent transmissions locking
	 * requirements are that we do not come into tx with bhs on.
	 */
	local_bh_disable();
	IEEE80211_SKB_CB(skb)->band = band;
	ieee80211_xmit(sdata, NULL, skb);
	local_bh_enable();
}

int ieee80211_tx_control_port(struct wiphy *wiphy, struct net_device *dev,
			      const u8 *buf, size_t len,
			      const u8 *dest, __be16 proto, bool unencrypted,
			      u64 *cookie)
{
	struct ieee80211_sub_if_data *sdata = IEEE80211_DEV_TO_SUB_IF(dev);
	struct ieee80211_local *local = sdata->local;
	struct sk_buff *skb;
	struct ethhdr *ehdr;
	u32 ctrl_flags = 0;
	u32 flags = 0;

	/* Only accept CONTROL_PORT_PROTOCOL configured in CONNECT/ASSOCIATE
	 * or Pre-Authentication
	 */
	if (proto != sdata->control_port_protocol &&
	    proto != cpu_to_be16(ETH_P_PREAUTH))
		return -EINVAL;

	if (proto == sdata->control_port_protocol)
		ctrl_flags |= IEEE80211_TX_CTRL_PORT_CTRL_PROTO |
			      IEEE80211_TX_CTRL_SKIP_MPATH_LOOKUP;

	if (unencrypted)
		flags |= IEEE80211_TX_INTFL_DONT_ENCRYPT;

	if (cookie)
		ctrl_flags |= IEEE80211_TX_CTL_REQ_TX_STATUS;

	flags |= IEEE80211_TX_INTFL_NL80211_FRAME_TX |
		 IEEE80211_TX_CTL_INJECTED;

	skb = dev_alloc_skb(local->hw.extra_tx_headroom +
			    sizeof(struct ethhdr) + len);
	if (!skb)
		return -ENOMEM;

	skb_reserve(skb, local->hw.extra_tx_headroom + sizeof(struct ethhdr));

	skb_put_data(skb, buf, len);

	ehdr = skb_push(skb, sizeof(struct ethhdr));
	memcpy(ehdr->h_dest, dest, ETH_ALEN);
	memcpy(ehdr->h_source, sdata->vif.addr, ETH_ALEN);
	ehdr->h_proto = proto;

	skb->dev = dev;
	skb->protocol = htons(ETH_P_802_3);
	skb_reset_network_header(skb);
	skb_reset_mac_header(skb);

	/* mutex lock is only needed for incrementing the cookie counter */
	mutex_lock(&local->mtx);

	local_bh_disable();
	__ieee80211_subif_start_xmit(skb, skb->dev, flags, ctrl_flags, cookie);
	local_bh_enable();

	mutex_unlock(&local->mtx);

	return 0;
}

int ieee80211_probe_mesh_link(struct wiphy *wiphy, struct net_device *dev,
			      const u8 *buf, size_t len)
{
	struct ieee80211_sub_if_data *sdata = IEEE80211_DEV_TO_SUB_IF(dev);
	struct ieee80211_local *local = sdata->local;
	struct sk_buff *skb;

	skb = dev_alloc_skb(local->hw.extra_tx_headroom + len +
			    30 + /* header size */
			    18); /* 11s header size */
	if (!skb)
		return -ENOMEM;

	skb_reserve(skb, local->hw.extra_tx_headroom);
	skb_put_data(skb, buf, len);

	skb->dev = dev;
	skb->protocol = htons(ETH_P_802_3);
	skb_reset_network_header(skb);
	skb_reset_mac_header(skb);

	local_bh_disable();
	__ieee80211_subif_start_xmit(skb, skb->dev, 0,
				     IEEE80211_TX_CTRL_SKIP_MPATH_LOOKUP,
				     NULL);
	local_bh_enable();

	return 0;
}<|MERGE_RESOLUTION|>--- conflicted
+++ resolved
@@ -4215,38 +4215,11 @@
 	struct tid_ampdu_tx *tid_tx;
 	u8 tid;
 
-<<<<<<< HEAD
-	if (sdata->vif.type == NL80211_IFTYPE_STATION &&
-	    (!sta || !test_sta_flag(sta, WLAN_STA_TDLS_PEER)))
-		ra = sdata->u.mgd.bssid;
-
-	if (is_zero_ether_addr(ra))
-		goto out_free;
-
-=======
->>>>>>> d1988041
 	if (local->ops->wake_tx_queue) {
 		u16 queue = __ieee80211_select_queue(sdata, sta, skb);
 		skb_set_queue_mapping(skb, queue);
 		skb_get_hash(skb);
 	}
-<<<<<<< HEAD
-
-	multicast = is_multicast_ether_addr(ra);
-
-	if (sta)
-		authorized = test_sta_flag(sta, WLAN_STA_AUTHORIZED);
-
-	if (!multicast && !authorized &&
-	    (ehdr->h_proto != sdata->control_port_protocol ||
-	     !ether_addr_equal(sdata->vif.addr, ehdr->h_source)))
-		goto out_free;
-
-	if (multicast && sdata->vif.type == NL80211_IFTYPE_AP &&
-	    !atomic_read(&sdata->u.ap.num_mcast_sta))
-		goto out_free;
-=======
->>>>>>> d1988041
 
 	if (unlikely(test_bit(SCAN_SW_SCANNING, &local->scanning)) &&
 	    test_bit(SDATA_STATE_OFFCHANNEL, &sdata->state))
