--- conflicted
+++ resolved
@@ -733,13 +733,7 @@
 	 */
 	emit(rv_addi(RV_REG_T1, tcc, -1), ctx);
 	off = (tc_ninsn - (ctx->ninsns - start_insn)) << 2;
-<<<<<<< HEAD
-	if (is_13b_check(off, insn))
-		return -1;
-	emit(rv_blt(tcc, RV_REG_ZERO, off >> 1), ctx);
-=======
-	emit_branch(BPF_JSLT, RV_REG_T1, RV_REG_ZERO, off, ctx);
->>>>>>> 7c8dce4b
+	emit_branch(BPF_JSLT, tcc, RV_REG_ZERO, off, ctx);
 
 	/* prog = array->ptrs[index];
 	 * if (!prog)
