# SPDX-License-Identifier: GPL-2.0
# Select 32 or 64 bit
config 64BIT
	bool "64-bit kernel" if "$(ARCH)" = "x86"
	default "$(ARCH)" != "i386"
	help
	  Say yes to build a 64-bit kernel - formerly known as x86_64
	  Say no to build a 32-bit kernel - formerly known as i386

config X86_32
	def_bool y
	depends on !64BIT
	# Options that are inherently 32-bit kernel only:
	select ARCH_WANT_IPC_PARSE_VERSION
	select CLKSRC_I8253
	select CLONE_BACKWARDS
	select GENERIC_VDSO_32
	select HAVE_DEBUG_STACKOVERFLOW
	select KMAP_LOCAL
	select MODULES_USE_ELF_REL
	select OLD_SIGACTION
<<<<<<< HEAD
	select GENERIC_VDSO_32
=======
>>>>>>> e0733463
	select ARCH_SPLIT_ARG64

config X86_64
	def_bool y
	depends on 64BIT
	# Options that are inherently 64-bit kernel only:
	select ARCH_HAS_GIGANTIC_PAGE
	select ARCH_SUPPORTS_INT128 if CC_HAS_INT128
	select ARCH_USE_CMPXCHG_LOCKREF
	select HAVE_ARCH_SOFT_DIRTY
	select MODULES_USE_ELF_RELA
	select NEED_DMA_MAP_STATE
	select SWIOTLB

config FORCE_DYNAMIC_FTRACE
	def_bool y
	depends on X86_32
	depends on FUNCTION_TRACER
	select DYNAMIC_FTRACE
	help
	 We keep the static function tracing (!DYNAMIC_FTRACE) around
	 in order to test the non static function tracing in the
	 generic code, as other architectures still use it. But we
	 only need to keep it around for x86_64. No need to keep it
	 for x86_32. For x86_32, force DYNAMIC_FTRACE. 
#
# Arch settings
#
# ( Note that options that are marked 'if X86_64' could in principle be
#   ported to 32-bit as well. )
#
config X86
	def_bool y
	#
	# Note: keep this list sorted alphabetically
	#
	select ACPI_LEGACY_TABLES_LOOKUP	if ACPI
	select ACPI_SYSTEM_POWER_STATES_SUPPORT	if ACPI
	select ARCH_32BIT_OFF_T			if X86_32
	select ARCH_CLOCKSOURCE_INIT
	select ARCH_HAS_ACPI_TABLE_UPGRADE	if ACPI
	select ARCH_HAS_DEBUG_VIRTUAL
	select ARCH_HAS_DEBUG_VM_PGTABLE	if !X86_PAE
	select ARCH_HAS_DEVMEM_IS_ALLOWED
	select ARCH_HAS_EARLY_DEBUG		if KGDB
	select ARCH_HAS_ELF_RANDOMIZE
	select ARCH_HAS_FAST_MULTIPLIER
	select ARCH_HAS_FILTER_PGPROT
	select ARCH_HAS_FORTIFY_SOURCE
	select ARCH_HAS_GCOV_PROFILE_ALL
	select ARCH_HAS_KCOV			if X86_64 && STACK_VALIDATION
	select ARCH_HAS_MEM_ENCRYPT
	select ARCH_HAS_MEMBARRIER_SYNC_CORE
	select ARCH_HAS_NON_OVERLAPPING_ADDRESS_SPACE
	select ARCH_HAS_PMEM_API		if X86_64
	select ARCH_HAS_PTE_DEVMAP		if X86_64
	select ARCH_HAS_PTE_SPECIAL
	select ARCH_HAS_UACCESS_FLUSHCACHE	if X86_64
	select ARCH_HAS_COPY_MC			if X86_64
	select ARCH_HAS_SET_MEMORY
	select ARCH_HAS_SET_DIRECT_MAP
	select ARCH_HAS_STRICT_KERNEL_RWX
	select ARCH_HAS_STRICT_MODULE_RWX
	select ARCH_HAS_SYNC_CORE_BEFORE_USERMODE
	select ARCH_HAS_SYSCALL_WRAPPER
	select ARCH_HAS_UBSAN_SANITIZE_ALL
	select ARCH_HAS_DEBUG_WX
	select ARCH_HAVE_NMI_SAFE_CMPXCHG
	select ARCH_MIGHT_HAVE_ACPI_PDC		if ACPI
	select ARCH_MIGHT_HAVE_PC_PARPORT
	select ARCH_MIGHT_HAVE_PC_SERIO
	select ARCH_STACKWALK
	select ARCH_SUPPORTS_ACPI
	select ARCH_SUPPORTS_ATOMIC_RMW
	select ARCH_SUPPORTS_DEBUG_PAGEALLOC
	select ARCH_SUPPORTS_NUMA_BALANCING	if X86_64
	select ARCH_SUPPORTS_KMAP_LOCAL_FORCE_MAP	if NR_CPUS <= 4096
	select ARCH_USE_BUILTIN_BSWAP
	select ARCH_USE_QUEUED_RWLOCKS
	select ARCH_USE_QUEUED_SPINLOCKS
	select ARCH_USE_SYM_ANNOTATIONS
	select ARCH_WANT_BATCHED_UNMAP_TLB_FLUSH
	select ARCH_WANT_DEFAULT_BPF_JIT	if X86_64
	select ARCH_WANTS_DYNAMIC_TASK_STRUCT
	select ARCH_WANT_HUGE_PMD_SHARE
	select ARCH_WANT_LD_ORPHAN_WARN
	select ARCH_WANTS_THP_SWAP		if X86_64
	select BUILDTIME_TABLE_SORT
	select CLKEVT_I8253
	select CLOCKSOURCE_VALIDATE_LAST_CYCLE
	select CLOCKSOURCE_WATCHDOG
	select DCACHE_WORD_ACCESS
	select EDAC_ATOMIC_SCRUB
	select EDAC_SUPPORT
	select GENERIC_CLOCKEVENTS_BROADCAST	if X86_64 || (X86_32 && X86_LOCAL_APIC)
	select GENERIC_CLOCKEVENTS_MIN_ADJUST
	select GENERIC_CMOS_UPDATE
	select GENERIC_CPU_AUTOPROBE
	select GENERIC_CPU_VULNERABILITIES
	select GENERIC_EARLY_IOREMAP
	select GENERIC_ENTRY
	select GENERIC_FIND_FIRST_BIT
	select GENERIC_IOMAP
	select GENERIC_IRQ_EFFECTIVE_AFF_MASK	if SMP
	select GENERIC_IRQ_MATRIX_ALLOCATOR	if X86_LOCAL_APIC
	select GENERIC_IRQ_MIGRATION		if SMP
	select GENERIC_IRQ_PROBE
	select GENERIC_IRQ_RESERVATION_MODE
	select GENERIC_IRQ_SHOW
	select GENERIC_PENDING_IRQ		if SMP
	select GENERIC_PTDUMP
	select GENERIC_SMP_IDLE_THREAD
	select GENERIC_STRNCPY_FROM_USER
	select GENERIC_STRNLEN_USER
	select GENERIC_TIME_VSYSCALL
	select GENERIC_GETTIMEOFDAY
	select GENERIC_VDSO_TIME_NS
	select GUP_GET_PTE_LOW_HIGH		if X86_PAE
	select HARDIRQS_SW_RESEND
	select HARDLOCKUP_CHECK_TIMESTAMP	if X86_64
	select HAVE_ACPI_APEI			if ACPI
	select HAVE_ACPI_APEI_NMI		if ACPI
	select HAVE_ALIGNED_STRUCT_PAGE		if SLUB
	select HAVE_ARCH_AUDITSYSCALL
	select HAVE_ARCH_HUGE_VMAP		if X86_64 || X86_PAE
	select HAVE_ARCH_JUMP_LABEL
	select HAVE_ARCH_JUMP_LABEL_RELATIVE
	select HAVE_ARCH_KASAN			if X86_64
	select HAVE_ARCH_KASAN_VMALLOC		if X86_64
	select HAVE_ARCH_KGDB
	select HAVE_ARCH_MMAP_RND_BITS		if MMU
	select HAVE_ARCH_MMAP_RND_COMPAT_BITS	if MMU && COMPAT
	select HAVE_ARCH_COMPAT_MMAP_BASES	if MMU && COMPAT
	select HAVE_ARCH_PREL32_RELOCATIONS
	select HAVE_ARCH_SECCOMP_FILTER
	select HAVE_ARCH_THREAD_STRUCT_WHITELIST
	select HAVE_ARCH_STACKLEAK
	select HAVE_ARCH_TRACEHOOK
	select HAVE_ARCH_TRANSPARENT_HUGEPAGE
	select HAVE_ARCH_TRANSPARENT_HUGEPAGE_PUD if X86_64
	select HAVE_ARCH_USERFAULTFD_WP         if X86_64 && USERFAULTFD
	select HAVE_ARCH_VMAP_STACK		if X86_64
	select HAVE_ARCH_WITHIN_STACK_FRAMES
	select HAVE_ASM_MODVERSIONS
	select HAVE_CMPXCHG_DOUBLE
	select HAVE_CMPXCHG_LOCAL
	select HAVE_CONTEXT_TRACKING		if X86_64
	select HAVE_CONTEXT_TRACKING_OFFSTACK	if HAVE_CONTEXT_TRACKING
	select HAVE_C_RECORDMCOUNT
	select HAVE_DEBUG_KMEMLEAK
	select HAVE_DMA_CONTIGUOUS
	select HAVE_DYNAMIC_FTRACE
	select HAVE_DYNAMIC_FTRACE_WITH_REGS
	select HAVE_DYNAMIC_FTRACE_WITH_ARGS	if X86_64
	select HAVE_DYNAMIC_FTRACE_WITH_DIRECT_CALLS
	select HAVE_EBPF_JIT
	select HAVE_EFFICIENT_UNALIGNED_ACCESS
	select HAVE_EISA
	select HAVE_EXIT_THREAD
	select HAVE_FAST_GUP
	select HAVE_FENTRY			if X86_64 || DYNAMIC_FTRACE
	select HAVE_FTRACE_MCOUNT_RECORD
	select HAVE_FUNCTION_GRAPH_TRACER
	select HAVE_FUNCTION_TRACER
	select HAVE_GCC_PLUGINS
	select HAVE_HW_BREAKPOINT
	select HAVE_IDE
	select HAVE_IOREMAP_PROT
	select HAVE_IRQ_TIME_ACCOUNTING
	select HAVE_KERNEL_BZIP2
	select HAVE_KERNEL_GZIP
	select HAVE_KERNEL_LZ4
	select HAVE_KERNEL_LZMA
	select HAVE_KERNEL_LZO
	select HAVE_KERNEL_XZ
	select HAVE_KERNEL_ZSTD
	select HAVE_KPROBES
	select HAVE_KPROBES_ON_FTRACE
	select HAVE_FUNCTION_ERROR_INJECTION
	select HAVE_KRETPROBES
	select HAVE_KVM
	select HAVE_LIVEPATCH			if X86_64
	select HAVE_MIXED_BREAKPOINTS_REGS
	select HAVE_MOD_ARCH_SPECIFIC
	select HAVE_MOVE_PMD
	select HAVE_MOVE_PUD
	select HAVE_NMI
	select HAVE_OPROFILE
	select HAVE_OPTPROBES
	select HAVE_PCSPKR_PLATFORM
	select HAVE_PERF_EVENTS
	select HAVE_PERF_EVENTS_NMI
	select HAVE_HARDLOCKUP_DETECTOR_PERF	if PERF_EVENTS && HAVE_PERF_EVENTS_NMI
	select HAVE_PCI
	select HAVE_PERF_REGS
	select HAVE_PERF_USER_STACK_DUMP
	select MMU_GATHER_RCU_TABLE_FREE		if PARAVIRT
	select HAVE_POSIX_CPU_TIMERS_TASK_WORK
	select HAVE_REGS_AND_STACK_ACCESS_API
	select HAVE_RELIABLE_STACKTRACE		if X86_64 && (UNWINDER_FRAME_POINTER || UNWINDER_ORC) && STACK_VALIDATION
	select HAVE_FUNCTION_ARG_ACCESS_API
	select HAVE_STACKPROTECTOR		if CC_HAS_SANE_STACKPROTECTOR
	select HAVE_STACK_VALIDATION		if X86_64
	select HAVE_STATIC_CALL
	select HAVE_STATIC_CALL_INLINE		if HAVE_STACK_VALIDATION
	select HAVE_RSEQ
	select HAVE_SYSCALL_TRACEPOINTS
	select HAVE_UNSTABLE_SCHED_CLOCK
	select HAVE_USER_RETURN_NOTIFIER
	select HAVE_GENERIC_VDSO
	select HOTPLUG_SMT			if SMP
	select IRQ_FORCED_THREADING
	select NEED_SG_DMA_LENGTH
	select PCI_DOMAINS			if PCI
	select PCI_LOCKLESS_CONFIG		if PCI
	select PERF_EVENTS
	select RTC_LIB
	select RTC_MC146818_LIB
	select SPARSE_IRQ
	select SRCU
	select STACK_VALIDATION			if HAVE_STACK_VALIDATION && (HAVE_STATIC_CALL_INLINE || RETPOLINE)
	select SYSCTL_EXCEPTION_TRACE
	select THREAD_INFO_IN_TASK
	select USER_STACKTRACE_SUPPORT
	select VIRT_TO_BUS
	select HAVE_ARCH_KCSAN			if X86_64
	select X86_FEATURE_NAMES		if PROC_FS
	select PROC_PID_ARCH_STATUS		if PROC_FS
	imply IMA_SECURE_AND_OR_TRUSTED_BOOT    if EFI

config INSTRUCTION_DECODER
	def_bool y
	depends on KPROBES || PERF_EVENTS || UPROBES

config OUTPUT_FORMAT
	string
	default "elf32-i386" if X86_32
	default "elf64-x86-64" if X86_64

config LOCKDEP_SUPPORT
	def_bool y

config STACKTRACE_SUPPORT
	def_bool y

config MMU
	def_bool y

config ARCH_MMAP_RND_BITS_MIN
	default 28 if 64BIT
	default 8

config ARCH_MMAP_RND_BITS_MAX
	default 32 if 64BIT
	default 16

config ARCH_MMAP_RND_COMPAT_BITS_MIN
	default 8

config ARCH_MMAP_RND_COMPAT_BITS_MAX
	default 16

config SBUS
	bool

config GENERIC_ISA_DMA
	def_bool y
	depends on ISA_DMA_API

config GENERIC_BUG
	def_bool y
	depends on BUG
	select GENERIC_BUG_RELATIVE_POINTERS if X86_64

config GENERIC_BUG_RELATIVE_POINTERS
	bool

config ARCH_MAY_HAVE_PC_FDC
	def_bool y
	depends on ISA_DMA_API

config GENERIC_CALIBRATE_DELAY
	def_bool y

config ARCH_HAS_CPU_RELAX
	def_bool y

config ARCH_HAS_CACHE_LINE_SIZE
	def_bool y

config ARCH_HAS_FILTER_PGPROT
	def_bool y

config HAVE_SETUP_PER_CPU_AREA
	def_bool y

config NEED_PER_CPU_EMBED_FIRST_CHUNK
	def_bool y

config NEED_PER_CPU_PAGE_FIRST_CHUNK
	def_bool y

config ARCH_HIBERNATION_POSSIBLE
	def_bool y

config ARCH_SUSPEND_POSSIBLE
	def_bool y

config ARCH_WANT_GENERAL_HUGETLB
	def_bool y

config ZONE_DMA32
	def_bool y if X86_64

config AUDIT_ARCH
	def_bool y if X86_64

config KASAN_SHADOW_OFFSET
	hex
	depends on KASAN
	default 0xdffffc0000000000

config HAVE_INTEL_TXT
	def_bool y
	depends on INTEL_IOMMU && ACPI

config X86_32_SMP
	def_bool y
	depends on X86_32 && SMP

config X86_64_SMP
	def_bool y
	depends on X86_64 && SMP

config X86_32_LAZY_GS
	def_bool y
	depends on X86_32 && !STACKPROTECTOR

config ARCH_SUPPORTS_UPROBES
	def_bool y

config FIX_EARLYCON_MEM
	def_bool y

config DYNAMIC_PHYSICAL_MASK
	bool

config PGTABLE_LEVELS
	int
	default 5 if X86_5LEVEL
	default 4 if X86_64
	default 3 if X86_PAE
	default 2

config CC_HAS_SANE_STACKPROTECTOR
	bool
	default $(success,$(srctree)/scripts/gcc-x86_64-has-stack-protector.sh $(CC)) if 64BIT
	default $(success,$(srctree)/scripts/gcc-x86_32-has-stack-protector.sh $(CC))
	help
	   We have to make sure stack protector is unconditionally disabled if
	   the compiler produces broken code.

menu "Processor type and features"

config ZONE_DMA
	bool "DMA memory allocation support" if EXPERT
	default y
	help
	  DMA memory allocation support allows devices with less than 32-bit
	  addressing to allocate within the first 16MB of address space.
	  Disable if no such devices will be used.

	  If unsure, say Y.

config SMP
	bool "Symmetric multi-processing support"
	help
	  This enables support for systems with more than one CPU. If you have
	  a system with only one CPU, say N. If you have a system with more
	  than one CPU, say Y.

	  If you say N here, the kernel will run on uni- and multiprocessor
	  machines, but will use only one CPU of a multiprocessor machine. If
	  you say Y here, the kernel will run on many, but not all,
	  uniprocessor machines. On a uniprocessor machine, the kernel
	  will run faster if you say N here.

	  Note that if you say Y here and choose architecture "586" or
	  "Pentium" under "Processor family", the kernel will not work on 486
	  architectures. Similarly, multiprocessor kernels for the "PPro"
	  architecture may not work on all Pentium based boards.

	  People using multiprocessor machines who say Y here should also say
	  Y to "Enhanced Real Time Clock Support", below. The "Advanced Power
	  Management" code will be disabled if you say Y here.

	  See also <file:Documentation/x86/i386/IO-APIC.rst>,
	  <file:Documentation/admin-guide/lockup-watchdogs.rst> and the SMP-HOWTO available at
	  <http://www.tldp.org/docs.html#howto>.

	  If you don't know what to do here, say N.

config X86_FEATURE_NAMES
	bool "Processor feature human-readable names" if EMBEDDED
	default y
	help
	  This option compiles in a table of x86 feature bits and corresponding
	  names.  This is required to support /proc/cpuinfo and a few kernel
	  messages.  You can disable this to save space, at the expense of
	  making those few kernel messages show numeric feature bits instead.

	  If in doubt, say Y.

config X86_X2APIC
	bool "Support x2apic"
	depends on X86_LOCAL_APIC && X86_64 && (IRQ_REMAP || HYPERVISOR_GUEST)
	help
	  This enables x2apic support on CPUs that have this feature.

	  This allows 32-bit apic IDs (so it can support very large systems),
	  and accesses the local apic via MSRs not via mmio.

	  If you don't know what to do here, say N.

config X86_MPPARSE
	bool "Enable MPS table" if ACPI || SFI
	default y
	depends on X86_LOCAL_APIC
	help
	  For old smp systems that do not have proper acpi support. Newer systems
	  (esp with 64bit cpus) with acpi support, MADT and DSDT will override it

config GOLDFISH
	def_bool y
	depends on X86_GOLDFISH

config RETPOLINE
	bool "Avoid speculative indirect branches in kernel"
	default y
	help
	  Compile kernel with the retpoline compiler options to guard against
	  kernel-to-user data leaks by avoiding speculative indirect
	  branches. Requires a compiler with -mindirect-branch=thunk-extern
	  support for full protection. The kernel may run slower.

config X86_CPU_RESCTRL
	bool "x86 CPU resource control support"
	depends on X86 && (CPU_SUP_INTEL || CPU_SUP_AMD)
	select KERNFS
	select PROC_CPU_RESCTRL		if PROC_FS
	help
	  Enable x86 CPU resource control support.

	  Provide support for the allocation and monitoring of system resources
	  usage by the CPU.

	  Intel calls this Intel Resource Director Technology
	  (Intel(R) RDT). More information about RDT can be found in the
	  Intel x86 Architecture Software Developer Manual.

	  AMD calls this AMD Platform Quality of Service (AMD QoS).
	  More information about AMD QoS can be found in the AMD64 Technology
	  Platform Quality of Service Extensions manual.

	  Say N if unsure.

if X86_32
config X86_BIGSMP
	bool "Support for big SMP systems with more than 8 CPUs"
	depends on SMP
	help
	  This option is needed for the systems that have more than 8 CPUs.

config X86_EXTENDED_PLATFORM
	bool "Support for extended (non-PC) x86 platforms"
	default y
	help
	  If you disable this option then the kernel will only support
	  standard PC platforms. (which covers the vast majority of
	  systems out there.)

	  If you enable this option then you'll be able to select support
	  for the following (non-PC) 32 bit x86 platforms:
		Goldfish (Android emulator)
		AMD Elan
		RDC R-321x SoC
		SGI 320/540 (Visual Workstation)
		STA2X11-based (e.g. Northville)
		Moorestown MID devices

	  If you have one of these systems, or if you want to build a
	  generic distribution kernel, say Y here - otherwise say N.
endif

if X86_64
config X86_EXTENDED_PLATFORM
	bool "Support for extended (non-PC) x86 platforms"
	default y
	help
	  If you disable this option then the kernel will only support
	  standard PC platforms. (which covers the vast majority of
	  systems out there.)

	  If you enable this option then you'll be able to select support
	  for the following (non-PC) 64 bit x86 platforms:
		Numascale NumaChip
		ScaleMP vSMP
		SGI Ultraviolet

	  If you have one of these systems, or if you want to build a
	  generic distribution kernel, say Y here - otherwise say N.
endif
# This is an alphabetically sorted list of 64 bit extended platforms
# Please maintain the alphabetic order if and when there are additions
config X86_NUMACHIP
	bool "Numascale NumaChip"
	depends on X86_64
	depends on X86_EXTENDED_PLATFORM
	depends on NUMA
	depends on SMP
	depends on X86_X2APIC
	depends on PCI_MMCONFIG
	help
	  Adds support for Numascale NumaChip large-SMP systems. Needed to
	  enable more than ~168 cores.
	  If you don't have one of these, you should say N here.

config X86_VSMP
	bool "ScaleMP vSMP"
	select HYPERVISOR_GUEST
	select PARAVIRT
	depends on X86_64 && PCI
	depends on X86_EXTENDED_PLATFORM
	depends on SMP
	help
	  Support for ScaleMP vSMP systems.  Say 'Y' here if this kernel is
	  supposed to run on these EM64T-based machines.  Only choose this option
	  if you have one of these machines.

config X86_UV
	bool "SGI Ultraviolet"
	depends on X86_64
	depends on X86_EXTENDED_PLATFORM
	depends on NUMA
	depends on EFI
	depends on X86_X2APIC
	depends on PCI
	help
	  This option is needed in order to support SGI Ultraviolet systems.
	  If you don't have one of these, you should say N here.

# Following is an alphabetically sorted list of 32 bit extended platforms
# Please maintain the alphabetic order if and when there are additions

config X86_GOLDFISH
	bool "Goldfish (Virtual Platform)"
	depends on X86_EXTENDED_PLATFORM
	help
	 Enable support for the Goldfish virtual platform used primarily
	 for Android development. Unless you are building for the Android
	 Goldfish emulator say N here.

config X86_INTEL_CE
	bool "CE4100 TV platform"
	depends on PCI
	depends on PCI_GODIRECT
	depends on X86_IO_APIC
	depends on X86_32
	depends on X86_EXTENDED_PLATFORM
	select X86_REBOOTFIXUPS
	select OF
	select OF_EARLY_FLATTREE
	help
	  Select for the Intel CE media processor (CE4100) SOC.
	  This option compiles in support for the CE4100 SOC for settop
	  boxes and media devices.

config X86_INTEL_MID
	bool "Intel MID platform support"
	depends on X86_EXTENDED_PLATFORM
	depends on X86_PLATFORM_DEVICES
	depends on PCI
	depends on X86_64 || (PCI_GOANY && X86_32)
	depends on X86_IO_APIC
	select SFI
	select I2C
	select DW_APB_TIMER
	select APB_TIMER
	select INTEL_SCU_PCI
	select MFD_INTEL_MSIC
	help
	  Select to build a kernel capable of supporting Intel MID (Mobile
	  Internet Device) platform systems which do not have the PCI legacy
	  interfaces. If you are building for a PC class system say N here.

	  Intel MID platforms are based on an Intel processor and chipset which
	  consume less power than most of the x86 derivatives.

config X86_INTEL_QUARK
	bool "Intel Quark platform support"
	depends on X86_32
	depends on X86_EXTENDED_PLATFORM
	depends on X86_PLATFORM_DEVICES
	depends on X86_TSC
	depends on PCI
	depends on PCI_GOANY
	depends on X86_IO_APIC
	select IOSF_MBI
	select INTEL_IMR
	select COMMON_CLK
	help
	  Select to include support for Quark X1000 SoC.
	  Say Y here if you have a Quark based system such as the Arduino
	  compatible Intel Galileo.

config X86_INTEL_LPSS
	bool "Intel Low Power Subsystem Support"
	depends on X86 && ACPI && PCI
	select COMMON_CLK
	select PINCTRL
	select IOSF_MBI
	help
	  Select to build support for Intel Low Power Subsystem such as
	  found on Intel Lynxpoint PCH. Selecting this option enables
	  things like clock tree (common clock framework) and pincontrol
	  which are needed by the LPSS peripheral drivers.

config X86_AMD_PLATFORM_DEVICE
	bool "AMD ACPI2Platform devices support"
	depends on ACPI
	select COMMON_CLK
	select PINCTRL
	help
	  Select to interpret AMD specific ACPI device to platform device
	  such as I2C, UART, GPIO found on AMD Carrizo and later chipsets.
	  I2C and UART depend on COMMON_CLK to set clock. GPIO driver is
	  implemented under PINCTRL subsystem.

config IOSF_MBI
	tristate "Intel SoC IOSF Sideband support for SoC platforms"
	depends on PCI
	help
	  This option enables sideband register access support for Intel SoC
	  platforms. On these platforms the IOSF sideband is used in lieu of
	  MSR's for some register accesses, mostly but not limited to thermal
	  and power. Drivers may query the availability of this device to
	  determine if they need the sideband in order to work on these
	  platforms. The sideband is available on the following SoC products.
	  This list is not meant to be exclusive.
	   - BayTrail
	   - Braswell
	   - Quark

	  You should say Y if you are running a kernel on one of these SoC's.

config IOSF_MBI_DEBUG
	bool "Enable IOSF sideband access through debugfs"
	depends on IOSF_MBI && DEBUG_FS
	help
	  Select this option to expose the IOSF sideband access registers (MCR,
	  MDR, MCRX) through debugfs to write and read register information from
	  different units on the SoC. This is most useful for obtaining device
	  state information for debug and analysis. As this is a general access
	  mechanism, users of this option would have specific knowledge of the
	  device they want to access.

	  If you don't require the option or are in doubt, say N.

config X86_RDC321X
	bool "RDC R-321x SoC"
	depends on X86_32
	depends on X86_EXTENDED_PLATFORM
	select M486
	select X86_REBOOTFIXUPS
	help
	  This option is needed for RDC R-321x system-on-chip, also known
	  as R-8610-(G).
	  If you don't have one of these chips, you should say N here.

config X86_32_NON_STANDARD
	bool "Support non-standard 32-bit SMP architectures"
	depends on X86_32 && SMP
	depends on X86_EXTENDED_PLATFORM
	help
	  This option compiles in the bigsmp and STA2X11 default
	  subarchitectures.  It is intended for a generic binary
	  kernel. If you select them all, kernel will probe it one by
	  one and will fallback to default.

# Alphabetically sorted list of Non standard 32 bit platforms

config X86_SUPPORTS_MEMORY_FAILURE
	def_bool y
	# MCE code calls memory_failure():
	depends on X86_MCE
	# On 32-bit this adds too big of NODES_SHIFT and we run out of page flags:
	# On 32-bit SPARSEMEM adds too big of SECTIONS_WIDTH:
	depends on X86_64 || !SPARSEMEM
	select ARCH_SUPPORTS_MEMORY_FAILURE

config STA2X11
	bool "STA2X11 Companion Chip Support"
	depends on X86_32_NON_STANDARD && PCI
	select SWIOTLB
	select MFD_STA2X11
	select GPIOLIB
	help
	  This adds support for boards based on the STA2X11 IO-Hub,
	  a.k.a. "ConneXt". The chip is used in place of the standard
	  PC chipset, so all "standard" peripherals are missing. If this
	  option is selected the kernel will still be able to boot on
	  standard PC machines.

config X86_32_IRIS
	tristate "Eurobraille/Iris poweroff module"
	depends on X86_32
	help
	  The Iris machines from EuroBraille do not have APM or ACPI support
	  to shut themselves down properly.  A special I/O sequence is
	  needed to do so, which is what this module does at
	  kernel shutdown.

	  This is only for Iris machines from EuroBraille.

	  If unused, say N.

config SCHED_OMIT_FRAME_POINTER
	def_bool y
	prompt "Single-depth WCHAN output"
	depends on X86
	help
	  Calculate simpler /proc/<PID>/wchan values. If this option
	  is disabled then wchan values will recurse back to the
	  caller function. This provides more accurate wchan values,
	  at the expense of slightly more scheduling overhead.

	  If in doubt, say "Y".

menuconfig HYPERVISOR_GUEST
	bool "Linux guest support"
	help
	  Say Y here to enable options for running Linux under various hyper-
	  visors. This option enables basic hypervisor detection and platform
	  setup.

	  If you say N, all options in this submenu will be skipped and
	  disabled, and Linux guest support won't be built in.

if HYPERVISOR_GUEST

config PARAVIRT
	bool "Enable paravirtualization code"
	help
	  This changes the kernel so it can modify itself when it is run
	  under a hypervisor, potentially improving performance significantly
	  over full virtualization.  However, when run without a hypervisor
	  the kernel is theoretically slower and slightly larger.

config PARAVIRT_XXL
	bool

config PARAVIRT_DEBUG
	bool "paravirt-ops debugging"
	depends on PARAVIRT && DEBUG_KERNEL
	help
	  Enable to debug paravirt_ops internals.  Specifically, BUG if
	  a paravirt_op is missing when it is called.

config PARAVIRT_SPINLOCKS
	bool "Paravirtualization layer for spinlocks"
	depends on PARAVIRT && SMP
	help
	  Paravirtualized spinlocks allow a pvops backend to replace the
	  spinlock implementation with something virtualization-friendly
	  (for example, block the virtual CPU rather than spinning).

	  It has a minimal impact on native kernels and gives a nice performance
	  benefit on paravirtualized KVM / Xen kernels.

	  If you are unsure how to answer this question, answer Y.

config X86_HV_CALLBACK_VECTOR
	def_bool n

source "arch/x86/xen/Kconfig"

config KVM_GUEST
	bool "KVM Guest support (including kvmclock)"
	depends on PARAVIRT
	select PARAVIRT_CLOCK
	select ARCH_CPUIDLE_HALTPOLL
	select X86_HV_CALLBACK_VECTOR
	default y
	help
	  This option enables various optimizations for running under the KVM
	  hypervisor. It includes a paravirtualized clock, so that instead
	  of relying on a PIT (or probably other) emulation by the
	  underlying device model, the host provides the guest with
	  timing infrastructure such as time of day, and system time

config ARCH_CPUIDLE_HALTPOLL
	def_bool n
	prompt "Disable host haltpoll when loading haltpoll driver"
	help
	  If virtualized under KVM, disable host haltpoll.

config PVH
	bool "Support for running PVH guests"
	help
	  This option enables the PVH entry point for guest virtual machines
	  as specified in the x86/HVM direct boot ABI.

config PARAVIRT_TIME_ACCOUNTING
	bool "Paravirtual steal time accounting"
	depends on PARAVIRT
	help
	  Select this option to enable fine granularity task steal time
	  accounting. Time spent executing other tasks in parallel with
	  the current vCPU is discounted from the vCPU power. To account for
	  that, there can be a small performance impact.

	  If in doubt, say N here.

config PARAVIRT_CLOCK
	bool

config JAILHOUSE_GUEST
	bool "Jailhouse non-root cell support"
	depends on X86_64 && PCI
	select X86_PM_TIMER
	help
	  This option allows to run Linux as guest in a Jailhouse non-root
	  cell. You can leave this option disabled if you only want to start
	  Jailhouse and run Linux afterwards in the root cell.

config ACRN_GUEST
	bool "ACRN Guest support"
	depends on X86_64
	select X86_HV_CALLBACK_VECTOR
	help
	  This option allows to run Linux as guest in the ACRN hypervisor. ACRN is
	  a flexible, lightweight reference open-source hypervisor, built with
	  real-time and safety-criticality in mind. It is built for embedded
	  IOT with small footprint and real-time features. More details can be
	  found in https://projectacrn.org/.

endif #HYPERVISOR_GUEST

source "arch/x86/Kconfig.cpu"

config HPET_TIMER
	def_bool X86_64
	prompt "HPET Timer Support" if X86_32
	help
	  Use the IA-PC HPET (High Precision Event Timer) to manage
	  time in preference to the PIT and RTC, if a HPET is
	  present.
	  HPET is the next generation timer replacing legacy 8254s.
	  The HPET provides a stable time base on SMP
	  systems, unlike the TSC, but it is more expensive to access,
	  as it is off-chip.  The interface used is documented
	  in the HPET spec, revision 1.

	  You can safely choose Y here.  However, HPET will only be
	  activated if the platform and the BIOS support this feature.
	  Otherwise the 8254 will be used for timing services.

	  Choose N to continue using the legacy 8254 timer.

config HPET_EMULATE_RTC
	def_bool y
	depends on HPET_TIMER && (RTC=y || RTC=m || RTC_DRV_CMOS=m || RTC_DRV_CMOS=y)

config APB_TIMER
	def_bool y if X86_INTEL_MID
	prompt "Intel MID APB Timer Support" if X86_INTEL_MID
	select DW_APB_TIMER
	depends on X86_INTEL_MID && SFI
	help
	 APB timer is the replacement for 8254, HPET on X86 MID platforms.
	 The APBT provides a stable time base on SMP
	 systems, unlike the TSC, but it is more expensive to access,
	 as it is off-chip. APB timers are always running regardless of CPU
	 C states, they are used as per CPU clockevent device when possible.

# Mark as expert because too many people got it wrong.
# The code disables itself when not needed.
config DMI
	default y
	select DMI_SCAN_MACHINE_NON_EFI_FALLBACK
	bool "Enable DMI scanning" if EXPERT
	help
	  Enabled scanning of DMI to identify machine quirks. Say Y
	  here unless you have verified that your setup is not
	  affected by entries in the DMI blacklist. Required by PNP
	  BIOS code.

config GART_IOMMU
	bool "Old AMD GART IOMMU support"
	select DMA_OPS
	select IOMMU_HELPER
	select SWIOTLB
	depends on X86_64 && PCI && AMD_NB
	help
	  Provides a driver for older AMD Athlon64/Opteron/Turion/Sempron
	  GART based hardware IOMMUs.

	  The GART supports full DMA access for devices with 32-bit access
	  limitations, on systems with more than 3 GB. This is usually needed
	  for USB, sound, many IDE/SATA chipsets and some other devices.

	  Newer systems typically have a modern AMD IOMMU, supported via
	  the CONFIG_AMD_IOMMU=y config option.

	  In normal configurations this driver is only active when needed:
	  there's more than 3 GB of memory and the system contains a
	  32-bit limited device.

	  If unsure, say Y.

config MAXSMP
	bool "Enable Maximum number of SMP Processors and NUMA Nodes"
	depends on X86_64 && SMP && DEBUG_KERNEL
	select CPUMASK_OFFSTACK
	help
	  Enable maximum number of CPUS and NUMA Nodes for this architecture.
	  If unsure, say N.

#
# The maximum number of CPUs supported:
#
# The main config value is NR_CPUS, which defaults to NR_CPUS_DEFAULT,
# and which can be configured interactively in the
# [NR_CPUS_RANGE_BEGIN ... NR_CPUS_RANGE_END] range.
#
# The ranges are different on 32-bit and 64-bit kernels, depending on
# hardware capabilities and scalability features of the kernel.
#
# ( If MAXSMP is enabled we just use the highest possible value and disable
#   interactive configuration. )
#

config NR_CPUS_RANGE_BEGIN
	int
	default NR_CPUS_RANGE_END if MAXSMP
	default    1 if !SMP
	default    2

config NR_CPUS_RANGE_END
	int
	depends on X86_32
	default   64 if  SMP &&  X86_BIGSMP
	default    8 if  SMP && !X86_BIGSMP
	default    1 if !SMP

config NR_CPUS_RANGE_END
	int
	depends on X86_64
	default 8192 if  SMP && CPUMASK_OFFSTACK
	default  512 if  SMP && !CPUMASK_OFFSTACK
	default    1 if !SMP

config NR_CPUS_DEFAULT
	int
	depends on X86_32
	default   32 if  X86_BIGSMP
	default    8 if  SMP
	default    1 if !SMP

config NR_CPUS_DEFAULT
	int
	depends on X86_64
	default 8192 if  MAXSMP
	default   64 if  SMP
	default    1 if !SMP

config NR_CPUS
	int "Maximum number of CPUs" if SMP && !MAXSMP
	range NR_CPUS_RANGE_BEGIN NR_CPUS_RANGE_END
	default NR_CPUS_DEFAULT
	help
	  This allows you to specify the maximum number of CPUs which this
	  kernel will support.  If CPUMASK_OFFSTACK is enabled, the maximum
	  supported value is 8192, otherwise the maximum value is 512.  The
	  minimum value which makes sense is 2.

	  This is purely to save memory: each supported CPU adds about 8KB
	  to the kernel image.

config SCHED_SMT
	def_bool y if SMP

config SCHED_MC
	def_bool y
	prompt "Multi-core scheduler support"
	depends on SMP
	help
	  Multi-core scheduler support improves the CPU scheduler's decision
	  making when dealing with multi-core CPU chips at a cost of slightly
	  increased overhead in some places. If unsure say N here.

config SCHED_MC_PRIO
	bool "CPU core priorities scheduler support"
	depends on SCHED_MC && CPU_SUP_INTEL
	select X86_INTEL_PSTATE
	select CPU_FREQ
	default y
	help
	  Intel Turbo Boost Max Technology 3.0 enabled CPUs have a
	  core ordering determined at manufacturing time, which allows
	  certain cores to reach higher turbo frequencies (when running
	  single threaded workloads) than others.

	  Enabling this kernel feature teaches the scheduler about
	  the TBM3 (aka ITMT) priority order of the CPU cores and adjusts the
	  scheduler's CPU selection logic accordingly, so that higher
	  overall system performance can be achieved.

	  This feature will have no effect on CPUs without this feature.

	  If unsure say Y here.

config UP_LATE_INIT
	def_bool y
	depends on !SMP && X86_LOCAL_APIC

config X86_UP_APIC
	bool "Local APIC support on uniprocessors" if !PCI_MSI
	default PCI_MSI
	depends on X86_32 && !SMP && !X86_32_NON_STANDARD
	help
	  A local APIC (Advanced Programmable Interrupt Controller) is an
	  integrated interrupt controller in the CPU. If you have a single-CPU
	  system which has a processor with a local APIC, you can say Y here to
	  enable and use it. If you say Y here even though your machine doesn't
	  have a local APIC, then the kernel will still run with no slowdown at
	  all. The local APIC supports CPU-generated self-interrupts (timer,
	  performance counters), and the NMI watchdog which detects hard
	  lockups.

config X86_UP_IOAPIC
	bool "IO-APIC support on uniprocessors"
	depends on X86_UP_APIC
	help
	  An IO-APIC (I/O Advanced Programmable Interrupt Controller) is an
	  SMP-capable replacement for PC-style interrupt controllers. Most
	  SMP systems and many recent uniprocessor systems have one.

	  If you have a single-CPU system with an IO-APIC, you can say Y here
	  to use it. If you say Y here even though your machine doesn't have
	  an IO-APIC, then the kernel will still run with no slowdown at all.

config X86_LOCAL_APIC
	def_bool y
	depends on X86_64 || SMP || X86_32_NON_STANDARD || X86_UP_APIC || PCI_MSI
	select IRQ_DOMAIN_HIERARCHY
	select PCI_MSI_IRQ_DOMAIN if PCI_MSI

config X86_IO_APIC
	def_bool y
	depends on X86_LOCAL_APIC || X86_UP_IOAPIC

config X86_REROUTE_FOR_BROKEN_BOOT_IRQS
	bool "Reroute for broken boot IRQs"
	depends on X86_IO_APIC
	help
	  This option enables a workaround that fixes a source of
	  spurious interrupts. This is recommended when threaded
	  interrupt handling is used on systems where the generation of
	  superfluous "boot interrupts" cannot be disabled.

	  Some chipsets generate a legacy INTx "boot IRQ" when the IRQ
	  entry in the chipset's IO-APIC is masked (as, e.g. the RT
	  kernel does during interrupt handling). On chipsets where this
	  boot IRQ generation cannot be disabled, this workaround keeps
	  the original IRQ line masked so that only the equivalent "boot
	  IRQ" is delivered to the CPUs. The workaround also tells the
	  kernel to set up the IRQ handler on the boot IRQ line. In this
	  way only one interrupt is delivered to the kernel. Otherwise
	  the spurious second interrupt may cause the kernel to bring
	  down (vital) interrupt lines.

	  Only affects "broken" chipsets. Interrupt sharing may be
	  increased on these systems.

config X86_MCE
	bool "Machine Check / overheating reporting"
	select GENERIC_ALLOCATOR
	default y
	help
	  Machine Check support allows the processor to notify the
	  kernel if it detects a problem (e.g. overheating, data corruption).
	  The action the kernel takes depends on the severity of the problem,
	  ranging from warning messages to halting the machine.

config X86_MCELOG_LEGACY
	bool "Support for deprecated /dev/mcelog character device"
	depends on X86_MCE
	help
	  Enable support for /dev/mcelog which is needed by the old mcelog
	  userspace logging daemon. Consider switching to the new generation
	  rasdaemon solution.

config X86_MCE_INTEL
	def_bool y
	prompt "Intel MCE features"
	depends on X86_MCE && X86_LOCAL_APIC
	help
	   Additional support for intel specific MCE features such as
	   the thermal monitor.

config X86_MCE_AMD
	def_bool y
	prompt "AMD MCE features"
	depends on X86_MCE && X86_LOCAL_APIC && AMD_NB
	help
	   Additional support for AMD specific MCE features such as
	   the DRAM Error Threshold.

config X86_ANCIENT_MCE
	bool "Support for old Pentium 5 / WinChip machine checks"
	depends on X86_32 && X86_MCE
	help
	  Include support for machine check handling on old Pentium 5 or WinChip
	  systems. These typically need to be enabled explicitly on the command
	  line.

config X86_MCE_THRESHOLD
	depends on X86_MCE_AMD || X86_MCE_INTEL
	def_bool y

config X86_MCE_INJECT
	depends on X86_MCE && X86_LOCAL_APIC && DEBUG_FS
	tristate "Machine check injector support"
	help
	  Provide support for injecting machine checks for testing purposes.
	  If you don't know what a machine check is and you don't do kernel
	  QA it is safe to say n.

config X86_THERMAL_VECTOR
	def_bool y
	depends on X86_MCE_INTEL

source "arch/x86/events/Kconfig"

config X86_LEGACY_VM86
	bool "Legacy VM86 support"
	depends on X86_32
	help
	  This option allows user programs to put the CPU into V8086
	  mode, which is an 80286-era approximation of 16-bit real mode.

	  Some very old versions of X and/or vbetool require this option
	  for user mode setting.  Similarly, DOSEMU will use it if
	  available to accelerate real mode DOS programs.  However, any
	  recent version of DOSEMU, X, or vbetool should be fully
	  functional even without kernel VM86 support, as they will all
	  fall back to software emulation. Nevertheless, if you are using
	  a 16-bit DOS program where 16-bit performance matters, vm86
	  mode might be faster than emulation and you might want to
	  enable this option.

	  Note that any app that works on a 64-bit kernel is unlikely to
	  need this option, as 64-bit kernels don't, and can't, support
	  V8086 mode. This option is also unrelated to 16-bit protected
	  mode and is not needed to run most 16-bit programs under Wine.

	  Enabling this option increases the complexity of the kernel
	  and slows down exception handling a tiny bit.

	  If unsure, say N here.

config VM86
	bool
	default X86_LEGACY_VM86

config X86_16BIT
	bool "Enable support for 16-bit segments" if EXPERT
	default y
	depends on MODIFY_LDT_SYSCALL
	help
	  This option is required by programs like Wine to run 16-bit
	  protected mode legacy code on x86 processors.  Disabling
	  this option saves about 300 bytes on i386, or around 6K text
	  plus 16K runtime memory on x86-64,

config X86_ESPFIX32
	def_bool y
	depends on X86_16BIT && X86_32

config X86_ESPFIX64
	def_bool y
	depends on X86_16BIT && X86_64

config X86_VSYSCALL_EMULATION
	bool "Enable vsyscall emulation" if EXPERT
	default y
	depends on X86_64
	help
	 This enables emulation of the legacy vsyscall page.  Disabling
	 it is roughly equivalent to booting with vsyscall=none, except
	 that it will also disable the helpful warning if a program
	 tries to use a vsyscall.  With this option set to N, offending
	 programs will just segfault, citing addresses of the form
	 0xffffffffff600?00.

	 This option is required by many programs built before 2013, and
	 care should be used even with newer programs if set to N.

	 Disabling this option saves about 7K of kernel size and
	 possibly 4K of additional runtime pagetable memory.

config X86_IOPL_IOPERM
	bool "IOPERM and IOPL Emulation"
	default y
	help
	  This enables the ioperm() and iopl() syscalls which are necessary
	  for legacy applications.

	  Legacy IOPL support is an overbroad mechanism which allows user
	  space aside of accessing all 65536 I/O ports also to disable
	  interrupts. To gain this access the caller needs CAP_SYS_RAWIO
	  capabilities and permission from potentially active security
	  modules.

	  The emulation restricts the functionality of the syscall to
	  only allowing the full range I/O port access, but prevents the
	  ability to disable interrupts from user space which would be
	  granted if the hardware IOPL mechanism would be used.

config TOSHIBA
	tristate "Toshiba Laptop support"
	depends on X86_32
	help
	  This adds a driver to safely access the System Management Mode of
	  the CPU on Toshiba portables with a genuine Toshiba BIOS. It does
	  not work on models with a Phoenix BIOS. The System Management Mode
	  is used to set the BIOS and power saving options on Toshiba portables.

	  For information on utilities to make use of this driver see the
	  Toshiba Linux utilities web site at:
	  <http://www.buzzard.org.uk/toshiba/>.

	  Say Y if you intend to run this kernel on a Toshiba portable.
	  Say N otherwise.

config I8K
	tristate "Dell i8k legacy laptop support"
	select HWMON
	select SENSORS_DELL_SMM
	help
	  This option enables legacy /proc/i8k userspace interface in hwmon
	  dell-smm-hwmon driver. Character file /proc/i8k reports bios version,
	  temperature and allows controlling fan speeds of Dell laptops via
	  System Management Mode. For old Dell laptops (like Dell Inspiron 8000)
	  it reports also power and hotkey status. For fan speed control is
	  needed userspace package i8kutils.

	  Say Y if you intend to run this kernel on old Dell laptops or want to
	  use userspace package i8kutils.
	  Say N otherwise.

config X86_REBOOTFIXUPS
	bool "Enable X86 board specific fixups for reboot"
	depends on X86_32
	help
	  This enables chipset and/or board specific fixups to be done
	  in order to get reboot to work correctly. This is only needed on
	  some combinations of hardware and BIOS. The symptom, for which
	  this config is intended, is when reboot ends with a stalled/hung
	  system.

	  Currently, the only fixup is for the Geode machines using
	  CS5530A and CS5536 chipsets and the RDC R-321x SoC.

	  Say Y if you want to enable the fixup. Currently, it's safe to
	  enable this option even if you don't need it.
	  Say N otherwise.

config MICROCODE
	bool "CPU microcode loading support"
	default y
	depends on CPU_SUP_AMD || CPU_SUP_INTEL
	help
	  If you say Y here, you will be able to update the microcode on
	  Intel and AMD processors. The Intel support is for the IA32 family,
	  e.g. Pentium Pro, Pentium II, Pentium III, Pentium 4, Xeon etc. The
	  AMD support is for families 0x10 and later. You will obviously need
	  the actual microcode binary data itself which is not shipped with
	  the Linux kernel.

	  The preferred method to load microcode from a detached initrd is described
	  in Documentation/x86/microcode.rst. For that you need to enable
	  CONFIG_BLK_DEV_INITRD in order for the loader to be able to scan the
	  initrd for microcode blobs.

	  In addition, you can build the microcode into the kernel. For that you
	  need to add the vendor-supplied microcode to the CONFIG_EXTRA_FIRMWARE
	  config option.

config MICROCODE_INTEL
	bool "Intel microcode loading support"
	depends on MICROCODE
	default MICROCODE
	help
	  This options enables microcode patch loading support for Intel
	  processors.

	  For the current Intel microcode data package go to
	  <https://downloadcenter.intel.com> and search for
	  'Linux Processor Microcode Data File'.

config MICROCODE_AMD
	bool "AMD microcode loading support"
	depends on MICROCODE
	help
	  If you select this option, microcode patch loading support for AMD
	  processors will be enabled.

config MICROCODE_OLD_INTERFACE
	bool "Ancient loading interface (DEPRECATED)"
	default n
	depends on MICROCODE
	help
	  DO NOT USE THIS! This is the ancient /dev/cpu/microcode interface
	  which was used by userspace tools like iucode_tool and microcode.ctl.
	  It is inadequate because it runs too late to be able to properly
	  load microcode on a machine and it needs special tools. Instead, you
	  should've switched to the early loading method with the initrd or
	  builtin microcode by now: Documentation/x86/microcode.rst

config X86_MSR
	tristate "/dev/cpu/*/msr - Model-specific register support"
	help
	  This device gives privileged processes access to the x86
	  Model-Specific Registers (MSRs).  It is a character device with
	  major 202 and minors 0 to 31 for /dev/cpu/0/msr to /dev/cpu/31/msr.
	  MSR accesses are directed to a specific CPU on multi-processor
	  systems.

config X86_CPUID
	tristate "/dev/cpu/*/cpuid - CPU information support"
	help
	  This device gives processes access to the x86 CPUID instruction to
	  be executed on a specific processor.  It is a character device
	  with major 203 and minors 0 to 31 for /dev/cpu/0/cpuid to
	  /dev/cpu/31/cpuid.

choice
	prompt "High Memory Support"
	default HIGHMEM4G
	depends on X86_32

config NOHIGHMEM
	bool "off"
	help
	  Linux can use up to 64 Gigabytes of physical memory on x86 systems.
	  However, the address space of 32-bit x86 processors is only 4
	  Gigabytes large. That means that, if you have a large amount of
	  physical memory, not all of it can be "permanently mapped" by the
	  kernel. The physical memory that's not permanently mapped is called
	  "high memory".

	  If you are compiling a kernel which will never run on a machine with
	  more than 1 Gigabyte total physical RAM, answer "off" here (default
	  choice and suitable for most users). This will result in a "3GB/1GB"
	  split: 3GB are mapped so that each process sees a 3GB virtual memory
	  space and the remaining part of the 4GB virtual memory space is used
	  by the kernel to permanently map as much physical memory as
	  possible.

	  If the machine has between 1 and 4 Gigabytes physical RAM, then
	  answer "4GB" here.

	  If more than 4 Gigabytes is used then answer "64GB" here. This
	  selection turns Intel PAE (Physical Address Extension) mode on.
	  PAE implements 3-level paging on IA32 processors. PAE is fully
	  supported by Linux, PAE mode is implemented on all recent Intel
	  processors (Pentium Pro and better). NOTE: If you say "64GB" here,
	  then the kernel will not boot on CPUs that don't support PAE!

	  The actual amount of total physical memory will either be
	  auto detected or can be forced by using a kernel command line option
	  such as "mem=256M". (Try "man bootparam" or see the documentation of
	  your boot loader (lilo or loadlin) about how to pass options to the
	  kernel at boot time.)

	  If unsure, say "off".

config HIGHMEM4G
	bool "4GB"
	help
	  Select this if you have a 32-bit processor and between 1 and 4
	  gigabytes of physical RAM.

config HIGHMEM64G
	bool "64GB"
	depends on !M486 && !M586 && !M586TSC && !M586MMX && !MGEODE_LX && !MGEODEGX1 && !MCYRIXIII && !MELAN && !MWINCHIPC6 && !WINCHIP3D && !MK6
	select X86_PAE
	help
	  Select this if you have a 32-bit processor and more than 4
	  gigabytes of physical RAM.

endchoice

choice
	prompt "Memory split" if EXPERT
	default VMSPLIT_3G
	depends on X86_32
	help
	  Select the desired split between kernel and user memory.

	  If the address range available to the kernel is less than the
	  physical memory installed, the remaining memory will be available
	  as "high memory". Accessing high memory is a little more costly
	  than low memory, as it needs to be mapped into the kernel first.
	  Note that increasing the kernel address space limits the range
	  available to user programs, making the address space there
	  tighter.  Selecting anything other than the default 3G/1G split
	  will also likely make your kernel incompatible with binary-only
	  kernel modules.

	  If you are not absolutely sure what you are doing, leave this
	  option alone!

	config VMSPLIT_3G
		bool "3G/1G user/kernel split"
	config VMSPLIT_3G_OPT
		depends on !X86_PAE
		bool "3G/1G user/kernel split (for full 1G low memory)"
	config VMSPLIT_2G
		bool "2G/2G user/kernel split"
	config VMSPLIT_2G_OPT
		depends on !X86_PAE
		bool "2G/2G user/kernel split (for full 2G low memory)"
	config VMSPLIT_1G
		bool "1G/3G user/kernel split"
endchoice

config PAGE_OFFSET
	hex
	default 0xB0000000 if VMSPLIT_3G_OPT
	default 0x80000000 if VMSPLIT_2G
	default 0x78000000 if VMSPLIT_2G_OPT
	default 0x40000000 if VMSPLIT_1G
	default 0xC0000000
	depends on X86_32

config HIGHMEM
	def_bool y
	depends on X86_32 && (HIGHMEM64G || HIGHMEM4G)

config X86_PAE
	bool "PAE (Physical Address Extension) Support"
	depends on X86_32 && !HIGHMEM4G
	select PHYS_ADDR_T_64BIT
	select SWIOTLB
	help
	  PAE is required for NX support, and furthermore enables
	  larger swapspace support for non-overcommit purposes. It
	  has the cost of more pagetable lookup overhead, and also
	  consumes more pagetable space per process.

config X86_5LEVEL
	bool "Enable 5-level page tables support"
	default y
	select DYNAMIC_MEMORY_LAYOUT
	select SPARSEMEM_VMEMMAP
	depends on X86_64
	help
	  5-level paging enables access to larger address space:
	  upto 128 PiB of virtual address space and 4 PiB of
	  physical address space.

	  It will be supported by future Intel CPUs.

	  A kernel with the option enabled can be booted on machines that
	  support 4- or 5-level paging.

	  See Documentation/x86/x86_64/5level-paging.rst for more
	  information.

	  Say N if unsure.

config X86_DIRECT_GBPAGES
	def_bool y
	depends on X86_64
	help
	  Certain kernel features effectively disable kernel
	  linear 1 GB mappings (even if the CPU otherwise
	  supports them), so don't confuse the user by printing
	  that we have them enabled.

config X86_CPA_STATISTICS
	bool "Enable statistic for Change Page Attribute"
	depends on DEBUG_FS
	help
	  Expose statistics about the Change Page Attribute mechanism, which
	  helps to determine the effectiveness of preserving large and huge
	  page mappings when mapping protections are changed.

config AMD_MEM_ENCRYPT
	bool "AMD Secure Memory Encryption (SME) support"
	depends on X86_64 && CPU_SUP_AMD
	select DMA_COHERENT_POOL
	select DYNAMIC_PHYSICAL_MASK
	select ARCH_USE_MEMREMAP_PROT
	select ARCH_HAS_FORCE_DMA_UNENCRYPTED
	select INSTRUCTION_DECODER
	help
	  Say yes to enable support for the encryption of system memory.
	  This requires an AMD processor that supports Secure Memory
	  Encryption (SME).

config AMD_MEM_ENCRYPT_ACTIVE_BY_DEFAULT
	bool "Activate AMD Secure Memory Encryption (SME) by default"
	default y
	depends on AMD_MEM_ENCRYPT
	help
	  Say yes to have system memory encrypted by default if running on
	  an AMD processor that supports Secure Memory Encryption (SME).

	  If set to Y, then the encryption of system memory can be
	  deactivated with the mem_encrypt=off command line option.

	  If set to N, then the encryption of system memory can be
	  activated with the mem_encrypt=on command line option.

# Common NUMA Features
config NUMA
	bool "NUMA Memory Allocation and Scheduler Support"
	depends on SMP
	depends on X86_64 || (X86_32 && HIGHMEM64G && X86_BIGSMP)
	default y if X86_BIGSMP
	help
	  Enable NUMA (Non-Uniform Memory Access) support.

	  The kernel will try to allocate memory used by a CPU on the
	  local memory controller of the CPU and add some more
	  NUMA awareness to the kernel.

	  For 64-bit this is recommended if the system is Intel Core i7
	  (or later), AMD Opteron, or EM64T NUMA.

	  For 32-bit this is only needed if you boot a 32-bit
	  kernel on a 64-bit NUMA platform.

	  Otherwise, you should say N.

config AMD_NUMA
	def_bool y
	prompt "Old style AMD Opteron NUMA detection"
	depends on X86_64 && NUMA && PCI
	help
	  Enable AMD NUMA node topology detection.  You should say Y here if
	  you have a multi processor AMD system. This uses an old method to
	  read the NUMA configuration directly from the builtin Northbridge
	  of Opteron. It is recommended to use X86_64_ACPI_NUMA instead,
	  which also takes priority if both are compiled in.

config X86_64_ACPI_NUMA
	def_bool y
	prompt "ACPI NUMA detection"
	depends on X86_64 && NUMA && ACPI && PCI
	select ACPI_NUMA
	help
	  Enable ACPI SRAT based node topology detection.

config NUMA_EMU
	bool "NUMA emulation"
	depends on NUMA
	help
	  Enable NUMA emulation. A flat machine will be split
	  into virtual nodes when booted with "numa=fake=N", where N is the
	  number of nodes. This is only useful for debugging.

config NODES_SHIFT
	int "Maximum NUMA Nodes (as a power of 2)" if !MAXSMP
	range 1 10
	default "10" if MAXSMP
	default "6" if X86_64
	default "3"
	depends on NEED_MULTIPLE_NODES
	help
	  Specify the maximum number of NUMA Nodes available on the target
	  system.  Increases memory reserved to accommodate various tables.

config ARCH_FLATMEM_ENABLE
	def_bool y
	depends on X86_32 && !NUMA

config ARCH_SPARSEMEM_ENABLE
	def_bool y
	depends on X86_64 || NUMA || X86_32 || X86_32_NON_STANDARD
	select SPARSEMEM_STATIC if X86_32
	select SPARSEMEM_VMEMMAP_ENABLE if X86_64

config ARCH_SPARSEMEM_DEFAULT
	def_bool X86_64 || (NUMA && X86_32)

config ARCH_SELECT_MEMORY_MODEL
	def_bool y
	depends on ARCH_SPARSEMEM_ENABLE

config ARCH_MEMORY_PROBE
	bool "Enable sysfs memory/probe interface"
	depends on X86_64 && MEMORY_HOTPLUG
	help
	  This option enables a sysfs memory/probe interface for testing.
	  See Documentation/admin-guide/mm/memory-hotplug.rst for more information.
	  If you are unsure how to answer this question, answer N.

config ARCH_PROC_KCORE_TEXT
	def_bool y
	depends on X86_64 && PROC_KCORE

config ILLEGAL_POINTER_VALUE
	hex
	default 0 if X86_32
	default 0xdead000000000000 if X86_64

config X86_PMEM_LEGACY_DEVICE
	bool

config X86_PMEM_LEGACY
	tristate "Support non-standard NVDIMMs and ADR protected memory"
	depends on PHYS_ADDR_T_64BIT
	depends on BLK_DEV
	select X86_PMEM_LEGACY_DEVICE
	select NUMA_KEEP_MEMINFO if NUMA
	select LIBNVDIMM
	help
	  Treat memory marked using the non-standard e820 type of 12 as used
	  by the Intel Sandy Bridge-EP reference BIOS as protected memory.
	  The kernel will offer these regions to the 'pmem' driver so
	  they can be used for persistent storage.

	  Say Y if unsure.

config HIGHPTE
	bool "Allocate 3rd-level pagetables from highmem"
	depends on HIGHMEM
	help
	  The VM uses one page table entry for each page of physical memory.
	  For systems with a lot of RAM, this can be wasteful of precious
	  low memory.  Setting this option will put user-space page table
	  entries in high memory.

config X86_CHECK_BIOS_CORRUPTION
	bool "Check for low memory corruption"
	help
	  Periodically check for memory corruption in low memory, which
	  is suspected to be caused by BIOS.  Even when enabled in the
	  configuration, it is disabled at runtime.  Enable it by
	  setting "memory_corruption_check=1" on the kernel command
	  line.  By default it scans the low 64k of memory every 60
	  seconds; see the memory_corruption_check_size and
	  memory_corruption_check_period parameters in
	  Documentation/admin-guide/kernel-parameters.rst to adjust this.

	  When enabled with the default parameters, this option has
	  almost no overhead, as it reserves a relatively small amount
	  of memory and scans it infrequently.  It both detects corruption
	  and prevents it from affecting the running system.

	  It is, however, intended as a diagnostic tool; if repeatable
	  BIOS-originated corruption always affects the same memory,
	  you can use memmap= to prevent the kernel from using that
	  memory.

config X86_BOOTPARAM_MEMORY_CORRUPTION_CHECK
	bool "Set the default setting of memory_corruption_check"
	depends on X86_CHECK_BIOS_CORRUPTION
	default y
	help
	  Set whether the default state of memory_corruption_check is
	  on or off.

config X86_RESERVE_LOW
	int "Amount of low memory, in kilobytes, to reserve for the BIOS"
	default 64
	range 4 640
	help
	  Specify the amount of low memory to reserve for the BIOS.

	  The first page contains BIOS data structures that the kernel
	  must not use, so that page must always be reserved.

	  By default we reserve the first 64K of physical RAM, as a
	  number of BIOSes are known to corrupt that memory range
	  during events such as suspend/resume or monitor cable
	  insertion, so it must not be used by the kernel.

	  You can set this to 4 if you are absolutely sure that you
	  trust the BIOS to get all its memory reservations and usages
	  right.  If you know your BIOS have problems beyond the
	  default 64K area, you can set this to 640 to avoid using the
	  entire low memory range.

	  If you have doubts about the BIOS (e.g. suspend/resume does
	  not work or there's kernel crashes after certain hardware
	  hotplug events) then you might want to enable
	  X86_CHECK_BIOS_CORRUPTION=y to allow the kernel to check
	  typical corruption patterns.

	  Leave this to the default value of 64 if you are unsure.

config MATH_EMULATION
	bool
	depends on MODIFY_LDT_SYSCALL
	prompt "Math emulation" if X86_32 && (M486SX || MELAN)
	help
	  Linux can emulate a math coprocessor (used for floating point
	  operations) if you don't have one. 486DX and Pentium processors have
	  a math coprocessor built in, 486SX and 386 do not, unless you added
	  a 487DX or 387, respectively. (The messages during boot time can
	  give you some hints here ["man dmesg"].) Everyone needs either a
	  coprocessor or this emulation.

	  If you don't have a math coprocessor, you need to say Y here; if you
	  say Y here even though you have a coprocessor, the coprocessor will
	  be used nevertheless. (This behavior can be changed with the kernel
	  command line option "no387", which comes handy if your coprocessor
	  is broken. Try "man bootparam" or see the documentation of your boot
	  loader (lilo or loadlin) about how to pass options to the kernel at
	  boot time.) This means that it is a good idea to say Y here if you
	  intend to use this kernel on different machines.

	  More information about the internals of the Linux math coprocessor
	  emulation can be found in <file:arch/x86/math-emu/README>.

	  If you are not sure, say Y; apart from resulting in a 66 KB bigger
	  kernel, it won't hurt.

config MTRR
	def_bool y
	prompt "MTRR (Memory Type Range Register) support" if EXPERT
	help
	  On Intel P6 family processors (Pentium Pro, Pentium II and later)
	  the Memory Type Range Registers (MTRRs) may be used to control
	  processor access to memory ranges. This is most useful if you have
	  a video (VGA) card on a PCI or AGP bus. Enabling write-combining
	  allows bus write transfers to be combined into a larger transfer
	  before bursting over the PCI/AGP bus. This can increase performance
	  of image write operations 2.5 times or more. Saying Y here creates a
	  /proc/mtrr file which may be used to manipulate your processor's
	  MTRRs. Typically the X server should use this.

	  This code has a reasonably generic interface so that similar
	  control registers on other processors can be easily supported
	  as well:

	  The Cyrix 6x86, 6x86MX and M II processors have Address Range
	  Registers (ARRs) which provide a similar functionality to MTRRs. For
	  these, the ARRs are used to emulate the MTRRs.
	  The AMD K6-2 (stepping 8 and above) and K6-3 processors have two
	  MTRRs. The Centaur C6 (WinChip) has 8 MCRs, allowing
	  write-combining. All of these processors are supported by this code
	  and it makes sense to say Y here if you have one of them.

	  Saying Y here also fixes a problem with buggy SMP BIOSes which only
	  set the MTRRs for the boot CPU and not for the secondary CPUs. This
	  can lead to all sorts of problems, so it's good to say Y here.

	  You can safely say Y even if your machine doesn't have MTRRs, you'll
	  just add about 9 KB to your kernel.

	  See <file:Documentation/x86/mtrr.rst> for more information.

config MTRR_SANITIZER
	def_bool y
	prompt "MTRR cleanup support"
	depends on MTRR
	help
	  Convert MTRR layout from continuous to discrete, so X drivers can
	  add writeback entries.

	  Can be disabled with disable_mtrr_cleanup on the kernel command line.
	  The largest mtrr entry size for a continuous block can be set with
	  mtrr_chunk_size.

	  If unsure, say Y.

config MTRR_SANITIZER_ENABLE_DEFAULT
	int "MTRR cleanup enable value (0-1)"
	range 0 1
	default "0"
	depends on MTRR_SANITIZER
	help
	  Enable mtrr cleanup default value

config MTRR_SANITIZER_SPARE_REG_NR_DEFAULT
	int "MTRR cleanup spare reg num (0-7)"
	range 0 7
	default "1"
	depends on MTRR_SANITIZER
	help
	  mtrr cleanup spare entries default, it can be changed via
	  mtrr_spare_reg_nr=N on the kernel command line.

config X86_PAT
	def_bool y
	prompt "x86 PAT support" if EXPERT
	depends on MTRR
	help
	  Use PAT attributes to setup page level cache control.

	  PATs are the modern equivalents of MTRRs and are much more
	  flexible than MTRRs.

	  Say N here if you see bootup problems (boot crash, boot hang,
	  spontaneous reboots) or a non-working video driver.

	  If unsure, say Y.

config ARCH_USES_PG_UNCACHED
	def_bool y
	depends on X86_PAT

config ARCH_RANDOM
	def_bool y
	prompt "x86 architectural random number generator" if EXPERT
	help
	  Enable the x86 architectural RDRAND instruction
	  (Intel Bull Mountain technology) to generate random numbers.
	  If supported, this is a high bandwidth, cryptographically
	  secure hardware random number generator.

config X86_SMAP
	def_bool y
	prompt "Supervisor Mode Access Prevention" if EXPERT
	help
	  Supervisor Mode Access Prevention (SMAP) is a security
	  feature in newer Intel processors.  There is a small
	  performance cost if this enabled and turned on; there is
	  also a small increase in the kernel size if this is enabled.

	  If unsure, say Y.

config X86_UMIP
	def_bool y
	prompt "User Mode Instruction Prevention" if EXPERT
	help
	  User Mode Instruction Prevention (UMIP) is a security feature in
	  some x86 processors. If enabled, a general protection fault is
	  issued if the SGDT, SLDT, SIDT, SMSW or STR instructions are
	  executed in user mode. These instructions unnecessarily expose
	  information about the hardware state.

	  The vast majority of applications do not use these instructions.
	  For the very few that do, software emulation is provided in
	  specific cases in protected and virtual-8086 modes. Emulated
	  results are dummy.

config X86_INTEL_MEMORY_PROTECTION_KEYS
	prompt "Memory Protection Keys"
	def_bool y
	# Note: only available in 64-bit mode
	depends on X86_64 && (CPU_SUP_INTEL || CPU_SUP_AMD)
	select ARCH_USES_HIGH_VMA_FLAGS
	select ARCH_HAS_PKEYS
	help
	  Memory Protection Keys provides a mechanism for enforcing
	  page-based protections, but without requiring modification of the
	  page tables when an application changes protection domains.

	  For details, see Documentation/core-api/protection-keys.rst

	  If unsure, say y.

choice
	prompt "TSX enable mode"
	depends on CPU_SUP_INTEL
	default X86_INTEL_TSX_MODE_OFF
	help
	  Intel's TSX (Transactional Synchronization Extensions) feature
	  allows to optimize locking protocols through lock elision which
	  can lead to a noticeable performance boost.

	  On the other hand it has been shown that TSX can be exploited
	  to form side channel attacks (e.g. TAA) and chances are there
	  will be more of those attacks discovered in the future.

	  Therefore TSX is not enabled by default (aka tsx=off). An admin
	  might override this decision by tsx=on the command line parameter.
	  Even with TSX enabled, the kernel will attempt to enable the best
	  possible TAA mitigation setting depending on the microcode available
	  for the particular machine.

	  This option allows to set the default tsx mode between tsx=on, =off
	  and =auto. See Documentation/admin-guide/kernel-parameters.txt for more
	  details.

	  Say off if not sure, auto if TSX is in use but it should be used on safe
	  platforms or on if TSX is in use and the security aspect of tsx is not
	  relevant.

config X86_INTEL_TSX_MODE_OFF
	bool "off"
	help
	  TSX is disabled if possible - equals to tsx=off command line parameter.

config X86_INTEL_TSX_MODE_ON
	bool "on"
	help
	  TSX is always enabled on TSX capable HW - equals the tsx=on command
	  line parameter.

config X86_INTEL_TSX_MODE_AUTO
	bool "auto"
	help
	  TSX is enabled on TSX capable HW that is believed to be safe against
	  side channel attacks- equals the tsx=auto command line parameter.
endchoice

config X86_SGX
	bool "Software Guard eXtensions (SGX)"
	depends on X86_64 && CPU_SUP_INTEL
	depends on CRYPTO=y
	depends on CRYPTO_SHA256=y
	select SRCU
	select MMU_NOTIFIER
	help
	  Intel(R) Software Guard eXtensions (SGX) is a set of CPU instructions
	  that can be used by applications to set aside private regions of code
	  and data, referred to as enclaves. An enclave's private memory can
	  only be accessed by code running within the enclave. Accesses from
	  outside the enclave, including other enclaves, are disallowed by
	  hardware.

	  If unsure, say N.

config EFI
	bool "EFI runtime service support"
	depends on ACPI
	select UCS2_STRING
	select EFI_RUNTIME_WRAPPERS
	help
	  This enables the kernel to use EFI runtime services that are
	  available (such as the EFI variable services).

	  This option is only useful on systems that have EFI firmware.
	  In addition, you should use the latest ELILO loader available
	  at <http://elilo.sourceforge.net> in order to take advantage
	  of EFI runtime services. However, even with this option, the
	  resultant kernel should continue to boot on existing non-EFI
	  platforms.

config EFI_STUB
	bool "EFI stub support"
	depends on EFI && !X86_USE_3DNOW
	depends on $(cc-option,-mabi=ms) || X86_32
	select RELOCATABLE
	help
	  This kernel feature allows a bzImage to be loaded directly
	  by EFI firmware without the use of a bootloader.

	  See Documentation/admin-guide/efi-stub.rst for more information.

config EFI_MIXED
	bool "EFI mixed-mode support"
	depends on EFI_STUB && X86_64
	help
	   Enabling this feature allows a 64-bit kernel to be booted
	   on a 32-bit firmware, provided that your CPU supports 64-bit
	   mode.

	   Note that it is not possible to boot a mixed-mode enabled
	   kernel via the EFI boot stub - a bootloader that supports
	   the EFI handover protocol must be used.

	   If unsure, say N.

source "kernel/Kconfig.hz"

config KEXEC
	bool "kexec system call"
	select KEXEC_CORE
	help
	  kexec is a system call that implements the ability to shutdown your
	  current kernel, and to start another kernel.  It is like a reboot
	  but it is independent of the system firmware.   And like a reboot
	  you can start any kernel with it, not just Linux.

	  The name comes from the similarity to the exec system call.

	  It is an ongoing process to be certain the hardware in a machine
	  is properly shutdown, so do not be surprised if this code does not
	  initially work for you.  As of this writing the exact hardware
	  interface is strongly in flux, so no good recommendation can be
	  made.

config KEXEC_FILE
	bool "kexec file based system call"
	select KEXEC_CORE
	select BUILD_BIN2C
	depends on X86_64
	depends on CRYPTO=y
	depends on CRYPTO_SHA256=y
	help
	  This is new version of kexec system call. This system call is
	  file based and takes file descriptors as system call argument
	  for kernel and initramfs as opposed to list of segments as
	  accepted by previous system call.

config ARCH_HAS_KEXEC_PURGATORY
	def_bool KEXEC_FILE

config KEXEC_SIG
	bool "Verify kernel signature during kexec_file_load() syscall"
	depends on KEXEC_FILE
	help

	  This option makes the kexec_file_load() syscall check for a valid
	  signature of the kernel image.  The image can still be loaded without
	  a valid signature unless you also enable KEXEC_SIG_FORCE, though if
	  there's a signature that we can check, then it must be valid.

	  In addition to this option, you need to enable signature
	  verification for the corresponding kernel image type being
	  loaded in order for this to work.

config KEXEC_SIG_FORCE
	bool "Require a valid signature in kexec_file_load() syscall"
	depends on KEXEC_SIG
	help
	  This option makes kernel signature verification mandatory for
	  the kexec_file_load() syscall.

config KEXEC_BZIMAGE_VERIFY_SIG
	bool "Enable bzImage signature verification support"
	depends on KEXEC_SIG
	depends on SIGNED_PE_FILE_VERIFICATION
	select SYSTEM_TRUSTED_KEYRING
	help
	  Enable bzImage signature verification support.

config CRASH_DUMP
	bool "kernel crash dumps"
	depends on X86_64 || (X86_32 && HIGHMEM)
	help
	  Generate crash dump after being started by kexec.
	  This should be normally only set in special crash dump kernels
	  which are loaded in the main kernel with kexec-tools into
	  a specially reserved region and then later executed after
	  a crash by kdump/kexec. The crash dump kernel must be compiled
	  to a memory address not used by the main kernel or BIOS using
	  PHYSICAL_START, or it must be built as a relocatable image
	  (CONFIG_RELOCATABLE=y).
	  For more details see Documentation/admin-guide/kdump/kdump.rst

config KEXEC_JUMP
	bool "kexec jump"
	depends on KEXEC && HIBERNATION
	help
	  Jump between original kernel and kexeced kernel and invoke
	  code in physical address mode via KEXEC

config PHYSICAL_START
	hex "Physical address where the kernel is loaded" if (EXPERT || CRASH_DUMP)
	default "0x1000000"
	help
	  This gives the physical address where the kernel is loaded.

	  If kernel is a not relocatable (CONFIG_RELOCATABLE=n) then
	  bzImage will decompress itself to above physical address and
	  run from there. Otherwise, bzImage will run from the address where
	  it has been loaded by the boot loader and will ignore above physical
	  address.

	  In normal kdump cases one does not have to set/change this option
	  as now bzImage can be compiled as a completely relocatable image
	  (CONFIG_RELOCATABLE=y) and be used to load and run from a different
	  address. This option is mainly useful for the folks who don't want
	  to use a bzImage for capturing the crash dump and want to use a
	  vmlinux instead. vmlinux is not relocatable hence a kernel needs
	  to be specifically compiled to run from a specific memory area
	  (normally a reserved region) and this option comes handy.

	  So if you are using bzImage for capturing the crash dump,
	  leave the value here unchanged to 0x1000000 and set
	  CONFIG_RELOCATABLE=y.  Otherwise if you plan to use vmlinux
	  for capturing the crash dump change this value to start of
	  the reserved region.  In other words, it can be set based on
	  the "X" value as specified in the "crashkernel=YM@XM"
	  command line boot parameter passed to the panic-ed
	  kernel. Please take a look at Documentation/admin-guide/kdump/kdump.rst
	  for more details about crash dumps.

	  Usage of bzImage for capturing the crash dump is recommended as
	  one does not have to build two kernels. Same kernel can be used
	  as production kernel and capture kernel. Above option should have
	  gone away after relocatable bzImage support is introduced. But it
	  is present because there are users out there who continue to use
	  vmlinux for dump capture. This option should go away down the
	  line.

	  Don't change this unless you know what you are doing.

config RELOCATABLE
	bool "Build a relocatable kernel"
	default y
	help
	  This builds a kernel image that retains relocation information
	  so it can be loaded someplace besides the default 1MB.
	  The relocations tend to make the kernel binary about 10% larger,
	  but are discarded at runtime.

	  One use is for the kexec on panic case where the recovery kernel
	  must live at a different physical address than the primary
	  kernel.

	  Note: If CONFIG_RELOCATABLE=y, then the kernel runs from the address
	  it has been loaded at and the compile time physical address
	  (CONFIG_PHYSICAL_START) is used as the minimum location.

config RANDOMIZE_BASE
	bool "Randomize the address of the kernel image (KASLR)"
	depends on RELOCATABLE
	default y
	help
	  In support of Kernel Address Space Layout Randomization (KASLR),
	  this randomizes the physical address at which the kernel image
	  is decompressed and the virtual address where the kernel
	  image is mapped, as a security feature that deters exploit
	  attempts relying on knowledge of the location of kernel
	  code internals.

	  On 64-bit, the kernel physical and virtual addresses are
	  randomized separately. The physical address will be anywhere
	  between 16MB and the top of physical memory (up to 64TB). The
	  virtual address will be randomized from 16MB up to 1GB (9 bits
	  of entropy). Note that this also reduces the memory space
	  available to kernel modules from 1.5GB to 1GB.

	  On 32-bit, the kernel physical and virtual addresses are
	  randomized together. They will be randomized from 16MB up to
	  512MB (8 bits of entropy).

	  Entropy is generated using the RDRAND instruction if it is
	  supported. If RDTSC is supported, its value is mixed into
	  the entropy pool as well. If neither RDRAND nor RDTSC are
	  supported, then entropy is read from the i8254 timer. The
	  usable entropy is limited by the kernel being built using
	  2GB addressing, and that PHYSICAL_ALIGN must be at a
	  minimum of 2MB. As a result, only 10 bits of entropy are
	  theoretically possible, but the implementations are further
	  limited due to memory layouts.

	  If unsure, say Y.

# Relocation on x86 needs some additional build support
config X86_NEED_RELOCS
	def_bool y
	depends on RANDOMIZE_BASE || (X86_32 && RELOCATABLE)

config PHYSICAL_ALIGN
	hex "Alignment value to which kernel should be aligned"
	default "0x200000"
	range 0x2000 0x1000000 if X86_32
	range 0x200000 0x1000000 if X86_64
	help
	  This value puts the alignment restrictions on physical address
	  where kernel is loaded and run from. Kernel is compiled for an
	  address which meets above alignment restriction.

	  If bootloader loads the kernel at a non-aligned address and
	  CONFIG_RELOCATABLE is set, kernel will move itself to nearest
	  address aligned to above value and run from there.

	  If bootloader loads the kernel at a non-aligned address and
	  CONFIG_RELOCATABLE is not set, kernel will ignore the run time
	  load address and decompress itself to the address it has been
	  compiled for and run from there. The address for which kernel is
	  compiled already meets above alignment restrictions. Hence the
	  end result is that kernel runs from a physical address meeting
	  above alignment restrictions.

	  On 32-bit this value must be a multiple of 0x2000. On 64-bit
	  this value must be a multiple of 0x200000.

	  Don't change this unless you know what you are doing.

config DYNAMIC_MEMORY_LAYOUT
	bool
	help
	  This option makes base addresses of vmalloc and vmemmap as well as
	  __PAGE_OFFSET movable during boot.

config RANDOMIZE_MEMORY
	bool "Randomize the kernel memory sections"
	depends on X86_64
	depends on RANDOMIZE_BASE
	select DYNAMIC_MEMORY_LAYOUT
	default RANDOMIZE_BASE
	help
	   Randomizes the base virtual address of kernel memory sections
	   (physical memory mapping, vmalloc & vmemmap). This security feature
	   makes exploits relying on predictable memory locations less reliable.

	   The order of allocations remains unchanged. Entropy is generated in
	   the same way as RANDOMIZE_BASE. Current implementation in the optimal
	   configuration have in average 30,000 different possible virtual
	   addresses for each memory section.

	   If unsure, say Y.

config RANDOMIZE_MEMORY_PHYSICAL_PADDING
	hex "Physical memory mapping padding" if EXPERT
	depends on RANDOMIZE_MEMORY
	default "0xa" if MEMORY_HOTPLUG
	default "0x0"
	range 0x1 0x40 if MEMORY_HOTPLUG
	range 0x0 0x40
	help
	   Define the padding in terabytes added to the existing physical
	   memory size during kernel memory randomization. It is useful
	   for memory hotplug support but reduces the entropy available for
	   address randomization.

	   If unsure, leave at the default value.

config HOTPLUG_CPU
	def_bool y
	depends on SMP

config BOOTPARAM_HOTPLUG_CPU0
	bool "Set default setting of cpu0_hotpluggable"
	depends on HOTPLUG_CPU
	help
	  Set whether default state of cpu0_hotpluggable is on or off.

	  Say Y here to enable CPU0 hotplug by default. If this switch
	  is turned on, there is no need to give cpu0_hotplug kernel
	  parameter and the CPU0 hotplug feature is enabled by default.

	  Please note: there are two known CPU0 dependencies if you want
	  to enable the CPU0 hotplug feature either by this switch or by
	  cpu0_hotplug kernel parameter.

	  First, resume from hibernate or suspend always starts from CPU0.
	  So hibernate and suspend are prevented if CPU0 is offline.

	  Second dependency is PIC interrupts always go to CPU0. CPU0 can not
	  offline if any interrupt can not migrate out of CPU0. There may
	  be other CPU0 dependencies.

	  Please make sure the dependencies are under your control before
	  you enable this feature.

	  Say N if you don't want to enable CPU0 hotplug feature by default.
	  You still can enable the CPU0 hotplug feature at boot by kernel
	  parameter cpu0_hotplug.

config DEBUG_HOTPLUG_CPU0
	def_bool n
	prompt "Debug CPU0 hotplug"
	depends on HOTPLUG_CPU
	help
	  Enabling this option offlines CPU0 (if CPU0 can be offlined) as
	  soon as possible and boots up userspace with CPU0 offlined. User
	  can online CPU0 back after boot time.

	  To debug CPU0 hotplug, you need to enable CPU0 offline/online
	  feature by either turning on CONFIG_BOOTPARAM_HOTPLUG_CPU0 during
	  compilation or giving cpu0_hotplug kernel parameter at boot.

	  If unsure, say N.

config COMPAT_VDSO
	def_bool n
	prompt "Disable the 32-bit vDSO (needed for glibc 2.3.3)"
	depends on COMPAT_32
	help
	  Certain buggy versions of glibc will crash if they are
	  presented with a 32-bit vDSO that is not mapped at the address
	  indicated in its segment table.

	  The bug was introduced by f866314b89d56845f55e6f365e18b31ec978ec3a
	  and fixed by 3b3ddb4f7db98ec9e912ccdf54d35df4aa30e04a and
	  49ad572a70b8aeb91e57483a11dd1b77e31c4468.  Glibc 2.3.3 is
	  the only released version with the bug, but OpenSUSE 9
	  contains a buggy "glibc 2.3.2".

	  The symptom of the bug is that everything crashes on startup, saying:
	  dl_main: Assertion `(void *) ph->p_vaddr == _rtld_local._dl_sysinfo_dso' failed!

	  Saying Y here changes the default value of the vdso32 boot
	  option from 1 to 0, which turns off the 32-bit vDSO entirely.
	  This works around the glibc bug but hurts performance.

	  If unsure, say N: if you are compiling your own kernel, you
	  are unlikely to be using a buggy version of glibc.

choice
	prompt "vsyscall table for legacy applications"
	depends on X86_64
	default LEGACY_VSYSCALL_XONLY
	help
	  Legacy user code that does not know how to find the vDSO expects
	  to be able to issue three syscalls by calling fixed addresses in
	  kernel space. Since this location is not randomized with ASLR,
	  it can be used to assist security vulnerability exploitation.

	  This setting can be changed at boot time via the kernel command
	  line parameter vsyscall=[emulate|xonly|none].

	  On a system with recent enough glibc (2.14 or newer) and no
	  static binaries, you can say None without a performance penalty
	  to improve security.

	  If unsure, select "Emulate execution only".

	config LEGACY_VSYSCALL_EMULATE
		bool "Full emulation"
		help
		  The kernel traps and emulates calls into the fixed vsyscall
		  address mapping. This makes the mapping non-executable, but
		  it still contains readable known contents, which could be
		  used in certain rare security vulnerability exploits. This
		  configuration is recommended when using legacy userspace
		  that still uses vsyscalls along with legacy binary
		  instrumentation tools that require code to be readable.

		  An example of this type of legacy userspace is running
		  Pin on an old binary that still uses vsyscalls.

	config LEGACY_VSYSCALL_XONLY
		bool "Emulate execution only"
		help
		  The kernel traps and emulates calls into the fixed vsyscall
		  address mapping and does not allow reads.  This
		  configuration is recommended when userspace might use the
		  legacy vsyscall area but support for legacy binary
		  instrumentation of legacy code is not needed.  It mitigates
		  certain uses of the vsyscall area as an ASLR-bypassing
		  buffer.

	config LEGACY_VSYSCALL_NONE
		bool "None"
		help
		  There will be no vsyscall mapping at all. This will
		  eliminate any risk of ASLR bypass due to the vsyscall
		  fixed address mapping. Attempts to use the vsyscalls
		  will be reported to dmesg, so that either old or
		  malicious userspace programs can be identified.

endchoice

config CMDLINE_BOOL
	bool "Built-in kernel command line"
	help
	  Allow for specifying boot arguments to the kernel at
	  build time.  On some systems (e.g. embedded ones), it is
	  necessary or convenient to provide some or all of the
	  kernel boot arguments with the kernel itself (that is,
	  to not rely on the boot loader to provide them.)

	  To compile command line arguments into the kernel,
	  set this option to 'Y', then fill in the
	  boot arguments in CONFIG_CMDLINE.

	  Systems with fully functional boot loaders (i.e. non-embedded)
	  should leave this option set to 'N'.

config CMDLINE
	string "Built-in kernel command string"
	depends on CMDLINE_BOOL
	default ""
	help
	  Enter arguments here that should be compiled into the kernel
	  image and used at boot time.  If the boot loader provides a
	  command line at boot time, it is appended to this string to
	  form the full kernel command line, when the system boots.

	  However, you can use the CONFIG_CMDLINE_OVERRIDE option to
	  change this behavior.

	  In most cases, the command line (whether built-in or provided
	  by the boot loader) should specify the device for the root
	  file system.

config CMDLINE_OVERRIDE
	bool "Built-in command line overrides boot loader arguments"
	depends on CMDLINE_BOOL && CMDLINE != ""
	help
	  Set this option to 'Y' to have the kernel ignore the boot loader
	  command line, and use ONLY the built-in command line.

	  This is used to work around broken boot loaders.  This should
	  be set to 'N' under normal conditions.

config MODIFY_LDT_SYSCALL
	bool "Enable the LDT (local descriptor table)" if EXPERT
	default y
	help
	  Linux can allow user programs to install a per-process x86
	  Local Descriptor Table (LDT) using the modify_ldt(2) system
	  call.  This is required to run 16-bit or segmented code such as
	  DOSEMU or some Wine programs.  It is also used by some very old
	  threading libraries.

	  Enabling this feature adds a small amount of overhead to
	  context switches and increases the low-level kernel attack
	  surface.  Disabling it removes the modify_ldt(2) system call.

	  Saying 'N' here may make sense for embedded or server kernels.

source "kernel/livepatch/Kconfig"

endmenu

config ARCH_HAS_ADD_PAGES
	def_bool y
	depends on X86_64 && ARCH_ENABLE_MEMORY_HOTPLUG

config ARCH_ENABLE_MEMORY_HOTPLUG
	def_bool y
	depends on X86_64 || (X86_32 && HIGHMEM)

config ARCH_ENABLE_MEMORY_HOTREMOVE
	def_bool y
	depends on MEMORY_HOTPLUG

config USE_PERCPU_NUMA_NODE_ID
	def_bool y
	depends on NUMA

config ARCH_ENABLE_SPLIT_PMD_PTLOCK
	def_bool y
	depends on X86_64 || X86_PAE

config ARCH_ENABLE_HUGEPAGE_MIGRATION
	def_bool y
	depends on X86_64 && HUGETLB_PAGE && MIGRATION

config ARCH_ENABLE_THP_MIGRATION
	def_bool y
	depends on X86_64 && TRANSPARENT_HUGEPAGE

menu "Power management and ACPI options"

config ARCH_HIBERNATION_HEADER
	def_bool y
	depends on HIBERNATION

source "kernel/power/Kconfig"

source "drivers/acpi/Kconfig"

source "drivers/sfi/Kconfig"

config X86_APM_BOOT
	def_bool y
	depends on APM

menuconfig APM
	tristate "APM (Advanced Power Management) BIOS support"
	depends on X86_32 && PM_SLEEP
	help
	  APM is a BIOS specification for saving power using several different
	  techniques. This is mostly useful for battery powered laptops with
	  APM compliant BIOSes. If you say Y here, the system time will be
	  reset after a RESUME operation, the /proc/apm device will provide
	  battery status information, and user-space programs will receive
	  notification of APM "events" (e.g. battery status change).

	  If you select "Y" here, you can disable actual use of the APM
	  BIOS by passing the "apm=off" option to the kernel at boot time.

	  Note that the APM support is almost completely disabled for
	  machines with more than one CPU.

	  In order to use APM, you will need supporting software. For location
	  and more information, read <file:Documentation/power/apm-acpi.rst>
	  and the Battery Powered Linux mini-HOWTO, available from
	  <http://www.tldp.org/docs.html#howto>.

	  This driver does not spin down disk drives (see the hdparm(8)
	  manpage ("man 8 hdparm") for that), and it doesn't turn off
	  VESA-compliant "green" monitors.

	  This driver does not support the TI 4000M TravelMate and the ACER
	  486/DX4/75 because they don't have compliant BIOSes. Many "green"
	  desktop machines also don't have compliant BIOSes, and this driver
	  may cause those machines to panic during the boot phase.

	  Generally, if you don't have a battery in your machine, there isn't
	  much point in using this driver and you should say N. If you get
	  random kernel OOPSes or reboots that don't seem to be related to
	  anything, try disabling/enabling this option (or disabling/enabling
	  APM in your BIOS).

	  Some other things you should try when experiencing seemingly random,
	  "weird" problems:

	  1) make sure that you have enough swap space and that it is
	  enabled.
	  2) pass the "no-hlt" option to the kernel
	  3) switch on floating point emulation in the kernel and pass
	  the "no387" option to the kernel
	  4) pass the "floppy=nodma" option to the kernel
	  5) pass the "mem=4M" option to the kernel (thereby disabling
	  all but the first 4 MB of RAM)
	  6) make sure that the CPU is not over clocked.
	  7) read the sig11 FAQ at <http://www.bitwizard.nl/sig11/>
	  8) disable the cache from your BIOS settings
	  9) install a fan for the video card or exchange video RAM
	  10) install a better fan for the CPU
	  11) exchange RAM chips
	  12) exchange the motherboard.

	  To compile this driver as a module, choose M here: the
	  module will be called apm.

if APM

config APM_IGNORE_USER_SUSPEND
	bool "Ignore USER SUSPEND"
	help
	  This option will ignore USER SUSPEND requests. On machines with a
	  compliant APM BIOS, you want to say N. However, on the NEC Versa M
	  series notebooks, it is necessary to say Y because of a BIOS bug.

config APM_DO_ENABLE
	bool "Enable PM at boot time"
	help
	  Enable APM features at boot time. From page 36 of the APM BIOS
	  specification: "When disabled, the APM BIOS does not automatically
	  power manage devices, enter the Standby State, enter the Suspend
	  State, or take power saving steps in response to CPU Idle calls."
	  This driver will make CPU Idle calls when Linux is idle (unless this
	  feature is turned off -- see "Do CPU IDLE calls", below). This
	  should always save battery power, but more complicated APM features
	  will be dependent on your BIOS implementation. You may need to turn
	  this option off if your computer hangs at boot time when using APM
	  support, or if it beeps continuously instead of suspending. Turn
	  this off if you have a NEC UltraLite Versa 33/C or a Toshiba
	  T400CDT. This is off by default since most machines do fine without
	  this feature.

config APM_CPU_IDLE
	depends on CPU_IDLE
	bool "Make CPU Idle calls when idle"
	help
	  Enable calls to APM CPU Idle/CPU Busy inside the kernel's idle loop.
	  On some machines, this can activate improved power savings, such as
	  a slowed CPU clock rate, when the machine is idle. These idle calls
	  are made after the idle loop has run for some length of time (e.g.,
	  333 mS). On some machines, this will cause a hang at boot time or
	  whenever the CPU becomes idle. (On machines with more than one CPU,
	  this option does nothing.)

config APM_DISPLAY_BLANK
	bool "Enable console blanking using APM"
	help
	  Enable console blanking using the APM. Some laptops can use this to
	  turn off the LCD backlight when the screen blanker of the Linux
	  virtual console blanks the screen. Note that this is only used by
	  the virtual console screen blanker, and won't turn off the backlight
	  when using the X Window system. This also doesn't have anything to
	  do with your VESA-compliant power-saving monitor. Further, this
	  option doesn't work for all laptops -- it might not turn off your
	  backlight at all, or it might print a lot of errors to the console,
	  especially if you are using gpm.

config APM_ALLOW_INTS
	bool "Allow interrupts during APM BIOS calls"
	help
	  Normally we disable external interrupts while we are making calls to
	  the APM BIOS as a measure to lessen the effects of a badly behaving
	  BIOS implementation.  The BIOS should reenable interrupts if it
	  needs to.  Unfortunately, some BIOSes do not -- especially those in
	  many of the newer IBM Thinkpads.  If you experience hangs when you
	  suspend, try setting this to Y.  Otherwise, say N.

endif # APM

source "drivers/cpufreq/Kconfig"

source "drivers/cpuidle/Kconfig"

source "drivers/idle/Kconfig"

endmenu


menu "Bus options (PCI etc.)"

choice
	prompt "PCI access mode"
	depends on X86_32 && PCI
	default PCI_GOANY
	help
	  On PCI systems, the BIOS can be used to detect the PCI devices and
	  determine their configuration. However, some old PCI motherboards
	  have BIOS bugs and may crash if this is done. Also, some embedded
	  PCI-based systems don't have any BIOS at all. Linux can also try to
	  detect the PCI hardware directly without using the BIOS.

	  With this option, you can specify how Linux should detect the
	  PCI devices. If you choose "BIOS", the BIOS will be used,
	  if you choose "Direct", the BIOS won't be used, and if you
	  choose "MMConfig", then PCI Express MMCONFIG will be used.
	  If you choose "Any", the kernel will try MMCONFIG, then the
	  direct access method and falls back to the BIOS if that doesn't
	  work. If unsure, go with the default, which is "Any".

config PCI_GOBIOS
	bool "BIOS"

config PCI_GOMMCONFIG
	bool "MMConfig"

config PCI_GODIRECT
	bool "Direct"

config PCI_GOOLPC
	bool "OLPC XO-1"
	depends on OLPC

config PCI_GOANY
	bool "Any"

endchoice

config PCI_BIOS
	def_bool y
	depends on X86_32 && PCI && (PCI_GOBIOS || PCI_GOANY)

# x86-64 doesn't support PCI BIOS access from long mode so always go direct.
config PCI_DIRECT
	def_bool y
	depends on PCI && (X86_64 || (PCI_GODIRECT || PCI_GOANY || PCI_GOOLPC || PCI_GOMMCONFIG))

config PCI_MMCONFIG
	bool "Support mmconfig PCI config space access" if X86_64
	default y
	depends on PCI && (ACPI || SFI || JAILHOUSE_GUEST)
	depends on X86_64 || (PCI_GOANY || PCI_GOMMCONFIG)

config PCI_OLPC
	def_bool y
	depends on PCI && OLPC && (PCI_GOOLPC || PCI_GOANY)

config PCI_XEN
	def_bool y
	depends on PCI && XEN
	select SWIOTLB_XEN

config MMCONF_FAM10H
	def_bool y
	depends on X86_64 && PCI_MMCONFIG && ACPI

config PCI_CNB20LE_QUIRK
	bool "Read CNB20LE Host Bridge Windows" if EXPERT
	depends on PCI
	help
	  Read the PCI windows out of the CNB20LE host bridge. This allows
	  PCI hotplug to work on systems with the CNB20LE chipset which do
	  not have ACPI.

	  There's no public spec for this chipset, and this functionality
	  is known to be incomplete.

	  You should say N unless you know you need this.

config ISA_BUS
	bool "ISA bus support on modern systems" if EXPERT
	help
	  Expose ISA bus device drivers and options available for selection and
	  configuration. Enable this option if your target machine has an ISA
	  bus. ISA is an older system, displaced by PCI and newer bus
	  architectures -- if your target machine is modern, it probably does
	  not have an ISA bus.

	  If unsure, say N.

# x86_64 have no ISA slots, but can have ISA-style DMA.
config ISA_DMA_API
	bool "ISA-style DMA support" if (X86_64 && EXPERT)
	default y
	help
	  Enables ISA-style DMA support for devices requiring such controllers.
	  If unsure, say Y.

if X86_32

config ISA
	bool "ISA support"
	help
	  Find out whether you have ISA slots on your motherboard.  ISA is the
	  name of a bus system, i.e. the way the CPU talks to the other stuff
	  inside your box.  Other bus systems are PCI, EISA, MicroChannel
	  (MCA) or VESA.  ISA is an older system, now being displaced by PCI;
	  newer boards don't support it.  If you have ISA, say Y, otherwise N.

config SCx200
	tristate "NatSemi SCx200 support"
	help
	  This provides basic support for National Semiconductor's
	  (now AMD's) Geode processors.  The driver probes for the
	  PCI-IDs of several on-chip devices, so its a good dependency
	  for other scx200_* drivers.

	  If compiled as a module, the driver is named scx200.

config SCx200HR_TIMER
	tristate "NatSemi SCx200 27MHz High-Resolution Timer Support"
	depends on SCx200
	default y
	help
	  This driver provides a clocksource built upon the on-chip
	  27MHz high-resolution timer.  Its also a workaround for
	  NSC Geode SC-1100's buggy TSC, which loses time when the
	  processor goes idle (as is done by the scheduler).  The
	  other workaround is idle=poll boot option.

config OLPC
	bool "One Laptop Per Child support"
	depends on !X86_PAE
	select GPIOLIB
	select OF
	select OF_PROMTREE
	select IRQ_DOMAIN
	select OLPC_EC
	help
	  Add support for detecting the unique features of the OLPC
	  XO hardware.

config OLPC_XO1_PM
	bool "OLPC XO-1 Power Management"
	depends on OLPC && MFD_CS5535=y && PM_SLEEP
	help
	  Add support for poweroff and suspend of the OLPC XO-1 laptop.

config OLPC_XO1_RTC
	bool "OLPC XO-1 Real Time Clock"
	depends on OLPC_XO1_PM && RTC_DRV_CMOS
	help
	  Add support for the XO-1 real time clock, which can be used as a
	  programmable wakeup source.

config OLPC_XO1_SCI
	bool "OLPC XO-1 SCI extras"
	depends on OLPC && OLPC_XO1_PM && GPIO_CS5535=y
	depends on INPUT=y
	select POWER_SUPPLY
	help
	  Add support for SCI-based features of the OLPC XO-1 laptop:
	   - EC-driven system wakeups
	   - Power button
	   - Ebook switch
	   - Lid switch
	   - AC adapter status updates
	   - Battery status updates

config OLPC_XO15_SCI
	bool "OLPC XO-1.5 SCI extras"
	depends on OLPC && ACPI
	select POWER_SUPPLY
	help
	  Add support for SCI-based features of the OLPC XO-1.5 laptop:
	   - EC-driven system wakeups
	   - AC adapter status updates
	   - Battery status updates

config ALIX
	bool "PCEngines ALIX System Support (LED setup)"
	select GPIOLIB
	help
	  This option enables system support for the PCEngines ALIX.
	  At present this just sets up LEDs for GPIO control on
	  ALIX2/3/6 boards.  However, other system specific setup should
	  get added here.

	  Note: You must still enable the drivers for GPIO and LED support
	  (GPIO_CS5535 & LEDS_GPIO) to actually use the LEDs

	  Note: You have to set alix.force=1 for boards with Award BIOS.

config NET5501
	bool "Soekris Engineering net5501 System Support (LEDS, GPIO, etc)"
	select GPIOLIB
	help
	  This option enables system support for the Soekris Engineering net5501.

config GEOS
	bool "Traverse Technologies GEOS System Support (LEDS, GPIO, etc)"
	select GPIOLIB
	depends on DMI
	help
	  This option enables system support for the Traverse Technologies GEOS.

config TS5500
	bool "Technologic Systems TS-5500 platform support"
	depends on MELAN
	select CHECK_SIGNATURE
	select NEW_LEDS
	select LEDS_CLASS
	help
	  This option enables system support for the Technologic Systems TS-5500.

endif # X86_32

config AMD_NB
	def_bool y
	depends on CPU_SUP_AMD && PCI

config X86_SYSFB
	bool "Mark VGA/VBE/EFI FB as generic system framebuffer"
	help
	  Firmwares often provide initial graphics framebuffers so the BIOS,
	  bootloader or kernel can show basic video-output during boot for
	  user-guidance and debugging. Historically, x86 used the VESA BIOS
	  Extensions and EFI-framebuffers for this, which are mostly limited
	  to x86.
	  This option, if enabled, marks VGA/VBE/EFI framebuffers as generic
	  framebuffers so the new generic system-framebuffer drivers can be
	  used on x86. If the framebuffer is not compatible with the generic
	  modes, it is advertised as fallback platform framebuffer so legacy
	  drivers like efifb, vesafb and uvesafb can pick it up.
	  If this option is not selected, all system framebuffers are always
	  marked as fallback platform framebuffers as usual.

	  Note: Legacy fbdev drivers, including vesafb, efifb, uvesafb, will
	  not be able to pick up generic system framebuffers if this option
	  is selected. You are highly encouraged to enable simplefb as
	  replacement if you select this option. simplefb can correctly deal
	  with generic system framebuffers. But you should still keep vesafb
	  and others enabled as fallback if a system framebuffer is
	  incompatible with simplefb.

	  If unsure, say Y.

endmenu


menu "Binary Emulations"

config IA32_EMULATION
	bool "IA32 Emulation"
	depends on X86_64
	select ARCH_WANT_OLD_COMPAT_IPC
	select BINFMT_ELF
	select COMPAT_BINFMT_ELF
	select COMPAT_OLD_SIGACTION
	help
	  Include code to run legacy 32-bit programs under a
	  64-bit kernel. You should likely turn this on, unless you're
	  100% sure that you don't have any 32-bit programs left.

config IA32_AOUT
	tristate "IA32 a.out support"
	depends on IA32_EMULATION
	depends on BROKEN
	help
	  Support old a.out binaries in the 32bit emulation.

config X86_X32
	bool "x32 ABI for 64-bit mode"
	depends on X86_64
	help
	  Include code to run binaries for the x32 native 32-bit ABI
	  for 64-bit processors.  An x32 process gets access to the
	  full 64-bit register file and wide data path while leaving
	  pointers at 32 bits for smaller memory footprint.

	  You will need a recent binutils (2.22 or later) with
	  elf32_x86_64 support enabled to compile a kernel with this
	  option set.

config COMPAT_32
	def_bool y
	depends on IA32_EMULATION || X86_32
	select HAVE_UID16
	select OLD_SIGSUSPEND3

config COMPAT
	def_bool y
	depends on IA32_EMULATION || X86_X32

if COMPAT
config COMPAT_FOR_U64_ALIGNMENT
	def_bool y

config SYSVIPC_COMPAT
	def_bool y
	depends on SYSVIPC
endif

endmenu


config HAVE_ATOMIC_IOMAP
	def_bool y
	depends on X86_32

source "drivers/firmware/Kconfig"

source "arch/x86/kvm/Kconfig"

source "arch/x86/Kconfig.assembler"<|MERGE_RESOLUTION|>--- conflicted
+++ resolved
@@ -19,10 +19,6 @@
 	select KMAP_LOCAL
 	select MODULES_USE_ELF_REL
 	select OLD_SIGACTION
-<<<<<<< HEAD
-	select GENERIC_VDSO_32
-=======
->>>>>>> e0733463
 	select ARCH_SPLIT_ARG64
 
 config X86_64
