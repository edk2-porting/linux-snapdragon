--- conflicted
+++ resolved
@@ -20,11 +20,6 @@
 	gfn_t end = sp->gfn + KVM_PAGES_PER_HPAGE(sp->role.level);
 
 	/*
-<<<<<<< HEAD
-	 * Don't allow yielding, as the caller may have pending pages to zap
-	 * on the shadow MMU.
-	 */
-=======
 	 * Don't allow yielding, as the caller may have a flush pending.  Note,
 	 * if mmu_lock is held for write, zapping will never yield in this case,
 	 * but explicitly disallow it for safety.  The TDP MMU does not yield
@@ -34,7 +29,6 @@
 	 * of the shadow page's gfn range and stop iterating before yielding.
 	 */
 	lockdep_assert_held_write(&kvm->mmu_lock);
->>>>>>> 4bcf3b75
 	return __kvm_tdp_mmu_zap_gfn_range(kvm, sp->gfn, end, false);
 }
 void kvm_tdp_mmu_zap_all(struct kvm *kvm);
