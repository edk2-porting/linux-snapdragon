--- conflicted
+++ resolved
@@ -182,10 +182,6 @@
 	u32 type = PERF_TYPE_RAW;
 	struct kvm *kvm = pmc->vcpu->kvm;
 	struct kvm_pmu_event_filter *filter;
-<<<<<<< HEAD
-	int i;
-=======
->>>>>>> 77b5472d
 	struct kvm_pmu *pmu = vcpu_to_pmu(pmc->vcpu);
 	bool allow_event = true;
 
