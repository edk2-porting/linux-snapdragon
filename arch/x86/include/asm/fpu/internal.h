/* SPDX-License-Identifier: GPL-2.0 */
/*
 * Copyright (C) 1994 Linus Torvalds
 *
 * Pentium III FXSR, SSE support
 * General FPU state handling cleanups
 *	Gareth Hughes <gareth@valinux.com>, May 2000
 * x86-64 work by Andi Kleen 2002
 */

#ifndef _ASM_X86_FPU_INTERNAL_H
#define _ASM_X86_FPU_INTERNAL_H

#include <linux/compat.h>
#include <linux/sched.h>
#include <linux/slab.h>
#include <linux/mm.h>

#include <asm/user.h>
#include <asm/fpu/api.h>
#include <asm/fpu/xstate.h>
#include <asm/fpu/xcr.h>
#include <asm/cpufeature.h>
#include <asm/trace/fpu.h>

/*
 * High level FPU state handling functions:
 */
extern int  fpu__restore_sig(void __user *buf, int ia32_frame);
extern void fpu__drop(struct fpu *fpu);
extern void fpu__clear_user_states(struct fpu *fpu);
extern int  fpu__exception_code(struct fpu *fpu, int trap_nr);

extern void fpu_sync_fpstate(struct fpu *fpu);

/* Clone and exit operations */
extern int  fpu_clone(struct task_struct *dst);
extern void fpu_flush_thread(void);

/*
 * Boot time FPU initialization functions:
 */
extern void fpu__init_cpu(void);
extern void fpu__init_system_xstate(void);
extern void fpu__init_cpu_xstate(void);
extern void fpu__init_system(struct cpuinfo_x86 *c);
extern void fpu__init_check_bugs(void);
extern void fpu__resume_cpu(void);

/*
 * Debugging facility:
 */
#ifdef CONFIG_X86_DEBUG_FPU
# define WARN_ON_FPU(x) WARN_ON_ONCE(x)
#else
# define WARN_ON_FPU(x) ({ (void)(x); 0; })
#endif

/*
 * FPU related CPU feature flag helper routines:
 */
static __always_inline __pure bool use_xsaveopt(void)
{
	return static_cpu_has(X86_FEATURE_XSAVEOPT);
}

static __always_inline __pure bool use_xsave(void)
{
	return static_cpu_has(X86_FEATURE_XSAVE);
}

static __always_inline __pure bool use_fxsr(void)
{
	return static_cpu_has(X86_FEATURE_FXSR);
}

/*
 * fpstate handling functions:
 */

extern union fpregs_state init_fpstate;

extern void fpstate_init(union fpregs_state *state);
#ifdef CONFIG_MATH_EMULATION
extern void fpstate_init_soft(struct swregs_state *soft);
#else
static inline void fpstate_init_soft(struct swregs_state *soft) {}
#endif
extern void save_fpregs_to_fpstate(struct fpu *fpu);

<<<<<<< HEAD
static inline void fpstate_init_xstate(struct xregs_state *xsave)
{
	/*
	 * XRSTORS requires these bits set in xcomp_bv, or it will
	 * trigger #GP:
	 */
	xsave->header.xcomp_bv = XCOMP_BV_COMPACTED_FORMAT | xfeatures_mask_all;
}

static inline void fpstate_init_fxstate(struct fxregs_state *fx)
{
	fx->cwd = 0x37f;
	fx->mxcsr = MXCSR_DEFAULT;
}
extern void fpstate_sanitize_xstate(struct fpu *fpu);

=======
>>>>>>> d92805b6
/* Returns 0 or the negated trap number, which results in -EFAULT for #PF */
#define user_insn(insn, output, input...)				\
({									\
	int err;							\
									\
	might_fault();							\
									\
	asm volatile(ASM_STAC "\n"					\
		     "1: " #insn "\n"					\
		     "2: " ASM_CLAC "\n"				\
		     ".section .fixup,\"ax\"\n"				\
		     "3:  negl %%eax\n"					\
		     "    jmp  2b\n"					\
		     ".previous\n"					\
		     _ASM_EXTABLE_FAULT(1b, 3b)				\
		     : [err] "=a" (err), output				\
		     : "0"(0), input);					\
	err;								\
})

#define kernel_insn_err(insn, output, input...)				\
({									\
	int err;							\
	asm volatile("1:" #insn "\n\t"					\
		     "2:\n"						\
		     ".section .fixup,\"ax\"\n"				\
		     "3:  movl $-1,%[err]\n"				\
		     "    jmp  2b\n"					\
		     ".previous\n"					\
		     _ASM_EXTABLE(1b, 3b)				\
		     : [err] "=r" (err), output				\
		     : "0"(0), input);					\
	err;								\
})

#define kernel_insn(insn, output, input...)				\
	asm volatile("1:" #insn "\n\t"					\
		     "2:\n"						\
		     _ASM_EXTABLE_HANDLE(1b, 2b, ex_handler_fprestore)	\
		     : output : input)

static inline int fnsave_to_user_sigframe(struct fregs_state __user *fx)
{
	return user_insn(fnsave %[fx]; fwait,  [fx] "=m" (*fx), "m" (*fx));
}

static inline int fxsave_to_user_sigframe(struct fxregs_state __user *fx)
{
	if (IS_ENABLED(CONFIG_X86_32))
		return user_insn(fxsave %[fx], [fx] "=m" (*fx), "m" (*fx));
	else
		return user_insn(fxsaveq %[fx], [fx] "=m" (*fx), "m" (*fx));

}

static inline void fxrstor(struct fxregs_state *fx)
{
	if (IS_ENABLED(CONFIG_X86_32))
		kernel_insn(fxrstor %[fx], "=m" (*fx), [fx] "m" (*fx));
	else
		kernel_insn(fxrstorq %[fx], "=m" (*fx), [fx] "m" (*fx));
}

static inline int fxrstor_safe(struct fxregs_state *fx)
{
	if (IS_ENABLED(CONFIG_X86_32))
		return kernel_insn_err(fxrstor %[fx], "=m" (*fx), [fx] "m" (*fx));
	else
		return kernel_insn_err(fxrstorq %[fx], "=m" (*fx), [fx] "m" (*fx));
}

static inline int fxrstor_from_user_sigframe(struct fxregs_state __user *fx)
{
	if (IS_ENABLED(CONFIG_X86_32))
		return user_insn(fxrstor %[fx], "=m" (*fx), [fx] "m" (*fx));
	else
		return user_insn(fxrstorq %[fx], "=m" (*fx), [fx] "m" (*fx));
}

static inline void frstor(struct fregs_state *fx)
{
	kernel_insn(frstor %[fx], "=m" (*fx), [fx] "m" (*fx));
}

static inline int frstor_safe(struct fregs_state *fx)
{
	return kernel_insn_err(frstor %[fx], "=m" (*fx), [fx] "m" (*fx));
}

static inline int frstor_from_user_sigframe(struct fregs_state __user *fx)
{
	return user_insn(frstor %[fx], "=m" (*fx), [fx] "m" (*fx));
}

static inline void fxsave(struct fxregs_state *fx)
{
	if (IS_ENABLED(CONFIG_X86_32))
		asm volatile( "fxsave %[fx]" : [fx] "=m" (*fx));
	else
		asm volatile("fxsaveq %[fx]" : [fx] "=m" (*fx));
}

/* These macros all use (%edi)/(%rdi) as the single memory argument. */
#define XSAVE		".byte " REX_PREFIX "0x0f,0xae,0x27"
#define XSAVEOPT	".byte " REX_PREFIX "0x0f,0xae,0x37"
#define XSAVES		".byte " REX_PREFIX "0x0f,0xc7,0x2f"
#define XRSTOR		".byte " REX_PREFIX "0x0f,0xae,0x2f"
#define XRSTORS		".byte " REX_PREFIX "0x0f,0xc7,0x1f"

/*
 * After this @err contains 0 on success or the negated trap number when
 * the operation raises an exception. For faults this results in -EFAULT.
 */
#define XSTATE_OP(op, st, lmask, hmask, err)				\
	asm volatile("1:" op "\n\t"					\
		     "xor %[err], %[err]\n"				\
		     "2:\n\t"						\
		     ".pushsection .fixup,\"ax\"\n\t"			\
		     "3: negl %%eax\n\t"				\
		     "jmp 2b\n\t"					\
		     ".popsection\n\t"					\
		     _ASM_EXTABLE_FAULT(1b, 3b)				\
		     : [err] "=a" (err)					\
		     : "D" (st), "m" (*st), "a" (lmask), "d" (hmask)	\
		     : "memory")

/*
 * If XSAVES is enabled, it replaces XSAVEOPT because it supports a compact
 * format and supervisor states in addition to modified optimization in
 * XSAVEOPT.
 *
 * Otherwise, if XSAVEOPT is enabled, XSAVEOPT replaces XSAVE because XSAVEOPT
 * supports modified optimization which is not supported by XSAVE.
 *
 * We use XSAVE as a fallback.
 *
 * The 661 label is defined in the ALTERNATIVE* macros as the address of the
 * original instruction which gets replaced. We need to use it here as the
 * address of the instruction where we might get an exception at.
 */
#define XSTATE_XSAVE(st, lmask, hmask, err)				\
	asm volatile(ALTERNATIVE_2(XSAVE,				\
				   XSAVEOPT, X86_FEATURE_XSAVEOPT,	\
				   XSAVES,   X86_FEATURE_XSAVES)	\
		     "\n"						\
		     "xor %[err], %[err]\n"				\
		     "3:\n"						\
		     ".pushsection .fixup,\"ax\"\n"			\
		     "4: movl $-2, %[err]\n"				\
		     "jmp 3b\n"						\
		     ".popsection\n"					\
		     _ASM_EXTABLE(661b, 4b)				\
		     : [err] "=r" (err)					\
		     : "D" (st), "m" (*st), "a" (lmask), "d" (hmask)	\
		     : "memory")

/*
 * Use XRSTORS to restore context if it is enabled. XRSTORS supports compact
 * XSAVE area format.
 */
#define XSTATE_XRESTORE(st, lmask, hmask)				\
	asm volatile(ALTERNATIVE(XRSTOR,				\
				 XRSTORS, X86_FEATURE_XSAVES)		\
		     "\n"						\
		     "3:\n"						\
		     _ASM_EXTABLE_HANDLE(661b, 3b, ex_handler_fprestore)\
		     :							\
		     : "D" (st), "m" (*st), "a" (lmask), "d" (hmask)	\
		     : "memory")

/*
 * This function is called only during boot time when x86 caps are not set
 * up and alternative can not be used yet.
 */
static inline void os_xrstor_booting(struct xregs_state *xstate)
{
	u64 mask = xfeatures_mask_fpstate();
	u32 lmask = mask;
	u32 hmask = mask >> 32;
	int err;

	WARN_ON(system_state != SYSTEM_BOOTING);

	if (boot_cpu_has(X86_FEATURE_XSAVES))
		XSTATE_OP(XRSTORS, xstate, lmask, hmask, err);
	else
		XSTATE_OP(XRSTOR, xstate, lmask, hmask, err);

	/*
	 * We should never fault when copying from a kernel buffer, and the FPU
	 * state we set at boot time should be valid.
	 */
	WARN_ON_FPU(err);
}

/*
 * Save processor xstate to xsave area.
 *
 * Uses either XSAVE or XSAVEOPT or XSAVES depending on the CPU features
 * and command line options. The choice is permanent until the next reboot.
 */
static inline void os_xsave(struct xregs_state *xstate)
{
	u64 mask = xfeatures_mask_all;
	u32 lmask = mask;
	u32 hmask = mask >> 32;
	int err;

	WARN_ON_FPU(!alternatives_patched);

	XSTATE_XSAVE(xstate, lmask, hmask, err);

	/* We should never fault when copying to a kernel buffer: */
	WARN_ON_FPU(err);
}

/*
 * Restore processor xstate from xsave area.
 *
 * Uses XRSTORS when XSAVES is used, XRSTOR otherwise.
 */
static inline void os_xrstor(struct xregs_state *xstate, u64 mask)
{
	u32 lmask = mask;
	u32 hmask = mask >> 32;

	XSTATE_XRESTORE(xstate, lmask, hmask);
}

/*
 * Save xstate to user space xsave area.
 *
 * We don't use modified optimization because xrstor/xrstors might track
 * a different application.
 *
 * We don't use compacted format xsave area for
 * backward compatibility for old applications which don't understand
 * compacted format of xsave area.
 */
static inline int xsave_to_user_sigframe(struct xregs_state __user *buf)
{
	/*
	 * Include the features which are not xsaved/rstored by the kernel
	 * internally, e.g. PKRU. That's user space ABI and also required
	 * to allow the signal handler to modify PKRU.
	 */
	u64 mask = xfeatures_mask_uabi();
	u32 lmask = mask;
	u32 hmask = mask >> 32;
	int err;

	/*
	 * Clear the xsave header first, so that reserved fields are
	 * initialized to zero.
	 */
	err = __clear_user(&buf->header, sizeof(buf->header));
	if (unlikely(err))
		return -EFAULT;

	stac();
	XSTATE_OP(XSAVE, buf, lmask, hmask, err);
	clac();

	return err;
}

/*
 * Restore xstate from user space xsave area.
 */
static inline int xrstor_from_user_sigframe(struct xregs_state __user *buf, u64 mask)
{
	struct xregs_state *xstate = ((__force struct xregs_state *)buf);
	u32 lmask = mask;
	u32 hmask = mask >> 32;
	int err;

	stac();
	XSTATE_OP(XRSTOR, xstate, lmask, hmask, err);
	clac();

	return err;
}

/*
 * Restore xstate from kernel space xsave area, return an error code instead of
 * an exception.
 */
static inline int os_xrstor_safe(struct xregs_state *xstate, u64 mask)
{
	u32 lmask = mask;
	u32 hmask = mask >> 32;
	int err;

	if (cpu_feature_enabled(X86_FEATURE_XSAVES))
		XSTATE_OP(XRSTORS, xstate, lmask, hmask, err);
	else
		XSTATE_OP(XRSTOR, xstate, lmask, hmask, err);

	return err;
}

extern void __restore_fpregs_from_fpstate(union fpregs_state *fpstate, u64 mask);

static inline void restore_fpregs_from_fpstate(union fpregs_state *fpstate)
{
	__restore_fpregs_from_fpstate(fpstate, xfeatures_mask_fpstate());
}

extern int copy_fpstate_to_sigframe(void __user *buf, void __user *fp, int size);

/*
 * FPU context switch related helper methods:
 */

DECLARE_PER_CPU(struct fpu *, fpu_fpregs_owner_ctx);

/*
 * The in-register FPU state for an FPU context on a CPU is assumed to be
 * valid if the fpu->last_cpu matches the CPU, and the fpu_fpregs_owner_ctx
 * matches the FPU.
 *
 * If the FPU register state is valid, the kernel can skip restoring the
 * FPU state from memory.
 *
 * Any code that clobbers the FPU registers or updates the in-memory
 * FPU state for a task MUST let the rest of the kernel know that the
 * FPU registers are no longer valid for this task.
 *
 * Either one of these invalidation functions is enough. Invalidate
 * a resource you control: CPU if using the CPU for something else
 * (with preemption disabled), FPU for the current task, or a task that
 * is prevented from running by the current task.
 */
static inline void __cpu_invalidate_fpregs_state(void)
{
	__this_cpu_write(fpu_fpregs_owner_ctx, NULL);
}

static inline void __fpu_invalidate_fpregs_state(struct fpu *fpu)
{
	fpu->last_cpu = -1;
}

static inline int fpregs_state_valid(struct fpu *fpu, unsigned int cpu)
{
	return fpu == this_cpu_read(fpu_fpregs_owner_ctx) && cpu == fpu->last_cpu;
}

/*
 * These generally need preemption protection to work,
 * do try to avoid using these on their own:
 */
static inline void fpregs_deactivate(struct fpu *fpu)
{
	this_cpu_write(fpu_fpregs_owner_ctx, NULL);
	trace_x86_fpu_regs_deactivated(fpu);
}

static inline void fpregs_activate(struct fpu *fpu)
{
	this_cpu_write(fpu_fpregs_owner_ctx, fpu);
	trace_x86_fpu_regs_activated(fpu);
}

/* Internal helper for switch_fpu_return() and signal frame setup */
static inline void fpregs_restore_userregs(void)
{
	struct fpu *fpu = &current->thread.fpu;
	int cpu = smp_processor_id();

	if (WARN_ON_ONCE(current->flags & PF_KTHREAD))
		return;

	if (!fpregs_state_valid(fpu, cpu)) {
		u64 mask;

		/*
		 * This restores _all_ xstate which has not been
		 * established yet.
		 *
		 * If PKRU is enabled, then the PKRU value is already
		 * correct because it was either set in switch_to() or in
		 * flush_thread(). So it is excluded because it might be
		 * not up to date in current->thread.fpu.xsave state.
		 */
		mask = xfeatures_mask_restore_user() |
			xfeatures_mask_supervisor();
		__restore_fpregs_from_fpstate(&fpu->state, mask);

		fpregs_activate(fpu);
		fpu->last_cpu = cpu;
	}
	clear_thread_flag(TIF_NEED_FPU_LOAD);
}

/*
 * FPU state switching for scheduling.
 *
 * This is a two-stage process:
 *
 *  - switch_fpu_prepare() saves the old state.
 *    This is done within the context of the old process.
 *
 *  - switch_fpu_finish() sets TIF_NEED_FPU_LOAD; the floating point state
 *    will get loaded on return to userspace, or when the kernel needs it.
 *
 * If TIF_NEED_FPU_LOAD is cleared then the CPU's FPU registers
 * are saved in the current thread's FPU register state.
 *
 * If TIF_NEED_FPU_LOAD is set then CPU's FPU registers may not
 * hold current()'s FPU registers. It is required to load the
 * registers before returning to userland or using the content
 * otherwise.
 *
 * The FPU context is only stored/restored for a user task and
 * PF_KTHREAD is used to distinguish between kernel and user threads.
 */
static inline void switch_fpu_prepare(struct fpu *old_fpu, int cpu)
{
	if (static_cpu_has(X86_FEATURE_FPU) && !(current->flags & PF_KTHREAD)) {
		save_fpregs_to_fpstate(old_fpu);
		/*
		 * The save operation preserved register state, so the
		 * fpu_fpregs_owner_ctx is still @old_fpu. Store the
		 * current CPU number in @old_fpu, so the next return
		 * to user space can avoid the FPU register restore
		 * when is returns on the same CPU and still owns the
		 * context.
		 */
		old_fpu->last_cpu = cpu;

		trace_x86_fpu_regs_deactivated(old_fpu);
	}
}

/*
 * Misc helper functions:
 */

/*
 * Delay loading of the complete FPU state until the return to userland.
 * PKRU is handled separately.
 */
static inline void switch_fpu_finish(struct fpu *new_fpu)
{
	if (cpu_feature_enabled(X86_FEATURE_FPU))
		set_thread_flag(TIF_NEED_FPU_LOAD);
}

#endif /* _ASM_X86_FPU_INTERNAL_H */<|MERGE_RESOLUTION|>--- conflicted
+++ resolved
@@ -88,25 +88,6 @@
 #endif
 extern void save_fpregs_to_fpstate(struct fpu *fpu);
 
-<<<<<<< HEAD
-static inline void fpstate_init_xstate(struct xregs_state *xsave)
-{
-	/*
-	 * XRSTORS requires these bits set in xcomp_bv, or it will
-	 * trigger #GP:
-	 */
-	xsave->header.xcomp_bv = XCOMP_BV_COMPACTED_FORMAT | xfeatures_mask_all;
-}
-
-static inline void fpstate_init_fxstate(struct fxregs_state *fx)
-{
-	fx->cwd = 0x37f;
-	fx->mxcsr = MXCSR_DEFAULT;
-}
-extern void fpstate_sanitize_xstate(struct fpu *fpu);
-
-=======
->>>>>>> d92805b6
 /* Returns 0 or the negated trap number, which results in -EFAULT for #PF */
 #define user_insn(insn, output, input...)				\
 ({									\
