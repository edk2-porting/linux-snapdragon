--- conflicted
+++ resolved
@@ -578,7 +578,6 @@
 				 <&sleep_clk>;
 		};
 
-<<<<<<< HEAD
 		gpi_dma0: dma-controller@800000 {
 			compatible = "qcom,sm8150-gpi-dma";
 			reg = <0 0x800000 0 0x60000>;
@@ -648,8 +647,6 @@
 			status = "disabled";
 		};
 		
-=======
->>>>>>> e3a8beff
 		qupv3_id_0: geniqup@8c0000 {
 			compatible = "qcom,geni-se-qup";
 			reg = <0x0 0x008c0000 0x0 0x6000>;
@@ -871,10 +868,7 @@
 		qupv3_id_2: geniqup@cc0000 {
 			compatible = "qcom,geni-se-qup";
 			reg = <0x0 0x00cc0000 0x0 0x6000>;
-<<<<<<< HEAD
-=======
-
->>>>>>> e3a8beff
+
 			clock-names = "m-ahb", "s-ahb";
 			clocks = <&gcc GCC_QUPV3_WRAP_2_M_AHB_CLK>,
 				 <&gcc GCC_QUPV3_WRAP_2_S_AHB_CLK>;
