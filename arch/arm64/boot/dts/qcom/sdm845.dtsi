// SPDX-License-Identifier: GPL-2.0
/*
 * SDM845 SoC device tree source
 *
 * Copyright (c) 2018, The Linux Foundation. All rights reserved.
 */

#include <dt-bindings/clock/qcom,camcc-sdm845.h>
#include <dt-bindings/clock/qcom,dispcc-sdm845.h>
#include <dt-bindings/clock/qcom,gcc-sdm845.h>
#include <dt-bindings/clock/qcom,gpucc-sdm845.h>
#include <dt-bindings/clock/qcom,lpass-sdm845.h>
#include <dt-bindings/clock/qcom,rpmh.h>
#include <dt-bindings/clock/qcom,videocc-sdm845.h>
#include <dt-bindings/gpio/gpio.h>
<<<<<<< HEAD
#include <dt-bindings/dma/qcom-gpi.h>
=======
>>>>>>> 948d76ce
#include <dt-bindings/interconnect/qcom,osm-l3.h>
#include <dt-bindings/interconnect/qcom,sdm845.h>
#include <dt-bindings/interrupt-controller/arm-gic.h>
#include <dt-bindings/phy/phy-qcom-qusb2.h>
#include <dt-bindings/power/qcom-rpmpd.h>
#include <dt-bindings/reset/qcom,sdm845-aoss.h>
#include <dt-bindings/reset/qcom,sdm845-pdc.h>
#include <dt-bindings/soc/qcom,apr.h>
#include <dt-bindings/soc/qcom,rpmh-rsc.h>
#include <dt-bindings/clock/qcom,gcc-sdm845.h>
#include <dt-bindings/thermal/thermal.h>

/ {
	interrupt-parent = <&intc>;

	#address-cells = <2>;
	#size-cells = <2>;

	aliases {
		i2c0 = &i2c0;
		i2c1 = &i2c1;
		i2c2 = &i2c2;
		i2c3 = &i2c3;
		i2c4 = &i2c4;
		i2c5 = &i2c5;
		i2c6 = &i2c6;
		i2c7 = &i2c7;
		i2c8 = &i2c8;
		i2c9 = &i2c9;
		i2c10 = &i2c10;
		i2c11 = &i2c11;
		i2c12 = &i2c12;
		i2c13 = &i2c13;
		i2c14 = &i2c14;
		i2c15 = &i2c15;
		spi0 = &spi0;
		spi1 = &spi1;
		spi2 = &spi2;
		spi3 = &spi3;
		spi4 = &spi4;
		spi5 = &spi5;
		spi6 = &spi6;
		spi7 = &spi7;
		spi8 = &spi8;
		spi9 = &spi9;
		spi10 = &spi10;
		spi11 = &spi11;
		spi12 = &spi12;
		spi13 = &spi13;
		spi14 = &spi14;
		spi15 = &spi15;
	};

	chosen { };

	memory@80000000 {
		device_type = "memory";
		/* We expect the bootloader to fill in the size */
		reg = <0 0x80000000 0 0>;
	};

	reserved-memory {
		#address-cells = <2>;
		#size-cells = <2>;
		ranges;

		hyp_mem: memory@85700000 {
			reg = <0 0x85700000 0 0x600000>;
			no-map;
		};

		xbl_mem: memory@85e00000 {
			reg = <0 0x85e00000 0 0x100000>;
			no-map;
		};

		aop_mem: memory@85fc0000 {
			reg = <0 0x85fc0000 0 0x20000>;
			no-map;
		};

		aop_cmd_db_mem: memory@85fe0000 {
			compatible = "qcom,cmd-db";
			reg = <0x0 0x85fe0000 0 0x20000>;
			no-map;
		};

		smem@86000000 {
			compatible = "qcom,smem";
			reg = <0x0 0x86000000 0 0x200000>;
			no-map;
			hwlocks = <&tcsr_mutex 3>;
		};

		tz_mem: memory@86200000 {
			reg = <0 0x86200000 0 0x2d00000>;
			no-map;
		};

		rmtfs_mem: memory@88f00000 {
			compatible = "qcom,rmtfs-mem";
			reg = <0 0x88f00000 0 0x200000>;
			no-map;

			qcom,client-id = <1>;
			qcom,vmid = <15>;
		};

		qseecom_mem: memory@8ab00000 {
			reg = <0 0x8ab00000 0 0x1400000>;
			no-map;
		};

		camera_mem: memory@8bf00000 {
			reg = <0 0x8bf00000 0 0x500000>;
			no-map;
		};

		ipa_fw_mem: memory@8c400000 {
			reg = <0 0x8c400000 0 0x10000>;
			no-map;
		};

		ipa_gsi_mem: memory@8c410000 {
			reg = <0 0x8c410000 0 0x5000>;
			no-map;
		};

		gpu_mem: memory@8c415000 {
			reg = <0 0x8c415000 0 0x2000>;
			no-map;
		};

		adsp_mem: memory@8c500000 {
			reg = <0 0x8c500000 0 0x1a00000>;
			no-map;
		};

		wlan_msa_mem: memory@8df00000 {
			reg = <0 0x8df00000 0 0x100000>;
			no-map;
		};

		mpss_region: memory@8e000000 {
			reg = <0 0x8e000000 0 0x7800000>;
			no-map;
		};

		venus_mem: memory@95800000 {
			reg = <0 0x95800000 0 0x500000>;
			no-map;
		};

		cdsp_mem: memory@95d00000 {
			reg = <0 0x95d00000 0 0x800000>;
			no-map;
		};

		mba_region: memory@96500000 {
			reg = <0 0x96500000 0 0x200000>;
			no-map;
		};

		slpi_mem: memory@96700000 {
			reg = <0 0x96700000 0 0x1400000>;
			no-map;
		};

		spss_mem: memory@97b00000 {
			reg = <0 0x97b00000 0 0x100000>;
			no-map;
		};
	};

	cpus {
		#address-cells = <2>;
		#size-cells = <0>;

		CPU0: cpu@0 {
			device_type = "cpu";
			compatible = "qcom,kryo385";
			reg = <0x0 0x0>;
			enable-method = "psci";
			cpu-idle-states = <&LITTLE_CPU_SLEEP_0
					   &LITTLE_CPU_SLEEP_1
					   &CLUSTER_SLEEP_0>;
			capacity-dmips-mhz = <607>;
			dynamic-power-coefficient = <100>;
			qcom,freq-domain = <&cpufreq_hw 0>;
			operating-points-v2 = <&cpu0_opp_table>;
			interconnects = <&gladiator_noc MASTER_APPSS_PROC 3 &mem_noc SLAVE_EBI1 3>,
					<&osm_l3 MASTER_OSM_L3_APPS &osm_l3 SLAVE_OSM_L3>;
			#cooling-cells = <2>;
			next-level-cache = <&L2_0>;
			L2_0: l2-cache {
				compatible = "cache";
				next-level-cache = <&L3_0>;
				L3_0: l3-cache {
				      compatible = "cache";
				};
			};
		};

		CPU1: cpu@100 {
			device_type = "cpu";
			compatible = "qcom,kryo385";
			reg = <0x0 0x100>;
			enable-method = "psci";
			cpu-idle-states = <&LITTLE_CPU_SLEEP_0
					   &LITTLE_CPU_SLEEP_1
					   &CLUSTER_SLEEP_0>;
			capacity-dmips-mhz = <607>;
			dynamic-power-coefficient = <100>;
			qcom,freq-domain = <&cpufreq_hw 0>;
			operating-points-v2 = <&cpu0_opp_table>;
			interconnects = <&gladiator_noc MASTER_APPSS_PROC 3 &mem_noc SLAVE_EBI1 3>,
					<&osm_l3 MASTER_OSM_L3_APPS &osm_l3 SLAVE_OSM_L3>;
			#cooling-cells = <2>;
			next-level-cache = <&L2_100>;
			L2_100: l2-cache {
				compatible = "cache";
				next-level-cache = <&L3_0>;
			};
		};

		CPU2: cpu@200 {
			device_type = "cpu";
			compatible = "qcom,kryo385";
			reg = <0x0 0x200>;
			enable-method = "psci";
			cpu-idle-states = <&LITTLE_CPU_SLEEP_0
					   &LITTLE_CPU_SLEEP_1
					   &CLUSTER_SLEEP_0>;
			capacity-dmips-mhz = <607>;
			dynamic-power-coefficient = <100>;
			qcom,freq-domain = <&cpufreq_hw 0>;
			operating-points-v2 = <&cpu0_opp_table>;
			interconnects = <&gladiator_noc MASTER_APPSS_PROC 3 &mem_noc SLAVE_EBI1 3>,
					<&osm_l3 MASTER_OSM_L3_APPS &osm_l3 SLAVE_OSM_L3>;
			#cooling-cells = <2>;
			next-level-cache = <&L2_200>;
			L2_200: l2-cache {
				compatible = "cache";
				next-level-cache = <&L3_0>;
			};
		};

		CPU3: cpu@300 {
			device_type = "cpu";
			compatible = "qcom,kryo385";
			reg = <0x0 0x300>;
			enable-method = "psci";
			cpu-idle-states = <&LITTLE_CPU_SLEEP_0
					   &LITTLE_CPU_SLEEP_1
					   &CLUSTER_SLEEP_0>;
			capacity-dmips-mhz = <607>;
			dynamic-power-coefficient = <100>;
			qcom,freq-domain = <&cpufreq_hw 0>;
			operating-points-v2 = <&cpu0_opp_table>;
			interconnects = <&gladiator_noc MASTER_APPSS_PROC 3 &mem_noc SLAVE_EBI1 3>,
					<&osm_l3 MASTER_OSM_L3_APPS &osm_l3 SLAVE_OSM_L3>;
			#cooling-cells = <2>;
			next-level-cache = <&L2_300>;
			L2_300: l2-cache {
				compatible = "cache";
				next-level-cache = <&L3_0>;
			};
		};

		CPU4: cpu@400 {
			device_type = "cpu";
			compatible = "qcom,kryo385";
			reg = <0x0 0x400>;
			enable-method = "psci";
			capacity-dmips-mhz = <1024>;
			cpu-idle-states = <&BIG_CPU_SLEEP_0
					   &BIG_CPU_SLEEP_1
					   &CLUSTER_SLEEP_0>;
			dynamic-power-coefficient = <396>;
			qcom,freq-domain = <&cpufreq_hw 1>;
			operating-points-v2 = <&cpu4_opp_table>;
			interconnects = <&gladiator_noc MASTER_APPSS_PROC 3 &mem_noc SLAVE_EBI1 3>,
					<&osm_l3 MASTER_OSM_L3_APPS &osm_l3 SLAVE_OSM_L3>;
			#cooling-cells = <2>;
			next-level-cache = <&L2_400>;
			L2_400: l2-cache {
				compatible = "cache";
				next-level-cache = <&L3_0>;
			};
		};

		CPU5: cpu@500 {
			device_type = "cpu";
			compatible = "qcom,kryo385";
			reg = <0x0 0x500>;
			enable-method = "psci";
			capacity-dmips-mhz = <1024>;
			cpu-idle-states = <&BIG_CPU_SLEEP_0
					   &BIG_CPU_SLEEP_1
					   &CLUSTER_SLEEP_0>;
			dynamic-power-coefficient = <396>;
			qcom,freq-domain = <&cpufreq_hw 1>;
			operating-points-v2 = <&cpu4_opp_table>;
			interconnects = <&gladiator_noc MASTER_APPSS_PROC 3 &mem_noc SLAVE_EBI1 3>,
					<&osm_l3 MASTER_OSM_L3_APPS &osm_l3 SLAVE_OSM_L3>;
			#cooling-cells = <2>;
			next-level-cache = <&L2_500>;
			L2_500: l2-cache {
				compatible = "cache";
				next-level-cache = <&L3_0>;
			};
		};

		CPU6: cpu@600 {
			device_type = "cpu";
			compatible = "qcom,kryo385";
			reg = <0x0 0x600>;
			enable-method = "psci";
			capacity-dmips-mhz = <1024>;
			cpu-idle-states = <&BIG_CPU_SLEEP_0
					   &BIG_CPU_SLEEP_1
					   &CLUSTER_SLEEP_0>;
			dynamic-power-coefficient = <396>;
			qcom,freq-domain = <&cpufreq_hw 1>;
			operating-points-v2 = <&cpu4_opp_table>;
			interconnects = <&gladiator_noc MASTER_APPSS_PROC 3 &mem_noc SLAVE_EBI1 3>,
					<&osm_l3 MASTER_OSM_L3_APPS &osm_l3 SLAVE_OSM_L3>;
			#cooling-cells = <2>;
			next-level-cache = <&L2_600>;
			L2_600: l2-cache {
				compatible = "cache";
				next-level-cache = <&L3_0>;
			};
		};

		CPU7: cpu@700 {
			device_type = "cpu";
			compatible = "qcom,kryo385";
			reg = <0x0 0x700>;
			enable-method = "psci";
			capacity-dmips-mhz = <1024>;
			cpu-idle-states = <&BIG_CPU_SLEEP_0
					   &BIG_CPU_SLEEP_1
					   &CLUSTER_SLEEP_0>;
			dynamic-power-coefficient = <396>;
			qcom,freq-domain = <&cpufreq_hw 1>;
			operating-points-v2 = <&cpu4_opp_table>;
			interconnects = <&gladiator_noc MASTER_APPSS_PROC 3 &mem_noc SLAVE_EBI1 3>,
					<&osm_l3 MASTER_OSM_L3_APPS &osm_l3 SLAVE_OSM_L3>;
			#cooling-cells = <2>;
			next-level-cache = <&L2_700>;
			L2_700: l2-cache {
				compatible = "cache";
				next-level-cache = <&L3_0>;
			};
		};

		cpu-map {
			cluster0 {
				core0 {
					cpu = <&CPU0>;
				};

				core1 {
					cpu = <&CPU1>;
				};

				core2 {
					cpu = <&CPU2>;
				};

				core3 {
					cpu = <&CPU3>;
				};

				core4 {
					cpu = <&CPU4>;
				};

				core5 {
					cpu = <&CPU5>;
				};

				core6 {
					cpu = <&CPU6>;
				};

				core7 {
					cpu = <&CPU7>;
				};
			};
		};

		idle-states {
			entry-method = "psci";

			LITTLE_CPU_SLEEP_0: cpu-sleep-0-0 {
				compatible = "arm,idle-state";
				idle-state-name = "little-power-down";
				arm,psci-suspend-param = <0x40000003>;
				entry-latency-us = <350>;
				exit-latency-us = <461>;
				min-residency-us = <1890>;
				local-timer-stop;
			};

			LITTLE_CPU_SLEEP_1: cpu-sleep-0-1 {
				compatible = "arm,idle-state";
				idle-state-name = "little-rail-power-down";
				arm,psci-suspend-param = <0x40000004>;
				entry-latency-us = <360>;
				exit-latency-us = <531>;
				min-residency-us = <3934>;
				local-timer-stop;
			};

			BIG_CPU_SLEEP_0: cpu-sleep-1-0 {
				compatible = "arm,idle-state";
				idle-state-name = "big-power-down";
				arm,psci-suspend-param = <0x40000003>;
				entry-latency-us = <264>;
				exit-latency-us = <621>;
				min-residency-us = <952>;
				local-timer-stop;
			};

			BIG_CPU_SLEEP_1: cpu-sleep-1-1 {
				compatible = "arm,idle-state";
				idle-state-name = "big-rail-power-down";
				arm,psci-suspend-param = <0x40000004>;
				entry-latency-us = <702>;
				exit-latency-us = <1061>;
				min-residency-us = <4488>;
				local-timer-stop;
			};

			CLUSTER_SLEEP_0: cluster-sleep-0 {
				compatible = "arm,idle-state";
				idle-state-name = "cluster-power-down";
				arm,psci-suspend-param = <0x400000F4>;
				entry-latency-us = <3263>;
				exit-latency-us = <6562>;
				min-residency-us = <9987>;
				local-timer-stop;
			};
		};
	};

	cpu0_opp_table: cpu0_opp_table {
		compatible = "operating-points-v2";
		opp-shared;

		cpu0_opp1: opp-300000000 {
			opp-hz = /bits/ 64 <300000000>;
			opp-peak-kBps = <800000 4800000>;
		};

		cpu0_opp2: opp-403200000 {
			opp-hz = /bits/ 64 <403200000>;
			opp-peak-kBps = <800000 4800000>;
		};

		cpu0_opp3: opp-480000000 {
			opp-hz = /bits/ 64 <480000000>;
			opp-peak-kBps = <800000 6451200>;
		};

		cpu0_opp4: opp-576000000 {
			opp-hz = /bits/ 64 <576000000>;
			opp-peak-kBps = <800000 6451200>;
		};

		cpu0_opp5: opp-652800000 {
			opp-hz = /bits/ 64 <652800000>;
			opp-peak-kBps = <800000 7680000>;
		};

		cpu0_opp6: opp-748800000 {
			opp-hz = /bits/ 64 <748800000>;
			opp-peak-kBps = <1804000 9216000>;
		};

		cpu0_opp7: opp-825600000 {
			opp-hz = /bits/ 64 <825600000>;
			opp-peak-kBps = <1804000 9216000>;
		};

		cpu0_opp8: opp-902400000 {
			opp-hz = /bits/ 64 <902400000>;
			opp-peak-kBps = <1804000 10444800>;
		};

		cpu0_opp9: opp-979200000 {
			opp-hz = /bits/ 64 <979200000>;
			opp-peak-kBps = <1804000 11980800>;
		};

		cpu0_opp10: opp-1056000000 {
			opp-hz = /bits/ 64 <1056000000>;
			opp-peak-kBps = <1804000 11980800>;
		};

		cpu0_opp11: opp-1132800000 {
			opp-hz = /bits/ 64 <1132800000>;
			opp-peak-kBps = <2188000 13516800>;
		};

		cpu0_opp12: opp-1228800000 {
			opp-hz = /bits/ 64 <1228800000>;
			opp-peak-kBps = <2188000 15052800>;
		};

		cpu0_opp13: opp-1324800000 {
			opp-hz = /bits/ 64 <1324800000>;
			opp-peak-kBps = <2188000 16588800>;
		};

		cpu0_opp14: opp-1420800000 {
			opp-hz = /bits/ 64 <1420800000>;
			opp-peak-kBps = <3072000 18124800>;
		};

		cpu0_opp15: opp-1516800000 {
			opp-hz = /bits/ 64 <1516800000>;
			opp-peak-kBps = <3072000 19353600>;
		};

		cpu0_opp16: opp-1612800000 {
			opp-hz = /bits/ 64 <1612800000>;
			opp-peak-kBps = <4068000 19353600>;
		};

		cpu0_opp17: opp-1689600000 {
			opp-hz = /bits/ 64 <1689600000>;
			opp-peak-kBps = <4068000 20889600>;
		};

		cpu0_opp18: opp-1766400000 {
			opp-hz = /bits/ 64 <1766400000>;
			opp-peak-kBps = <4068000 22425600>;
		};
	};

	cpu4_opp_table: cpu4_opp_table {
		compatible = "operating-points-v2";
		opp-shared;

		cpu4_opp1: opp-300000000 {
			opp-hz = /bits/ 64 <300000000>;
			opp-peak-kBps = <800000 4800000>;
		};

		cpu4_opp2: opp-403200000 {
			opp-hz = /bits/ 64 <403200000>;
			opp-peak-kBps = <800000 4800000>;
		};

		cpu4_opp3: opp-480000000 {
			opp-hz = /bits/ 64 <480000000>;
			opp-peak-kBps = <1804000 4800000>;
		};

		cpu4_opp4: opp-576000000 {
			opp-hz = /bits/ 64 <576000000>;
			opp-peak-kBps = <1804000 4800000>;
		};

		cpu4_opp5: opp-652800000 {
			opp-hz = /bits/ 64 <652800000>;
			opp-peak-kBps = <1804000 4800000>;
		};

		cpu4_opp6: opp-748800000 {
			opp-hz = /bits/ 64 <748800000>;
			opp-peak-kBps = <1804000 4800000>;
		};

		cpu4_opp7: opp-825600000 {
			opp-hz = /bits/ 64 <825600000>;
			opp-peak-kBps = <2188000 9216000>;
		};

		cpu4_opp8: opp-902400000 {
			opp-hz = /bits/ 64 <902400000>;
			opp-peak-kBps = <2188000 9216000>;
		};

		cpu4_opp9: opp-979200000 {
			opp-hz = /bits/ 64 <979200000>;
			opp-peak-kBps = <2188000 9216000>;
		};

		cpu4_opp10: opp-1056000000 {
			opp-hz = /bits/ 64 <1056000000>;
			opp-peak-kBps = <3072000 9216000>;
		};

		cpu4_opp11: opp-1132800000 {
			opp-hz = /bits/ 64 <1132800000>;
			opp-peak-kBps = <3072000 11980800>;
		};

		cpu4_opp12: opp-1209600000 {
			opp-hz = /bits/ 64 <1209600000>;
			opp-peak-kBps = <4068000 11980800>;
		};

		cpu4_opp13: opp-1286400000 {
			opp-hz = /bits/ 64 <1286400000>;
			opp-peak-kBps = <4068000 11980800>;
		};

		cpu4_opp14: opp-1363200000 {
			opp-hz = /bits/ 64 <1363200000>;
			opp-peak-kBps = <4068000 15052800>;
		};

		cpu4_opp15: opp-1459200000 {
			opp-hz = /bits/ 64 <1459200000>;
			opp-peak-kBps = <4068000 15052800>;
		};

		cpu4_opp16: opp-1536000000 {
			opp-hz = /bits/ 64 <1536000000>;
			opp-peak-kBps = <5412000 15052800>;
		};

		cpu4_opp17: opp-1612800000 {
			opp-hz = /bits/ 64 <1612800000>;
			opp-peak-kBps = <5412000 15052800>;
		};

		cpu4_opp18: opp-1689600000 {
			opp-hz = /bits/ 64 <1689600000>;
			opp-peak-kBps = <5412000 19353600>;
		};

		cpu4_opp19: opp-1766400000 {
			opp-hz = /bits/ 64 <1766400000>;
			opp-peak-kBps = <6220000 19353600>;
		};

		cpu4_opp20: opp-1843200000 {
			opp-hz = /bits/ 64 <1843200000>;
			opp-peak-kBps = <6220000 19353600>;
		};

		cpu4_opp21: opp-1920000000 {
			opp-hz = /bits/ 64 <1920000000>;
			opp-peak-kBps = <7216000 19353600>;
		};

		cpu4_opp22: opp-1996800000 {
			opp-hz = /bits/ 64 <1996800000>;
			opp-peak-kBps = <7216000 20889600>;
		};

		cpu4_opp23: opp-2092800000 {
			opp-hz = /bits/ 64 <2092800000>;
			opp-peak-kBps = <7216000 20889600>;
		};

		cpu4_opp24: opp-2169600000 {
			opp-hz = /bits/ 64 <2169600000>;
			opp-peak-kBps = <7216000 20889600>;
		};

		cpu4_opp25: opp-2246400000 {
			opp-hz = /bits/ 64 <2246400000>;
			opp-peak-kBps = <7216000 20889600>;
		};

		cpu4_opp26: opp-2323200000 {
			opp-hz = /bits/ 64 <2323200000>;
			opp-peak-kBps = <7216000 20889600>;
		};

		cpu4_opp27: opp-2400000000 {
			opp-hz = /bits/ 64 <2400000000>;
			opp-peak-kBps = <7216000 22425600>;
		};

		cpu4_opp28: opp-2476800000 {
			opp-hz = /bits/ 64 <2476800000>;
			opp-peak-kBps = <7216000 22425600>;
		};

		cpu4_opp29: opp-2553600000 {
			opp-hz = /bits/ 64 <2553600000>;
			opp-peak-kBps = <7216000 22425600>;
		};

		cpu4_opp30: opp-2649600000 {
			opp-hz = /bits/ 64 <2649600000>;
			opp-peak-kBps = <7216000 22425600>;
		};

		cpu4_opp31: opp-2745600000 {
			opp-hz = /bits/ 64 <2745600000>;
			opp-peak-kBps = <7216000 25497600>;
		};

		cpu4_opp32: opp-2803200000 {
			opp-hz = /bits/ 64 <2803200000>;
			opp-peak-kBps = <7216000 25497600>;
		};
	};

	pmu {
		compatible = "arm,armv8-pmuv3";
		interrupts = <GIC_PPI 5 IRQ_TYPE_LEVEL_HIGH>;
	};

	timer {
		compatible = "arm,armv8-timer";
		interrupts = <GIC_PPI 1 IRQ_TYPE_LEVEL_LOW>,
			     <GIC_PPI 2 IRQ_TYPE_LEVEL_LOW>,
			     <GIC_PPI 3 IRQ_TYPE_LEVEL_LOW>,
			     <GIC_PPI 0 IRQ_TYPE_LEVEL_LOW>;
	};

	clocks {
		xo_board: xo-board {
			compatible = "fixed-clock";
			#clock-cells = <0>;
			clock-frequency = <38400000>;
			clock-output-names = "xo_board";
		};

		sleep_clk: sleep-clk {
			compatible = "fixed-clock";
			#clock-cells = <0>;
			clock-frequency = <32764>;
		};
	};

	firmware {
		scm {
			compatible = "qcom,scm-sdm845", "qcom,scm";
		};
	};

	adsp_pas: remoteproc-adsp {
		compatible = "qcom,sdm845-adsp-pas";

		interrupts-extended = <&intc GIC_SPI 162 IRQ_TYPE_EDGE_RISING>,
				      <&adsp_smp2p_in 0 IRQ_TYPE_EDGE_RISING>,
				      <&adsp_smp2p_in 1 IRQ_TYPE_EDGE_RISING>,
				      <&adsp_smp2p_in 2 IRQ_TYPE_EDGE_RISING>,
				      <&adsp_smp2p_in 3 IRQ_TYPE_EDGE_RISING>;
		interrupt-names = "wdog", "fatal", "ready",
				  "handover", "stop-ack";

		clocks = <&rpmhcc RPMH_CXO_CLK>;
		clock-names = "xo";

		memory-region = <&adsp_mem>;

		qcom,qmp = <&aoss_qmp>;

		qcom,smem-states = <&adsp_smp2p_out 0>;
		qcom,smem-state-names = "stop";

		status = "disabled";

		glink-edge {
			interrupts = <GIC_SPI 156 IRQ_TYPE_EDGE_RISING>;
			label = "lpass";
			qcom,remote-pid = <2>;
			mboxes = <&apss_shared 8>;

			apr {
				compatible = "qcom,apr-v2";
				qcom,glink-channels = "apr_audio_svc";
				qcom,apr-domain = <APR_DOMAIN_ADSP>;
				#address-cells = <1>;
				#size-cells = <0>;
				qcom,intents = <512 20>;

				apr-service@3 {
					reg = <APR_SVC_ADSP_CORE>;
					compatible = "qcom,q6core";
					qcom,protection-domain = "avs/audio", "msm/adsp/audio_pd";
				};

				q6afe: apr-service@4 {
					compatible = "qcom,q6afe";
					reg = <APR_SVC_AFE>;
					qcom,protection-domain = "avs/audio", "msm/adsp/audio_pd";
					q6afedai: dais {
						compatible = "qcom,q6afe-dais";
						#address-cells = <1>;
						#size-cells = <0>;
						#sound-dai-cells = <1>;
					};
				};

				q6asm: apr-service@7 {
					compatible = "qcom,q6asm";
					reg = <APR_SVC_ASM>;
					qcom,protection-domain = "avs/audio", "msm/adsp/audio_pd";
					q6asmdai: dais {
						compatible = "qcom,q6asm-dais";
						#address-cells = <1>;
						#size-cells = <0>;
						#sound-dai-cells = <1>;
						iommus = <&apps_smmu 0x1821 0x0>;
					};
				};

				q6adm: apr-service@8 {
					compatible = "qcom,q6adm";
					reg = <APR_SVC_ADM>;
					qcom,protection-domain = "avs/audio", "msm/adsp/audio_pd";
					q6routing: routing {
						compatible = "qcom,q6adm-routing";
						#sound-dai-cells = <0>;
					};
				};
			};

			fastrpc {
				compatible = "qcom,fastrpc";
				qcom,glink-channels = "fastrpcglink-apps-dsp";
				label = "adsp";
				#address-cells = <1>;
				#size-cells = <0>;

				compute-cb@3 {
					compatible = "qcom,fastrpc-compute-cb";
					reg = <3>;
					iommus = <&apps_smmu 0x1823 0x0>;
				};

				compute-cb@4 {
					compatible = "qcom,fastrpc-compute-cb";
					reg = <4>;
					iommus = <&apps_smmu 0x1824 0x0>;
				};
			};
		};
	};

	cdsp_pas: remoteproc-cdsp {
		compatible = "qcom,sdm845-cdsp-pas";

		interrupts-extended = <&intc GIC_SPI 578 IRQ_TYPE_EDGE_RISING>,
				      <&cdsp_smp2p_in 0 IRQ_TYPE_EDGE_RISING>,
				      <&cdsp_smp2p_in 1 IRQ_TYPE_EDGE_RISING>,
				      <&cdsp_smp2p_in 2 IRQ_TYPE_EDGE_RISING>,
				      <&cdsp_smp2p_in 3 IRQ_TYPE_EDGE_RISING>;
		interrupt-names = "wdog", "fatal", "ready",
				  "handover", "stop-ack";

		clocks = <&rpmhcc RPMH_CXO_CLK>;
		clock-names = "xo";

		memory-region = <&cdsp_mem>;

		qcom,qmp = <&aoss_qmp>;

		qcom,smem-states = <&cdsp_smp2p_out 0>;
		qcom,smem-state-names = "stop";

		status = "disabled";

		glink-edge {
			interrupts = <GIC_SPI 574 IRQ_TYPE_EDGE_RISING>;
			label = "turing";
			qcom,remote-pid = <5>;
			mboxes = <&apss_shared 4>;
			fastrpc {
				compatible = "qcom,fastrpc";
				qcom,glink-channels = "fastrpcglink-apps-dsp";
				label = "cdsp";
				#address-cells = <1>;
				#size-cells = <0>;

				compute-cb@1 {
					compatible = "qcom,fastrpc-compute-cb";
					reg = <1>;
					iommus = <&apps_smmu 0x1401 0x30>;
				};

				compute-cb@2 {
					compatible = "qcom,fastrpc-compute-cb";
					reg = <2>;
					iommus = <&apps_smmu 0x1402 0x30>;
				};

				compute-cb@3 {
					compatible = "qcom,fastrpc-compute-cb";
					reg = <3>;
					iommus = <&apps_smmu 0x1403 0x30>;
				};

				compute-cb@4 {
					compatible = "qcom,fastrpc-compute-cb";
					reg = <4>;
					iommus = <&apps_smmu 0x1404 0x30>;
				};

				compute-cb@5 {
					compatible = "qcom,fastrpc-compute-cb";
					reg = <5>;
					iommus = <&apps_smmu 0x1405 0x30>;
				};

				compute-cb@6 {
					compatible = "qcom,fastrpc-compute-cb";
					reg = <6>;
					iommus = <&apps_smmu 0x1406 0x30>;
				};

				compute-cb@7 {
					compatible = "qcom,fastrpc-compute-cb";
					reg = <7>;
					iommus = <&apps_smmu 0x1407 0x30>;
				};

				compute-cb@8 {
					compatible = "qcom,fastrpc-compute-cb";
					reg = <8>;
					iommus = <&apps_smmu 0x1408 0x30>;
				};
			};
		};
	};

	tcsr_mutex: hwlock {
		compatible = "qcom,tcsr-mutex";
		syscon = <&tcsr_mutex_regs 0 0x1000>;
		#hwlock-cells = <1>;
	};

	smp2p-cdsp {
		compatible = "qcom,smp2p";
		qcom,smem = <94>, <432>;

		interrupts = <GIC_SPI 576 IRQ_TYPE_EDGE_RISING>;

		mboxes = <&apss_shared 6>;

		qcom,local-pid = <0>;
		qcom,remote-pid = <5>;

		cdsp_smp2p_out: master-kernel {
			qcom,entry-name = "master-kernel";
			#qcom,smem-state-cells = <1>;
		};

		cdsp_smp2p_in: slave-kernel {
			qcom,entry-name = "slave-kernel";

			interrupt-controller;
			#interrupt-cells = <2>;
		};
	};

	smp2p-lpass {
		compatible = "qcom,smp2p";
		qcom,smem = <443>, <429>;

		interrupts = <GIC_SPI 158 IRQ_TYPE_EDGE_RISING>;

		mboxes = <&apss_shared 10>;

		qcom,local-pid = <0>;
		qcom,remote-pid = <2>;

		adsp_smp2p_out: master-kernel {
			qcom,entry-name = "master-kernel";
			#qcom,smem-state-cells = <1>;
		};

		adsp_smp2p_in: slave-kernel {
			qcom,entry-name = "slave-kernel";

			interrupt-controller;
			#interrupt-cells = <2>;
		};
	};

	smp2p-mpss {
		compatible = "qcom,smp2p";
		qcom,smem = <435>, <428>;
		interrupts = <GIC_SPI 451 IRQ_TYPE_EDGE_RISING>;
		mboxes = <&apss_shared 14>;
		qcom,local-pid = <0>;
		qcom,remote-pid = <1>;

		modem_smp2p_out: master-kernel {
			qcom,entry-name = "master-kernel";
			#qcom,smem-state-cells = <1>;
		};

		modem_smp2p_in: slave-kernel {
			qcom,entry-name = "slave-kernel";
			interrupt-controller;
			#interrupt-cells = <2>;
		};

		ipa_smp2p_out: ipa-ap-to-modem {
			qcom,entry-name = "ipa";
			#qcom,smem-state-cells = <1>;
		};

		ipa_smp2p_in: ipa-modem-to-ap {
			qcom,entry-name = "ipa";
			interrupt-controller;
			#interrupt-cells = <2>;
		};
	};

	smp2p-slpi {
		compatible = "qcom,smp2p";
		qcom,smem = <481>, <430>;
		interrupts = <GIC_SPI 172 IRQ_TYPE_EDGE_RISING>;
		mboxes = <&apss_shared 26>;
		qcom,local-pid = <0>;
		qcom,remote-pid = <3>;

		slpi_smp2p_out: master-kernel {
			qcom,entry-name = "master-kernel";
			#qcom,smem-state-cells = <1>;
		};

		slpi_smp2p_in: slave-kernel {
			qcom,entry-name = "slave-kernel";
			interrupt-controller;
			#interrupt-cells = <2>;
		};
	};

	psci {
		compatible = "arm,psci-1.0";
		method = "smc";
	};

	soc: soc@0 {
		#address-cells = <2>;
		#size-cells = <2>;
		ranges = <0 0 0 0 0x10 0>;
		dma-ranges = <0 0 0 0 0x10 0>;
		compatible = "simple-bus";

		gcc: clock-controller@100000 {
			compatible = "qcom,gcc-sdm845";
			reg = <0 0x00100000 0 0x1f0000>;
			clocks = <&rpmhcc RPMH_CXO_CLK>,
				 <&rpmhcc RPMH_CXO_CLK_A>,
				 <&sleep_clk>,
				 <&pcie0_lane>,
				 <&pcie1_lane>;
			clock-names = "bi_tcxo",
				      "bi_tcxo_ao",
				      "sleep_clk",
				      "pcie_0_pipe_clk",
				      "pcie_1_pipe_clk";
			#clock-cells = <1>;
			#reset-cells = <1>;
			#power-domain-cells = <1>;
		};

		qfprom@784000 {
			compatible = "qcom,sdm845-qfprom", "qcom,qfprom";
			reg = <0 0x00784000 0 0x8ff>;
			#address-cells = <1>;
			#size-cells = <1>;

			qusb2p_hstx_trim: hstx-trim-primary@1eb {
				reg = <0x1eb 0x1>;
				bits = <1 4>;
			};

			qusb2s_hstx_trim: hstx-trim-secondary@1eb {
				reg = <0x1eb 0x2>;
				bits = <6 4>;
			};
		};

		rng: rng@793000 {
			compatible = "qcom,prng-ee";
			reg = <0 0x00793000 0 0x1000>;
			clocks = <&gcc GCC_PRNG_AHB_CLK>;
			clock-names = "core";
		};

		qup_opp_table: qup-opp-table {
			compatible = "operating-points-v2";

			opp-50000000 {
				opp-hz = /bits/ 64 <50000000>;
				required-opps = <&rpmhpd_opp_min_svs>;
			};

			opp-75000000 {
				opp-hz = /bits/ 64 <75000000>;
				required-opps = <&rpmhpd_opp_low_svs>;
			};

			opp-100000000 {
				opp-hz = /bits/ 64 <100000000>;
				required-opps = <&rpmhpd_opp_svs>;
			};

			opp-128000000 {
				opp-hz = /bits/ 64 <128000000>;
				required-opps = <&rpmhpd_opp_nom>;
			};
		};

		gpi_dma0: dma-controller@800000 {
			#dma-cells = <3>;
			compatible = "qcom,sdm845-gpi-dma";
			reg = <0 0x00800000 0 0x60000>;
			interrupts = <GIC_SPI 244 IRQ_TYPE_LEVEL_HIGH>,
				     <GIC_SPI 245 IRQ_TYPE_LEVEL_HIGH>,
				     <GIC_SPI 246 IRQ_TYPE_LEVEL_HIGH>,
				     <GIC_SPI 247 IRQ_TYPE_LEVEL_HIGH>,
				     <GIC_SPI 248 IRQ_TYPE_LEVEL_HIGH>,
				     <GIC_SPI 249 IRQ_TYPE_LEVEL_HIGH>,
				     <GIC_SPI 250 IRQ_TYPE_LEVEL_HIGH>,
				     <GIC_SPI 251 IRQ_TYPE_LEVEL_HIGH>,
				     <GIC_SPI 252 IRQ_TYPE_LEVEL_HIGH>,
				     <GIC_SPI 253 IRQ_TYPE_LEVEL_HIGH>,
				     <GIC_SPI 254 IRQ_TYPE_LEVEL_HIGH>,
				     <GIC_SPI 255 IRQ_TYPE_LEVEL_HIGH>,
				     <GIC_SPI 256 IRQ_TYPE_LEVEL_HIGH>;
			dma-channels = <13>;
			dma-channel-mask = <0xfa>;
			iommus = <&apps_smmu 0x0016 0x0>;
			status = "disabled";
		};

		qupv3_id_0: geniqup@8c0000 {
			compatible = "qcom,geni-se-qup";
			reg = <0 0x008c0000 0 0x6000>;
			clock-names = "m-ahb", "s-ahb";
			clocks = <&gcc GCC_QUPV3_WRAP_0_M_AHB_CLK>,
				 <&gcc GCC_QUPV3_WRAP_0_S_AHB_CLK>;
			iommus = <&apps_smmu 0x3 0x0>;
			#address-cells = <2>;
			#size-cells = <2>;
			ranges;
			interconnects = <&aggre1_noc MASTER_QUP_1 0 &config_noc SLAVE_BLSP_1 0>;
			interconnect-names = "qup-core";
			status = "disabled";

			i2c0: i2c@880000 {
				compatible = "qcom,geni-i2c";
				reg = <0 0x00880000 0 0x4000>;
				clock-names = "se";
				clocks = <&gcc GCC_QUPV3_WRAP0_S0_CLK>;
				pinctrl-names = "default";
				pinctrl-0 = <&qup_i2c0_default>;
				interrupts = <GIC_SPI 601 IRQ_TYPE_LEVEL_HIGH>;
				#address-cells = <1>;
				#size-cells = <0>;
				power-domains = <&rpmhpd SDM845_CX>;
				operating-points-v2 = <&qup_opp_table>;
				interconnects = <&aggre1_noc MASTER_QUP_1 0 &config_noc SLAVE_BLSP_1 0>,
						<&gladiator_noc MASTER_APPSS_PROC 0 &config_noc SLAVE_BLSP_1 0>,
						<&aggre1_noc MASTER_QUP_1 0 &mem_noc SLAVE_EBI1 0>;
				interconnect-names = "qup-core", "qup-config", "qup-memory";
				status = "disabled";
			};

			spi0: spi@880000 {
				compatible = "qcom,geni-spi";
				reg = <0 0x00880000 0 0x4000>;
				clock-names = "se";
				clocks = <&gcc GCC_QUPV3_WRAP0_S0_CLK>;
				pinctrl-names = "default";
				pinctrl-0 = <&qup_spi0_default>;
				interrupts = <GIC_SPI 601 IRQ_TYPE_LEVEL_HIGH>;
				#address-cells = <1>;
				#size-cells = <0>;
				interconnects = <&aggre1_noc MASTER_QUP_1 0 &config_noc SLAVE_BLSP_1 0>,
						<&gladiator_noc MASTER_APPSS_PROC 0 &config_noc SLAVE_BLSP_1 0>;
				interconnect-names = "qup-core", "qup-config";
				dmas = <&gpi_dma0 0 0 QCOM_GPI_SPI>,
				       <&gpi_dma0 1 0 QCOM_GPI_SPI>;
				dma-names = "tx", "rx";
				status = "disabled";
			};

			uart0: serial@880000 {
				compatible = "qcom,geni-uart";
				reg = <0 0x00880000 0 0x4000>;
				clock-names = "se";
				clocks = <&gcc GCC_QUPV3_WRAP0_S0_CLK>;
				pinctrl-names = "default";
				pinctrl-0 = <&qup_uart0_default>;
				interrupts = <GIC_SPI 601 IRQ_TYPE_LEVEL_HIGH>;
				power-domains = <&rpmhpd SDM845_CX>;
				operating-points-v2 = <&qup_opp_table>;
				interconnects = <&aggre1_noc MASTER_QUP_1 0 &config_noc SLAVE_BLSP_1 0>,
						<&gladiator_noc MASTER_APPSS_PROC 0 &config_noc SLAVE_BLSP_1 0>;
				interconnect-names = "qup-core", "qup-config";
				status = "disabled";
			};

			i2c1: i2c@884000 {
				compatible = "qcom,geni-i2c";
				reg = <0 0x00884000 0 0x4000>;
				clock-names = "se";
				clocks = <&gcc GCC_QUPV3_WRAP0_S1_CLK>;
				pinctrl-names = "default";
				pinctrl-0 = <&qup_i2c1_default>;
				interrupts = <GIC_SPI 602 IRQ_TYPE_LEVEL_HIGH>;
				#address-cells = <1>;
				#size-cells = <0>;
				power-domains = <&rpmhpd SDM845_CX>;
				operating-points-v2 = <&qup_opp_table>;
				interconnects = <&aggre1_noc MASTER_QUP_1 0 &config_noc SLAVE_BLSP_1 0>,
						<&gladiator_noc MASTER_APPSS_PROC 0 &config_noc SLAVE_BLSP_1 0>,
						<&aggre1_noc MASTER_QUP_1 0 &mem_noc SLAVE_EBI1 0>;
				interconnect-names = "qup-core", "qup-config", "qup-memory";
				status = "disabled";
			};

			spi1: spi@884000 {
				compatible = "qcom,geni-spi";
				reg = <0 0x00884000 0 0x4000>;
				clock-names = "se";
				clocks = <&gcc GCC_QUPV3_WRAP0_S1_CLK>;
				pinctrl-names = "default";
				pinctrl-0 = <&qup_spi1_default>;
				interrupts = <GIC_SPI 602 IRQ_TYPE_LEVEL_HIGH>;
				#address-cells = <1>;
				#size-cells = <0>;
				interconnects = <&aggre1_noc MASTER_QUP_1 0 &config_noc SLAVE_BLSP_1 0>,
						<&gladiator_noc MASTER_APPSS_PROC 0 &config_noc SLAVE_BLSP_1 0>;
				interconnect-names = "qup-core", "qup-config";
				status = "disabled";
			};

			uart1: serial@884000 {
				compatible = "qcom,geni-uart";
				reg = <0 0x00884000 0 0x4000>;
				clock-names = "se";
				clocks = <&gcc GCC_QUPV3_WRAP0_S1_CLK>;
				pinctrl-names = "default";
				pinctrl-0 = <&qup_uart1_default>;
				interrupts = <GIC_SPI 602 IRQ_TYPE_LEVEL_HIGH>;
				power-domains = <&rpmhpd SDM845_CX>;
				operating-points-v2 = <&qup_opp_table>;
				interconnects = <&aggre1_noc MASTER_QUP_1 0 &config_noc SLAVE_BLSP_1 0>,
						<&gladiator_noc MASTER_APPSS_PROC 0 &config_noc SLAVE_BLSP_1 0>;
				interconnect-names = "qup-core", "qup-config";
				status = "disabled";
			};

			i2c2: i2c@888000 {
				compatible = "qcom,geni-i2c";
				reg = <0 0x00888000 0 0x4000>;
				clock-names = "se";
				clocks = <&gcc GCC_QUPV3_WRAP0_S2_CLK>;
				pinctrl-names = "default";
				pinctrl-0 = <&qup_i2c2_default>;
				interrupts = <GIC_SPI 603 IRQ_TYPE_LEVEL_HIGH>;
				#address-cells = <1>;
				#size-cells = <0>;
				power-domains = <&rpmhpd SDM845_CX>;
				operating-points-v2 = <&qup_opp_table>;
				interconnects = <&aggre1_noc MASTER_QUP_1 0 &config_noc SLAVE_BLSP_1 0>,
						<&gladiator_noc MASTER_APPSS_PROC 0 &config_noc SLAVE_BLSP_1 0>,
						<&aggre1_noc MASTER_QUP_1 0 &mem_noc SLAVE_EBI1 0>;
				interconnect-names = "qup-core", "qup-config", "qup-memory";
				status = "disabled";
			};

			spi2: spi@888000 {
				compatible = "qcom,geni-spi";
				reg = <0 0x00888000 0 0x4000>;
				clock-names = "se";
				clocks = <&gcc GCC_QUPV3_WRAP0_S2_CLK>;
				pinctrl-names = "default";
				pinctrl-0 = <&qup_spi2_default>;
				interrupts = <GIC_SPI 603 IRQ_TYPE_LEVEL_HIGH>;
				#address-cells = <1>;
				#size-cells = <0>;
				interconnects = <&aggre1_noc MASTER_QUP_1 0 &config_noc SLAVE_BLSP_1 0>,
						<&gladiator_noc MASTER_APPSS_PROC 0 &config_noc SLAVE_BLSP_1 0>;
				interconnect-names = "qup-core", "qup-config";
				status = "disabled";
			};

			uart2: serial@888000 {
				compatible = "qcom,geni-uart";
				reg = <0 0x00888000 0 0x4000>;
				clock-names = "se";
				clocks = <&gcc GCC_QUPV3_WRAP0_S2_CLK>;
				pinctrl-names = "default";
				pinctrl-0 = <&qup_uart2_default>;
				interrupts = <GIC_SPI 603 IRQ_TYPE_LEVEL_HIGH>;
				power-domains = <&rpmhpd SDM845_CX>;
				operating-points-v2 = <&qup_opp_table>;
				interconnects = <&aggre1_noc MASTER_QUP_1 0 &config_noc SLAVE_BLSP_1 0>,
						<&gladiator_noc MASTER_APPSS_PROC 0 &config_noc SLAVE_BLSP_1 0>;
				interconnect-names = "qup-core", "qup-config";
				status = "disabled";
			};

			i2c3: i2c@88c000 {
				compatible = "qcom,geni-i2c";
				reg = <0 0x0088c000 0 0x4000>;
				clock-names = "se";
				clocks = <&gcc GCC_QUPV3_WRAP0_S3_CLK>;
				pinctrl-names = "default";
				pinctrl-0 = <&qup_i2c3_default>;
				interrupts = <GIC_SPI 604 IRQ_TYPE_LEVEL_HIGH>;
				#address-cells = <1>;
				#size-cells = <0>;
				power-domains = <&rpmhpd SDM845_CX>;
				operating-points-v2 = <&qup_opp_table>;
				interconnects = <&aggre1_noc MASTER_QUP_1 0 &config_noc SLAVE_BLSP_1 0>,
						<&gladiator_noc MASTER_APPSS_PROC 0 &config_noc SLAVE_BLSP_1 0>,
						<&aggre1_noc MASTER_QUP_1 0 &mem_noc SLAVE_EBI1 0>;
				interconnect-names = "qup-core", "qup-config", "qup-memory";
				status = "disabled";
			};

			spi3: spi@88c000 {
				compatible = "qcom,geni-spi";
				reg = <0 0x0088c000 0 0x4000>;
				clock-names = "se";
				clocks = <&gcc GCC_QUPV3_WRAP0_S3_CLK>;
				pinctrl-names = "default";
				pinctrl-0 = <&qup_spi3_default>;
				interrupts = <GIC_SPI 604 IRQ_TYPE_LEVEL_HIGH>;
				#address-cells = <1>;
				#size-cells = <0>;
				interconnects = <&aggre1_noc MASTER_QUP_1 0 &config_noc SLAVE_BLSP_1 0>,
						<&gladiator_noc MASTER_APPSS_PROC 0 &config_noc SLAVE_BLSP_1 0>;
				interconnect-names = "qup-core", "qup-config";
				status = "disabled";
			};

			uart3: serial@88c000 {
				compatible = "qcom,geni-uart";
				reg = <0 0x0088c000 0 0x4000>;
				clock-names = "se";
				clocks = <&gcc GCC_QUPV3_WRAP0_S3_CLK>;
				pinctrl-names = "default";
				pinctrl-0 = <&qup_uart3_default>;
				interrupts = <GIC_SPI 604 IRQ_TYPE_LEVEL_HIGH>;
				power-domains = <&rpmhpd SDM845_CX>;
				operating-points-v2 = <&qup_opp_table>;
				interconnects = <&aggre1_noc MASTER_QUP_1 0 &config_noc SLAVE_BLSP_1 0>,
						<&gladiator_noc MASTER_APPSS_PROC 0 &config_noc SLAVE_BLSP_1 0>;
				interconnect-names = "qup-core", "qup-config";
				status = "disabled";
			};

			i2c4: i2c@890000 {
				compatible = "qcom,geni-i2c";
				reg = <0 0x00890000 0 0x4000>;
				clock-names = "se";
				clocks = <&gcc GCC_QUPV3_WRAP0_S4_CLK>;
				pinctrl-names = "default";
				pinctrl-0 = <&qup_i2c4_default>;
				interrupts = <GIC_SPI 605 IRQ_TYPE_LEVEL_HIGH>;
				#address-cells = <1>;
				#size-cells = <0>;
				power-domains = <&rpmhpd SDM845_CX>;
				operating-points-v2 = <&qup_opp_table>;
				interconnects = <&aggre1_noc MASTER_QUP_1 0 &config_noc SLAVE_BLSP_1 0>,
						<&gladiator_noc MASTER_APPSS_PROC 0 &config_noc SLAVE_BLSP_1 0>,
						<&aggre1_noc MASTER_QUP_1 0 &mem_noc SLAVE_EBI1 0>;
				interconnect-names = "qup-core", "qup-config", "qup-memory";
				status = "disabled";
			};

			spi4: spi@890000 {
				compatible = "qcom,geni-spi";
				reg = <0 0x00890000 0 0x4000>;
				clock-names = "se";
				clocks = <&gcc GCC_QUPV3_WRAP0_S4_CLK>;
				pinctrl-names = "default";
				pinctrl-0 = <&qup_spi4_default>;
				interrupts = <GIC_SPI 605 IRQ_TYPE_LEVEL_HIGH>;
				#address-cells = <1>;
				#size-cells = <0>;
				interconnects = <&aggre1_noc MASTER_QUP_1 0 &config_noc SLAVE_BLSP_1 0>,
						<&gladiator_noc MASTER_APPSS_PROC 0 &config_noc SLAVE_BLSP_1 0>;
				interconnect-names = "qup-core", "qup-config";
				status = "disabled";
			};

			uart4: serial@890000 {
				compatible = "qcom,geni-uart";
				reg = <0 0x00890000 0 0x4000>;
				clock-names = "se";
				clocks = <&gcc GCC_QUPV3_WRAP0_S4_CLK>;
				pinctrl-names = "default";
				pinctrl-0 = <&qup_uart4_default>;
				interrupts = <GIC_SPI 605 IRQ_TYPE_LEVEL_HIGH>;
				power-domains = <&rpmhpd SDM845_CX>;
				operating-points-v2 = <&qup_opp_table>;
				interconnects = <&aggre1_noc MASTER_QUP_1 0 &config_noc SLAVE_BLSP_1 0>,
						<&gladiator_noc MASTER_APPSS_PROC 0 &config_noc SLAVE_BLSP_1 0>;
				interconnect-names = "qup-core", "qup-config";
				status = "disabled";
			};

			i2c5: i2c@894000 {
				compatible = "qcom,geni-i2c";
				reg = <0 0x00894000 0 0x4000>;
				clock-names = "se";
				clocks = <&gcc GCC_QUPV3_WRAP0_S5_CLK>;
				pinctrl-names = "default";
				pinctrl-0 = <&qup_i2c5_default>;
				interrupts = <GIC_SPI 606 IRQ_TYPE_LEVEL_HIGH>;
				#address-cells = <1>;
				#size-cells = <0>;
				power-domains = <&rpmhpd SDM845_CX>;
				operating-points-v2 = <&qup_opp_table>;
				interconnects = <&aggre1_noc MASTER_QUP_1 0 &config_noc SLAVE_BLSP_1 0>,
						<&gladiator_noc MASTER_APPSS_PROC 0 &config_noc SLAVE_BLSP_1 0>,
						<&aggre1_noc MASTER_QUP_1 0 &mem_noc SLAVE_EBI1 0>;
				interconnect-names = "qup-core", "qup-config", "qup-memory";
				status = "disabled";
			};

			spi5: spi@894000 {
				compatible = "qcom,geni-spi";
				reg = <0 0x00894000 0 0x4000>;
				clock-names = "se";
				clocks = <&gcc GCC_QUPV3_WRAP0_S5_CLK>;
				pinctrl-names = "default";
				pinctrl-0 = <&qup_spi5_default>;
				interrupts = <GIC_SPI 606 IRQ_TYPE_LEVEL_HIGH>;
				#address-cells = <1>;
				#size-cells = <0>;
				interconnects = <&aggre1_noc MASTER_QUP_1 0 &config_noc SLAVE_BLSP_1 0>,
						<&gladiator_noc MASTER_APPSS_PROC 0 &config_noc SLAVE_BLSP_1 0>;
				interconnect-names = "qup-core", "qup-config";
				status = "disabled";
			};

			uart5: serial@894000 {
				compatible = "qcom,geni-uart";
				reg = <0 0x00894000 0 0x4000>;
				clock-names = "se";
				clocks = <&gcc GCC_QUPV3_WRAP0_S5_CLK>;
				pinctrl-names = "default";
				pinctrl-0 = <&qup_uart5_default>;
				interrupts = <GIC_SPI 606 IRQ_TYPE_LEVEL_HIGH>;
				power-domains = <&rpmhpd SDM845_CX>;
				operating-points-v2 = <&qup_opp_table>;
				interconnects = <&aggre1_noc MASTER_QUP_1 0 &config_noc SLAVE_BLSP_1 0>,
						<&gladiator_noc MASTER_APPSS_PROC 0 &config_noc SLAVE_BLSP_1 0>;
				interconnect-names = "qup-core", "qup-config";
				status = "disabled";
			};

			i2c6: i2c@898000 {
				compatible = "qcom,geni-i2c";
				reg = <0 0x00898000 0 0x4000>;
				clock-names = "se";
				clocks = <&gcc GCC_QUPV3_WRAP0_S6_CLK>;
				pinctrl-names = "default";
				pinctrl-0 = <&qup_i2c6_default>;
				interrupts = <GIC_SPI 607 IRQ_TYPE_LEVEL_HIGH>;
				#address-cells = <1>;
				#size-cells = <0>;
				power-domains = <&rpmhpd SDM845_CX>;
				operating-points-v2 = <&qup_opp_table>;
				interconnects = <&aggre1_noc MASTER_QUP_1 0 &config_noc SLAVE_BLSP_1 0>,
						<&gladiator_noc MASTER_APPSS_PROC 0 &config_noc SLAVE_BLSP_1 0>,
						<&aggre1_noc MASTER_QUP_1 0 &mem_noc SLAVE_EBI1 0>;
				interconnect-names = "qup-core", "qup-config", "qup-memory";
				status = "disabled";
			};

			spi6: spi@898000 {
				compatible = "qcom,geni-spi";
				reg = <0 0x00898000 0 0x4000>;
				clock-names = "se";
				clocks = <&gcc GCC_QUPV3_WRAP0_S6_CLK>;
				pinctrl-names = "default";
				pinctrl-0 = <&qup_spi6_default>;
				interrupts = <GIC_SPI 607 IRQ_TYPE_LEVEL_HIGH>;
				#address-cells = <1>;
				#size-cells = <0>;
				interconnects = <&aggre1_noc MASTER_QUP_1 0 &config_noc SLAVE_BLSP_1 0>,
						<&gladiator_noc MASTER_APPSS_PROC 0 &config_noc SLAVE_BLSP_1 0>;
				interconnect-names = "qup-core", "qup-config";
				status = "disabled";
			};

			uart6: serial@898000 {
				compatible = "qcom,geni-uart";
				reg = <0 0x00898000 0 0x4000>;
				clock-names = "se";
				clocks = <&gcc GCC_QUPV3_WRAP0_S6_CLK>;
				pinctrl-names = "default";
				pinctrl-0 = <&qup_uart6_default>;
				interrupts = <GIC_SPI 607 IRQ_TYPE_LEVEL_HIGH>;
				power-domains = <&rpmhpd SDM845_CX>;
				operating-points-v2 = <&qup_opp_table>;
				interconnects = <&aggre1_noc MASTER_QUP_1 0 &config_noc SLAVE_BLSP_1 0>,
						<&gladiator_noc MASTER_APPSS_PROC 0 &config_noc SLAVE_BLSP_1 0>;
				interconnect-names = "qup-core", "qup-config";
				status = "disabled";
			};

			i2c7: i2c@89c000 {
				compatible = "qcom,geni-i2c";
				reg = <0 0x0089c000 0 0x4000>;
				clock-names = "se";
				clocks = <&gcc GCC_QUPV3_WRAP0_S7_CLK>;
				pinctrl-names = "default";
				pinctrl-0 = <&qup_i2c7_default>;
				interrupts = <GIC_SPI 608 IRQ_TYPE_LEVEL_HIGH>;
				#address-cells = <1>;
				#size-cells = <0>;
				power-domains = <&rpmhpd SDM845_CX>;
				operating-points-v2 = <&qup_opp_table>;
				status = "disabled";
			};

			spi7: spi@89c000 {
				compatible = "qcom,geni-spi";
				reg = <0 0x0089c000 0 0x4000>;
				clock-names = "se";
				clocks = <&gcc GCC_QUPV3_WRAP0_S7_CLK>;
				pinctrl-names = "default";
				pinctrl-0 = <&qup_spi7_default>;
				interrupts = <GIC_SPI 608 IRQ_TYPE_LEVEL_HIGH>;
				#address-cells = <1>;
				#size-cells = <0>;
				interconnects = <&aggre1_noc MASTER_QUP_1 0 &config_noc SLAVE_BLSP_1 0>,
						<&gladiator_noc MASTER_APPSS_PROC 0 &config_noc SLAVE_BLSP_1 0>;
				interconnect-names = "qup-core", "qup-config";
				status = "disabled";
			};

			uart7: serial@89c000 {
				compatible = "qcom,geni-uart";
				reg = <0 0x0089c000 0 0x4000>;
				clock-names = "se";
				clocks = <&gcc GCC_QUPV3_WRAP0_S7_CLK>;
				pinctrl-names = "default";
				pinctrl-0 = <&qup_uart7_default>;
				interrupts = <GIC_SPI 608 IRQ_TYPE_LEVEL_HIGH>;
				power-domains = <&rpmhpd SDM845_CX>;
				operating-points-v2 = <&qup_opp_table>;
				interconnects = <&aggre1_noc MASTER_QUP_1 0 &config_noc SLAVE_BLSP_1 0>,
						<&gladiator_noc MASTER_APPSS_PROC 0 &config_noc SLAVE_BLSP_1 0>;
				interconnect-names = "qup-core", "qup-config";
				status = "disabled";
			};
		};

		gpi_dma1: dma-controller@0xa00000 {
			#dma-cells = <3>;
			compatible = "qcom,sdm845-gpi-dma";
			reg = <0 0x00a00000 0 0x60000>;
			interrupts = <GIC_SPI 279 IRQ_TYPE_LEVEL_HIGH>,
				     <GIC_SPI 280 IRQ_TYPE_LEVEL_HIGH>,
				     <GIC_SPI 281 IRQ_TYPE_LEVEL_HIGH>,
				     <GIC_SPI 282 IRQ_TYPE_LEVEL_HIGH>,
				     <GIC_SPI 283 IRQ_TYPE_LEVEL_HIGH>,
				     <GIC_SPI 284 IRQ_TYPE_LEVEL_HIGH>,
				     <GIC_SPI 293 IRQ_TYPE_LEVEL_HIGH>,
				     <GIC_SPI 294 IRQ_TYPE_LEVEL_HIGH>,
				     <GIC_SPI 295 IRQ_TYPE_LEVEL_HIGH>,
				     <GIC_SPI 296 IRQ_TYPE_LEVEL_HIGH>,
				     <GIC_SPI 297 IRQ_TYPE_LEVEL_HIGH>,
				     <GIC_SPI 298 IRQ_TYPE_LEVEL_HIGH>,
				     <GIC_SPI 299 IRQ_TYPE_LEVEL_HIGH>;
			dma-channels = <13>;
			dma-channel-mask = <0xfa>;
			iommus = <&apps_smmu 0x06d6 0x0>;
			status = "disabled";
		};

		qupv3_id_1: geniqup@ac0000 {
			compatible = "qcom,geni-se-qup";
			reg = <0 0x00ac0000 0 0x6000>;
			clock-names = "m-ahb", "s-ahb";
			clocks = <&gcc GCC_QUPV3_WRAP_1_M_AHB_CLK>,
				 <&gcc GCC_QUPV3_WRAP_1_S_AHB_CLK>;
			iommus = <&apps_smmu 0x6c3 0x0>;
			#address-cells = <2>;
			#size-cells = <2>;
			ranges;
			interconnects = <&aggre2_noc MASTER_QUP_2 0 &config_noc SLAVE_BLSP_2 0>;
			interconnect-names = "qup-core";
			status = "disabled";

			i2c8: i2c@a80000 {
				compatible = "qcom,geni-i2c";
				reg = <0 0x00a80000 0 0x4000>;
				clock-names = "se";
				clocks = <&gcc GCC_QUPV3_WRAP1_S0_CLK>;
				pinctrl-names = "default";
				pinctrl-0 = <&qup_i2c8_default>;
				interrupts = <GIC_SPI 353 IRQ_TYPE_LEVEL_HIGH>;
				#address-cells = <1>;
				#size-cells = <0>;
				power-domains = <&rpmhpd SDM845_CX>;
				operating-points-v2 = <&qup_opp_table>;
				interconnects = <&aggre2_noc MASTER_QUP_2 0 &config_noc SLAVE_BLSP_2 0>,
						<&gladiator_noc MASTER_APPSS_PROC 0 &config_noc SLAVE_BLSP_2 0>,
						<&aggre2_noc MASTER_QUP_2 0 &mem_noc SLAVE_EBI1 0>;
				interconnect-names = "qup-core", "qup-config", "qup-memory";
				status = "disabled";
			};

			spi8: spi@a80000 {
				compatible = "qcom,geni-spi";
				reg = <0 0x00a80000 0 0x4000>;
				clock-names = "se";
				clocks = <&gcc GCC_QUPV3_WRAP1_S0_CLK>;
				pinctrl-names = "default";
				pinctrl-0 = <&qup_spi8_default>;
				interrupts = <GIC_SPI 353 IRQ_TYPE_LEVEL_HIGH>;
				#address-cells = <1>;
				#size-cells = <0>;
				interconnects = <&aggre2_noc MASTER_QUP_2 0 &config_noc SLAVE_BLSP_2 0>,
						<&gladiator_noc MASTER_APPSS_PROC 0 &config_noc SLAVE_BLSP_2 0>;
				interconnect-names = "qup-core", "qup-config";
				status = "disabled";
			};

			uart8: serial@a80000 {
				compatible = "qcom,geni-uart";
				reg = <0 0x00a80000 0 0x4000>;
				clock-names = "se";
				clocks = <&gcc GCC_QUPV3_WRAP1_S0_CLK>;
				pinctrl-names = "default";
				pinctrl-0 = <&qup_uart8_default>;
				interrupts = <GIC_SPI 353 IRQ_TYPE_LEVEL_HIGH>;
				power-domains = <&rpmhpd SDM845_CX>;
				operating-points-v2 = <&qup_opp_table>;
				interconnects = <&aggre2_noc MASTER_QUP_2 0 &config_noc SLAVE_BLSP_2 0>,
						<&gladiator_noc MASTER_APPSS_PROC 0 &config_noc SLAVE_BLSP_2 0>;
				interconnect-names = "qup-core", "qup-config";
				status = "disabled";
			};

			i2c9: i2c@a84000 {
				compatible = "qcom,geni-i2c";
				reg = <0 0x00a84000 0 0x4000>;
				clock-names = "se";
				clocks = <&gcc GCC_QUPV3_WRAP1_S1_CLK>;
				pinctrl-names = "default";
				pinctrl-0 = <&qup_i2c9_default>;
				interrupts = <GIC_SPI 354 IRQ_TYPE_LEVEL_HIGH>;
				#address-cells = <1>;
				#size-cells = <0>;
				power-domains = <&rpmhpd SDM845_CX>;
				operating-points-v2 = <&qup_opp_table>;
				interconnects = <&aggre2_noc MASTER_QUP_2 0 &config_noc SLAVE_BLSP_2 0>,
						<&gladiator_noc MASTER_APPSS_PROC 0 &config_noc SLAVE_BLSP_2 0>,
						<&aggre2_noc MASTER_QUP_2 0 &mem_noc SLAVE_EBI1 0>;
				interconnect-names = "qup-core", "qup-config", "qup-memory";
				status = "disabled";
			};

			spi9: spi@a84000 {
				compatible = "qcom,geni-spi";
				reg = <0 0x00a84000 0 0x4000>;
				clock-names = "se";
				clocks = <&gcc GCC_QUPV3_WRAP1_S1_CLK>;
				pinctrl-names = "default";
				pinctrl-0 = <&qup_spi9_default>;
				interrupts = <GIC_SPI 354 IRQ_TYPE_LEVEL_HIGH>;
				#address-cells = <1>;
				#size-cells = <0>;
				interconnects = <&aggre2_noc MASTER_QUP_2 0 &config_noc SLAVE_BLSP_2 0>,
						<&gladiator_noc MASTER_APPSS_PROC 0 &config_noc SLAVE_BLSP_2 0>;
				interconnect-names = "qup-core", "qup-config";
				status = "disabled";
			};

			uart9: serial@a84000 {
				compatible = "qcom,geni-debug-uart";
				reg = <0 0x00a84000 0 0x4000>;
				clock-names = "se";
				clocks = <&gcc GCC_QUPV3_WRAP1_S1_CLK>;
				pinctrl-names = "default";
				pinctrl-0 = <&qup_uart9_default>;
				interrupts = <GIC_SPI 354 IRQ_TYPE_LEVEL_HIGH>;
				power-domains = <&rpmhpd SDM845_CX>;
				operating-points-v2 = <&qup_opp_table>;
				interconnects = <&aggre2_noc MASTER_QUP_2 0 &config_noc SLAVE_BLSP_2 0>,
						<&gladiator_noc MASTER_APPSS_PROC 0 &config_noc SLAVE_BLSP_2 0>;
				interconnect-names = "qup-core", "qup-config";
				status = "disabled";
			};

			i2c10: i2c@a88000 {
				compatible = "qcom,geni-i2c";
				reg = <0 0x00a88000 0 0x4000>;
				clock-names = "se";
				clocks = <&gcc GCC_QUPV3_WRAP1_S2_CLK>;
				pinctrl-names = "default";
				pinctrl-0 = <&qup_i2c10_default>;
				interrupts = <GIC_SPI 355 IRQ_TYPE_LEVEL_HIGH>;
				#address-cells = <1>;
				#size-cells = <0>;
				power-domains = <&rpmhpd SDM845_CX>;
				operating-points-v2 = <&qup_opp_table>;
				interconnects = <&aggre2_noc MASTER_QUP_2 0 &config_noc SLAVE_BLSP_2 0>,
						<&gladiator_noc MASTER_APPSS_PROC 0 &config_noc SLAVE_BLSP_2 0>,
						<&aggre2_noc MASTER_QUP_2 0 &mem_noc SLAVE_EBI1 0>;
				interconnect-names = "qup-core", "qup-config", "qup-memory";
				status = "disabled";
			};

			spi10: spi@a88000 {
				compatible = "qcom,geni-spi";
				reg = <0 0x00a88000 0 0x4000>;
				clock-names = "se";
				clocks = <&gcc GCC_QUPV3_WRAP1_S2_CLK>;
				pinctrl-names = "default";
				pinctrl-0 = <&qup_spi10_default>;
				interrupts = <GIC_SPI 355 IRQ_TYPE_LEVEL_HIGH>;
				#address-cells = <1>;
				#size-cells = <0>;
				interconnects = <&aggre2_noc MASTER_QUP_2 0 &config_noc SLAVE_BLSP_2 0>,
						<&gladiator_noc MASTER_APPSS_PROC 0 &config_noc SLAVE_BLSP_2 0>;
				interconnect-names = "qup-core", "qup-config";
				status = "disabled";
			};

			uart10: serial@a88000 {
				compatible = "qcom,geni-uart";
				reg = <0 0x00a88000 0 0x4000>;
				clock-names = "se";
				clocks = <&gcc GCC_QUPV3_WRAP1_S2_CLK>;
				pinctrl-names = "default";
				pinctrl-0 = <&qup_uart10_default>;
				interrupts = <GIC_SPI 355 IRQ_TYPE_LEVEL_HIGH>;
				power-domains = <&rpmhpd SDM845_CX>;
				operating-points-v2 = <&qup_opp_table>;
				interconnects = <&aggre2_noc MASTER_QUP_2 0 &config_noc SLAVE_BLSP_2 0>,
						<&gladiator_noc MASTER_APPSS_PROC 0 &config_noc SLAVE_BLSP_2 0>;
				interconnect-names = "qup-core", "qup-config";
				status = "disabled";
			};

			i2c11: i2c@a8c000 {
				compatible = "qcom,geni-i2c";
				reg = <0 0x00a8c000 0 0x4000>;
				clock-names = "se";
				clocks = <&gcc GCC_QUPV3_WRAP1_S3_CLK>;
				pinctrl-names = "default";
				pinctrl-0 = <&qup_i2c11_default>;
				interrupts = <GIC_SPI 356 IRQ_TYPE_LEVEL_HIGH>;
				#address-cells = <1>;
				#size-cells = <0>;
				power-domains = <&rpmhpd SDM845_CX>;
				operating-points-v2 = <&qup_opp_table>;
				interconnects = <&aggre2_noc MASTER_QUP_2 0 &config_noc SLAVE_BLSP_2 0>,
						<&gladiator_noc MASTER_APPSS_PROC 0 &config_noc SLAVE_BLSP_2 0>,
						<&aggre2_noc MASTER_QUP_2 0 &mem_noc SLAVE_EBI1 0>;
				interconnect-names = "qup-core", "qup-config", "qup-memory";
				status = "disabled";
			};

			spi11: spi@a8c000 {
				compatible = "qcom,geni-spi";
				reg = <0 0x00a8c000 0 0x4000>;
				clock-names = "se";
				clocks = <&gcc GCC_QUPV3_WRAP1_S3_CLK>;
				pinctrl-names = "default";
				pinctrl-0 = <&qup_spi11_default>;
				interrupts = <GIC_SPI 356 IRQ_TYPE_LEVEL_HIGH>;
				#address-cells = <1>;
				#size-cells = <0>;
				interconnects = <&aggre2_noc MASTER_QUP_2 0 &config_noc SLAVE_BLSP_2 0>,
						<&gladiator_noc MASTER_APPSS_PROC 0 &config_noc SLAVE_BLSP_2 0>;
				interconnect-names = "qup-core", "qup-config";
				status = "disabled";
			};

			uart11: serial@a8c000 {
				compatible = "qcom,geni-uart";
				reg = <0 0x00a8c000 0 0x4000>;
				clock-names = "se";
				clocks = <&gcc GCC_QUPV3_WRAP1_S3_CLK>;
				pinctrl-names = "default";
				pinctrl-0 = <&qup_uart11_default>;
				interrupts = <GIC_SPI 356 IRQ_TYPE_LEVEL_HIGH>;
				power-domains = <&rpmhpd SDM845_CX>;
				operating-points-v2 = <&qup_opp_table>;
				interconnects = <&aggre2_noc MASTER_QUP_2 0 &config_noc SLAVE_BLSP_2 0>,
						<&gladiator_noc MASTER_APPSS_PROC 0 &config_noc SLAVE_BLSP_2 0>;
				interconnect-names = "qup-core", "qup-config";
				status = "disabled";
			};

			i2c12: i2c@a90000 {
				compatible = "qcom,geni-i2c";
				reg = <0 0x00a90000 0 0x4000>;
				clock-names = "se";
				clocks = <&gcc GCC_QUPV3_WRAP1_S4_CLK>;
				pinctrl-names = "default";
				pinctrl-0 = <&qup_i2c12_default>;
				interrupts = <GIC_SPI 357 IRQ_TYPE_LEVEL_HIGH>;
				#address-cells = <1>;
				#size-cells = <0>;
				power-domains = <&rpmhpd SDM845_CX>;
				operating-points-v2 = <&qup_opp_table>;
				interconnects = <&aggre2_noc MASTER_QUP_2 0 &config_noc SLAVE_BLSP_2 0>,
						<&gladiator_noc MASTER_APPSS_PROC 0 &config_noc SLAVE_BLSP_2 0>,
						<&aggre2_noc MASTER_QUP_2 0 &mem_noc SLAVE_EBI1 0>;
				interconnect-names = "qup-core", "qup-config", "qup-memory";
				status = "disabled";
			};

			spi12: spi@a90000 {
				compatible = "qcom,geni-spi";
				reg = <0 0x00a90000 0 0x4000>;
				clock-names = "se";
				clocks = <&gcc GCC_QUPV3_WRAP1_S4_CLK>;
				pinctrl-names = "default";
				pinctrl-0 = <&qup_spi12_default>;
				interrupts = <GIC_SPI 357 IRQ_TYPE_LEVEL_HIGH>;
				#address-cells = <1>;
				#size-cells = <0>;
				interconnects = <&aggre2_noc MASTER_QUP_2 0 &config_noc SLAVE_BLSP_2 0>,
						<&gladiator_noc MASTER_APPSS_PROC 0 &config_noc SLAVE_BLSP_2 0>;
				interconnect-names = "qup-core", "qup-config";
				status = "disabled";
			};

			uart12: serial@a90000 {
				compatible = "qcom,geni-uart";
				reg = <0 0x00a90000 0 0x4000>;
				clock-names = "se";
				clocks = <&gcc GCC_QUPV3_WRAP1_S4_CLK>;
				pinctrl-names = "default";
				pinctrl-0 = <&qup_uart12_default>;
				interrupts = <GIC_SPI 357 IRQ_TYPE_LEVEL_HIGH>;
				power-domains = <&rpmhpd SDM845_CX>;
				operating-points-v2 = <&qup_opp_table>;
				interconnects = <&aggre2_noc MASTER_QUP_2 0 &config_noc SLAVE_BLSP_2 0>,
						<&gladiator_noc MASTER_APPSS_PROC 0 &config_noc SLAVE_BLSP_2 0>;
				interconnect-names = "qup-core", "qup-config";
				status = "disabled";
			};

			i2c13: i2c@a94000 {
				compatible = "qcom,geni-i2c";
				reg = <0 0x00a94000 0 0x4000>;
				clock-names = "se";
				clocks = <&gcc GCC_QUPV3_WRAP1_S5_CLK>;
				pinctrl-names = "default";
				pinctrl-0 = <&qup_i2c13_default>;
				interrupts = <GIC_SPI 358 IRQ_TYPE_LEVEL_HIGH>;
				#address-cells = <1>;
				#size-cells = <0>;
				power-domains = <&rpmhpd SDM845_CX>;
				operating-points-v2 = <&qup_opp_table>;
				interconnects = <&aggre2_noc MASTER_QUP_2 0 &config_noc SLAVE_BLSP_2 0>,
						<&gladiator_noc MASTER_APPSS_PROC 0 &config_noc SLAVE_BLSP_2 0>,
						<&aggre2_noc MASTER_QUP_2 0 &mem_noc SLAVE_EBI1 0>;
				interconnect-names = "qup-core", "qup-config", "qup-memory";
				status = "disabled";
			};

			spi13: spi@a94000 {
				compatible = "qcom,geni-spi";
				reg = <0 0x00a94000 0 0x4000>;
				clock-names = "se";
				clocks = <&gcc GCC_QUPV3_WRAP1_S5_CLK>;
				pinctrl-names = "default";
				pinctrl-0 = <&qup_spi13_default>;
				interrupts = <GIC_SPI 358 IRQ_TYPE_LEVEL_HIGH>;
				#address-cells = <1>;
				#size-cells = <0>;
				interconnects = <&aggre2_noc MASTER_QUP_2 0 &config_noc SLAVE_BLSP_2 0>,
						<&gladiator_noc MASTER_APPSS_PROC 0 &config_noc SLAVE_BLSP_2 0>;
				interconnect-names = "qup-core", "qup-config";
				status = "disabled";
			};

			uart13: serial@a94000 {
				compatible = "qcom,geni-uart";
				reg = <0 0x00a94000 0 0x4000>;
				clock-names = "se";
				clocks = <&gcc GCC_QUPV3_WRAP1_S5_CLK>;
				pinctrl-names = "default";
				pinctrl-0 = <&qup_uart13_default>;
				interrupts = <GIC_SPI 358 IRQ_TYPE_LEVEL_HIGH>;
				power-domains = <&rpmhpd SDM845_CX>;
				operating-points-v2 = <&qup_opp_table>;
				interconnects = <&aggre2_noc MASTER_QUP_2 0 &config_noc SLAVE_BLSP_2 0>,
						<&gladiator_noc MASTER_APPSS_PROC 0 &config_noc SLAVE_BLSP_2 0>;
				interconnect-names = "qup-core", "qup-config";
				status = "disabled";
			};

			i2c14: i2c@a98000 {
				compatible = "qcom,geni-i2c";
				reg = <0 0x00a98000 0 0x4000>;
				clock-names = "se";
				clocks = <&gcc GCC_QUPV3_WRAP1_S6_CLK>;
				pinctrl-names = "default";
				pinctrl-0 = <&qup_i2c14_default>;
				interrupts = <GIC_SPI 359 IRQ_TYPE_LEVEL_HIGH>;
				#address-cells = <1>;
				#size-cells = <0>;
				power-domains = <&rpmhpd SDM845_CX>;
				operating-points-v2 = <&qup_opp_table>;
				interconnects = <&aggre2_noc MASTER_QUP_2 0 &config_noc SLAVE_BLSP_2 0>,
						<&gladiator_noc MASTER_APPSS_PROC 0 &config_noc SLAVE_BLSP_2 0>,
						<&aggre2_noc MASTER_QUP_2 0 &mem_noc SLAVE_EBI1 0>;
				interconnect-names = "qup-core", "qup-config", "qup-memory";
				status = "disabled";
			};

			spi14: spi@a98000 {
				compatible = "qcom,geni-spi";
				reg = <0 0x00a98000 0 0x4000>;
				clock-names = "se";
				clocks = <&gcc GCC_QUPV3_WRAP1_S6_CLK>;
				pinctrl-names = "default";
				pinctrl-0 = <&qup_spi14_default>;
				interrupts = <GIC_SPI 359 IRQ_TYPE_LEVEL_HIGH>;
				#address-cells = <1>;
				#size-cells = <0>;
				interconnects = <&aggre2_noc MASTER_QUP_2 0 &config_noc SLAVE_BLSP_2 0>,
						<&gladiator_noc MASTER_APPSS_PROC 0 &config_noc SLAVE_BLSP_2 0>;
				interconnect-names = "qup-core", "qup-config";
				status = "disabled";
			};

			uart14: serial@a98000 {
				compatible = "qcom,geni-uart";
				reg = <0 0x00a98000 0 0x4000>;
				clock-names = "se";
				clocks = <&gcc GCC_QUPV3_WRAP1_S6_CLK>;
				pinctrl-names = "default";
				pinctrl-0 = <&qup_uart14_default>;
				interrupts = <GIC_SPI 359 IRQ_TYPE_LEVEL_HIGH>;
				power-domains = <&rpmhpd SDM845_CX>;
				operating-points-v2 = <&qup_opp_table>;
				interconnects = <&aggre2_noc MASTER_QUP_2 0 &config_noc SLAVE_BLSP_2 0>,
						<&gladiator_noc MASTER_APPSS_PROC 0 &config_noc SLAVE_BLSP_2 0>;
				interconnect-names = "qup-core", "qup-config";
				status = "disabled";
			};

			i2c15: i2c@a9c000 {
				compatible = "qcom,geni-i2c";
				reg = <0 0x00a9c000 0 0x4000>;
				clock-names = "se";
				clocks = <&gcc GCC_QUPV3_WRAP1_S7_CLK>;
				pinctrl-names = "default";
				pinctrl-0 = <&qup_i2c15_default>;
				interrupts = <GIC_SPI 360 IRQ_TYPE_LEVEL_HIGH>;
				#address-cells = <1>;
				#size-cells = <0>;
				power-domains = <&rpmhpd SDM845_CX>;
				operating-points-v2 = <&qup_opp_table>;
				status = "disabled";
				interconnects = <&aggre2_noc MASTER_QUP_2 0 &config_noc SLAVE_BLSP_2 0>,
						<&gladiator_noc MASTER_APPSS_PROC 0 &config_noc SLAVE_BLSP_2 0>,
						<&aggre2_noc MASTER_QUP_2 0 &mem_noc SLAVE_EBI1 0>;
				interconnect-names = "qup-core", "qup-config", "qup-memory";
			};

			spi15: spi@a9c000 {
				compatible = "qcom,geni-spi";
				reg = <0 0x00a9c000 0 0x4000>;
				clock-names = "se";
				clocks = <&gcc GCC_QUPV3_WRAP1_S7_CLK>;
				pinctrl-names = "default";
				pinctrl-0 = <&qup_spi15_default>;
				interrupts = <GIC_SPI 360 IRQ_TYPE_LEVEL_HIGH>;
				#address-cells = <1>;
				#size-cells = <0>;
				interconnects = <&aggre2_noc MASTER_QUP_2 0 &config_noc SLAVE_BLSP_2 0>,
						<&gladiator_noc MASTER_APPSS_PROC 0 &config_noc SLAVE_BLSP_2 0>;
				interconnect-names = "qup-core", "qup-config";
				status = "disabled";
			};

			uart15: serial@a9c000 {
				compatible = "qcom,geni-uart";
				reg = <0 0x00a9c000 0 0x4000>;
				clock-names = "se";
				clocks = <&gcc GCC_QUPV3_WRAP1_S7_CLK>;
				pinctrl-names = "default";
				pinctrl-0 = <&qup_uart15_default>;
				interrupts = <GIC_SPI 360 IRQ_TYPE_LEVEL_HIGH>;
				power-domains = <&rpmhpd SDM845_CX>;
				operating-points-v2 = <&qup_opp_table>;
				interconnects = <&aggre2_noc MASTER_QUP_2 0 &config_noc SLAVE_BLSP_2 0>,
						<&gladiator_noc MASTER_APPSS_PROC 0 &config_noc SLAVE_BLSP_2 0>;
				interconnect-names = "qup-core", "qup-config";
				status = "disabled";
			};
		};

		llcc: system-cache-controller@1100000 {
			compatible = "qcom,sdm845-llcc";
			reg = <0 0x01100000 0 0x200000>, <0 0x01300000 0 0x50000>;
			reg-names = "llcc_base", "llcc_broadcast_base";
			interrupts = <GIC_SPI 582 IRQ_TYPE_LEVEL_HIGH>;
		};

		pcie0: pci@1c00000 {
			compatible = "qcom,pcie-sdm845", "snps,dw-pcie";
			reg = <0 0x01c00000 0 0x2000>,
			      <0 0x60000000 0 0xf1d>,
			      <0 0x60000f20 0 0xa8>,
			      <0 0x60100000 0 0x100000>;
			reg-names = "parf", "dbi", "elbi", "config";
			device_type = "pci";
			linux,pci-domain = <0>;
			bus-range = <0x00 0xff>;
			num-lanes = <1>;

			#address-cells = <3>;
			#size-cells = <2>;

			ranges = <0x01000000 0x0 0x60200000 0 0x60200000 0x0 0x100000>,
				 <0x02000000 0x0 0x60300000 0 0x60300000 0x0 0xd00000>;

			interrupts = <GIC_SPI 141 IRQ_TYPE_LEVEL_HIGH>;
			interrupt-names = "msi";
			#interrupt-cells = <1>;
			interrupt-map-mask = <0 0 0 0x7>;
			interrupt-map = <0 0 0 1 &intc 0 0 0 149 IRQ_TYPE_LEVEL_HIGH>, /* int_a */
					<0 0 0 2 &intc 0 0 0 150 IRQ_TYPE_LEVEL_HIGH>, /* int_b */
					<0 0 0 3 &intc 0 0 0 151 IRQ_TYPE_LEVEL_HIGH>, /* int_c */
					<0 0 0 4 &intc 0 0 0 152 IRQ_TYPE_LEVEL_HIGH>; /* int_d */

			clocks = <&gcc GCC_PCIE_0_PIPE_CLK>,
				 <&gcc GCC_PCIE_0_AUX_CLK>,
				 <&gcc GCC_PCIE_0_CFG_AHB_CLK>,
				 <&gcc GCC_PCIE_0_MSTR_AXI_CLK>,
				 <&gcc GCC_PCIE_0_SLV_AXI_CLK>,
				 <&gcc GCC_PCIE_0_SLV_Q2A_AXI_CLK>,
				 <&gcc GCC_AGGRE_NOC_PCIE_TBU_CLK>;
			clock-names = "pipe",
				      "aux",
				      "cfg",
				      "bus_master",
				      "bus_slave",
				      "slave_q2a",
				      "tbu";

			iommus = <&apps_smmu 0x1c10 0xf>;
			iommu-map = <0x0   &apps_smmu 0x1c10 0x1>,
				    <0x100 &apps_smmu 0x1c11 0x1>,
				    <0x200 &apps_smmu 0x1c12 0x1>,
				    <0x300 &apps_smmu 0x1c13 0x1>,
				    <0x400 &apps_smmu 0x1c14 0x1>,
				    <0x500 &apps_smmu 0x1c15 0x1>,
				    <0x600 &apps_smmu 0x1c16 0x1>,
				    <0x700 &apps_smmu 0x1c17 0x1>,
				    <0x800 &apps_smmu 0x1c18 0x1>,
				    <0x900 &apps_smmu 0x1c19 0x1>,
				    <0xa00 &apps_smmu 0x1c1a 0x1>,
				    <0xb00 &apps_smmu 0x1c1b 0x1>,
				    <0xc00 &apps_smmu 0x1c1c 0x1>,
				    <0xd00 &apps_smmu 0x1c1d 0x1>,
				    <0xe00 &apps_smmu 0x1c1e 0x1>,
				    <0xf00 &apps_smmu 0x1c1f 0x1>;

			resets = <&gcc GCC_PCIE_0_BCR>;
			reset-names = "pci";

			power-domains = <&gcc PCIE_0_GDSC>;

			phys = <&pcie0_lane>;
			phy-names = "pciephy";

			status = "disabled";
		};

		pcie0_phy: phy@1c06000 {
			compatible = "qcom,sdm845-qmp-pcie-phy";
			reg = <0 0x01c06000 0 0x18c>;
			#address-cells = <2>;
			#size-cells = <2>;
			ranges;
			clocks = <&gcc GCC_PCIE_PHY_AUX_CLK>,
				 <&gcc GCC_PCIE_0_CFG_AHB_CLK>,
				 <&gcc GCC_PCIE_0_CLKREF_CLK>,
				 <&gcc GCC_PCIE_PHY_REFGEN_CLK>;
			clock-names = "aux", "cfg_ahb", "ref", "refgen";

			resets = <&gcc GCC_PCIE_0_PHY_BCR>;
			reset-names = "phy";

			assigned-clocks = <&gcc GCC_PCIE_PHY_REFGEN_CLK>;
			assigned-clock-rates = <100000000>;

			status = "disabled";

			pcie0_lane: phy@1c06200 {
				reg = <0 0x01c06200 0 0x128>,
				      <0 0x01c06400 0 0x1fc>,
				      <0 0x01c06800 0 0x218>,
				      <0 0x01c06600 0 0x70>;
				clocks = <&gcc GCC_PCIE_0_PIPE_CLK>;
				clock-names = "pipe0";

				#clock-cells = <0>;
				#phy-cells = <0>;
				clock-output-names = "pcie_0_pipe_clk";
			};
		};

		pcie1: pci@1c08000 {
			compatible = "qcom,pcie-sdm845", "snps,dw-pcie";
			reg = <0 0x01c08000 0 0x2000>,
			      <0 0x40000000 0 0xf1d>,
			      <0 0x40000f20 0 0xa8>,
			      <0 0x40100000 0 0x100000>;
			reg-names = "parf", "dbi", "elbi", "config";
			device_type = "pci";
			linux,pci-domain = <1>;
			bus-range = <0x00 0xff>;
			num-lanes = <1>;

			#address-cells = <3>;
			#size-cells = <2>;

			ranges = <0x01000000 0x0 0x40200000 0x0 0x40200000 0x0 0x100000>,
				 <0x02000000 0x0 0x40300000 0x0 0x40300000 0x0 0x1fd00000>;

			interrupts = <GIC_SPI 307 IRQ_TYPE_EDGE_RISING>;
			interrupt-names = "msi";
			#interrupt-cells = <1>;
			interrupt-map-mask = <0 0 0 0x7>;
			interrupt-map = <0 0 0 1 &intc 0 0 0 434 IRQ_TYPE_LEVEL_HIGH>, /* int_a */
					<0 0 0 2 &intc 0 0 0 435 IRQ_TYPE_LEVEL_HIGH>, /* int_b */
					<0 0 0 3 &intc 0 0 0 438 IRQ_TYPE_LEVEL_HIGH>, /* int_c */
					<0 0 0 4 &intc 0 0 0 439 IRQ_TYPE_LEVEL_HIGH>; /* int_d */

			clocks = <&gcc GCC_PCIE_1_PIPE_CLK>,
				 <&gcc GCC_PCIE_1_AUX_CLK>,
				 <&gcc GCC_PCIE_1_CFG_AHB_CLK>,
				 <&gcc GCC_PCIE_1_MSTR_AXI_CLK>,
				 <&gcc GCC_PCIE_1_SLV_AXI_CLK>,
				 <&gcc GCC_PCIE_1_SLV_Q2A_AXI_CLK>,
				 <&gcc GCC_PCIE_1_CLKREF_CLK>,
				 <&gcc GCC_AGGRE_NOC_PCIE_TBU_CLK>;
			clock-names = "pipe",
				      "aux",
				      "cfg",
				      "bus_master",
				      "bus_slave",
				      "slave_q2a",
				      "ref",
				      "tbu";

			assigned-clocks = <&gcc GCC_PCIE_1_AUX_CLK>;
			assigned-clock-rates = <19200000>;

			iommus = <&apps_smmu 0x1c00 0xf>;
			iommu-map = <0x0   &apps_smmu 0x1c00 0x1>,
				    <0x100 &apps_smmu 0x1c01 0x1>,
				    <0x200 &apps_smmu 0x1c02 0x1>,
				    <0x300 &apps_smmu 0x1c03 0x1>,
				    <0x400 &apps_smmu 0x1c04 0x1>,
				    <0x500 &apps_smmu 0x1c05 0x1>,
				    <0x600 &apps_smmu 0x1c06 0x1>,
				    <0x700 &apps_smmu 0x1c07 0x1>,
				    <0x800 &apps_smmu 0x1c08 0x1>,
				    <0x900 &apps_smmu 0x1c09 0x1>,
				    <0xa00 &apps_smmu 0x1c0a 0x1>,
				    <0xb00 &apps_smmu 0x1c0b 0x1>,
				    <0xc00 &apps_smmu 0x1c0c 0x1>,
				    <0xd00 &apps_smmu 0x1c0d 0x1>,
				    <0xe00 &apps_smmu 0x1c0e 0x1>,
				    <0xf00 &apps_smmu 0x1c0f 0x1>;

			resets = <&gcc GCC_PCIE_1_BCR>;
			reset-names = "pci";

			power-domains = <&gcc PCIE_1_GDSC>;

			phys = <&pcie1_lane>;
			phy-names = "pciephy";

			status = "disabled";
		};

		pcie1_phy: phy@1c0a000 {
			compatible = "qcom,sdm845-qhp-pcie-phy";
			reg = <0 0x01c0a000 0 0x800>;
			#address-cells = <2>;
			#size-cells = <2>;
			ranges;
			clocks = <&gcc GCC_PCIE_PHY_AUX_CLK>,
				 <&gcc GCC_PCIE_1_CFG_AHB_CLK>,
				 <&gcc GCC_PCIE_1_CLKREF_CLK>,
				 <&gcc GCC_PCIE_PHY_REFGEN_CLK>;
			clock-names = "aux", "cfg_ahb", "ref", "refgen";

			resets = <&gcc GCC_PCIE_1_PHY_BCR>;
			reset-names = "phy";

			assigned-clocks = <&gcc GCC_PCIE_PHY_REFGEN_CLK>;
			assigned-clock-rates = <100000000>;

			status = "disabled";

			pcie1_lane: phy@1c06200 {
				reg = <0 0x01c0a800 0 0x800>,
				      <0 0x01c0a800 0 0x800>,
				      <0 0x01c0b800 0 0x400>;
				clocks = <&gcc GCC_PCIE_1_PIPE_CLK>;
				clock-names = "pipe0";

				#clock-cells = <0>;
				#phy-cells = <0>;
				clock-output-names = "pcie_1_pipe_clk";
			};
		};

		mem_noc: interconnect@1380000 {
			compatible = "qcom,sdm845-mem-noc";
			reg = <0 0x01380000 0 0x27200>;
			#interconnect-cells = <2>;
			qcom,bcm-voters = <&apps_bcm_voter>;
		};

		dc_noc: interconnect@14e0000 {
			compatible = "qcom,sdm845-dc-noc";
			reg = <0 0x014e0000 0 0x400>;
			#interconnect-cells = <2>;
			qcom,bcm-voters = <&apps_bcm_voter>;
		};

		config_noc: interconnect@1500000 {
			compatible = "qcom,sdm845-config-noc";
			reg = <0 0x01500000 0 0x5080>;
			#interconnect-cells = <2>;
			qcom,bcm-voters = <&apps_bcm_voter>;
		};

		system_noc: interconnect@1620000 {
			compatible = "qcom,sdm845-system-noc";
			reg = <0 0x01620000 0 0x18080>;
			#interconnect-cells = <2>;
			qcom,bcm-voters = <&apps_bcm_voter>;
		};

		aggre1_noc: interconnect@16e0000 {
			compatible = "qcom,sdm845-aggre1-noc";
			reg = <0 0x016e0000 0 0x15080>;
			#interconnect-cells = <2>;
			qcom,bcm-voters = <&apps_bcm_voter>;
		};

		aggre2_noc: interconnect@1700000 {
			compatible = "qcom,sdm845-aggre2-noc";
			reg = <0 0x01700000 0 0x1f300>;
			#interconnect-cells = <2>;
			qcom,bcm-voters = <&apps_bcm_voter>;
		};

		mmss_noc: interconnect@1740000 {
			compatible = "qcom,sdm845-mmss-noc";
			reg = <0 0x01740000 0 0x1c100>;
			#interconnect-cells = <2>;
			qcom,bcm-voters = <&apps_bcm_voter>;
		};

		ufs_mem_hc: ufshc@1d84000 {
			compatible = "qcom,sdm845-ufshc", "qcom,ufshc",
				     "jedec,ufs-2.0";
			reg = <0 0x01d84000 0 0x2500>,
			      <0 0x01d90000 0 0x8000>;
			reg-names = "std", "ice";
			interrupts = <GIC_SPI 265 IRQ_TYPE_LEVEL_HIGH>;
			phys = <&ufs_mem_phy_lanes>;
			phy-names = "ufsphy";
			lanes-per-direction = <2>;
			power-domains = <&gcc UFS_PHY_GDSC>;
			#reset-cells = <1>;
			resets = <&gcc GCC_UFS_PHY_BCR>;
			reset-names = "rst";

			iommus = <&apps_smmu 0x100 0xf>;

			clock-names =
				"core_clk",
				"bus_aggr_clk",
				"iface_clk",
				"core_clk_unipro",
				"ref_clk",
				"tx_lane0_sync_clk",
				"rx_lane0_sync_clk",
				"rx_lane1_sync_clk",
				"ice_core_clk";
			clocks =
				<&gcc GCC_UFS_PHY_AXI_CLK>,
				<&gcc GCC_AGGRE_UFS_PHY_AXI_CLK>,
				<&gcc GCC_UFS_PHY_AHB_CLK>,
				<&gcc GCC_UFS_PHY_UNIPRO_CORE_CLK>,
				<&rpmhcc RPMH_CXO_CLK>,
				<&gcc GCC_UFS_PHY_TX_SYMBOL_0_CLK>,
				<&gcc GCC_UFS_PHY_RX_SYMBOL_0_CLK>,
				<&gcc GCC_UFS_PHY_RX_SYMBOL_1_CLK>,
				<&gcc GCC_UFS_PHY_ICE_CORE_CLK>;
			freq-table-hz =
				<50000000 200000000>,
				<0 0>,
				<0 0>,
				<37500000 150000000>,
				<0 0>,
				<0 0>,
				<0 0>,
				<0 0>,
				<0 300000000>;

			status = "disabled";
		};

		ufs_mem_phy: phy@1d87000 {
			compatible = "qcom,sdm845-qmp-ufs-phy";
			reg = <0 0x01d87000 0 0x18c>;
			#address-cells = <2>;
			#size-cells = <2>;
			ranges;
			clock-names = "ref",
				      "ref_aux";
			clocks = <&gcc GCC_UFS_MEM_CLKREF_CLK>,
				 <&gcc GCC_UFS_PHY_PHY_AUX_CLK>;

			resets = <&ufs_mem_hc 0>;
			reset-names = "ufsphy";
			status = "disabled";

			ufs_mem_phy_lanes: phy@1d87400 {
				reg = <0 0x01d87400 0 0x108>,
				      <0 0x01d87600 0 0x1e0>,
				      <0 0x01d87c00 0 0x1dc>,
				      <0 0x01d87800 0 0x108>,
				      <0 0x01d87a00 0 0x1e0>;
				#phy-cells = <0>;
			};
		};

		cryptobam: dma-controller@1dc4000 {
			compatible = "qcom,bam-v1.7.0";
			reg = <0 0x01dc4000 0 0x24000>;
			interrupts = <GIC_SPI 272 IRQ_TYPE_LEVEL_HIGH>;
			clocks = <&rpmhcc RPMH_CE_CLK>;
			clock-names = "bam_clk";
			#dma-cells = <1>;
			qcom,ee = <0>;
			qcom,controlled-remotely;
			iommus = <&apps_smmu 0x704 0x1>,
				 <&apps_smmu 0x706 0x1>,
				 <&apps_smmu 0x714 0x1>,
				 <&apps_smmu 0x716 0x1>;
		};

		crypto: crypto@1dfa000 {
			compatible = "qcom,crypto-v5.4";
			reg = <0 0x01dfa000 0 0x6000>;
			clocks = <&gcc GCC_CE1_AHB_CLK>,
				 <&gcc GCC_CE1_AXI_CLK>,
				 <&rpmhcc RPMH_CE_CLK>;
			clock-names = "iface", "bus", "core";
			dmas = <&cryptobam 6>, <&cryptobam 7>;
			dma-names = "rx", "tx";
			iommus = <&apps_smmu 0x704 0x1>,
				 <&apps_smmu 0x706 0x1>,
				 <&apps_smmu 0x714 0x1>,
				 <&apps_smmu 0x716 0x1>;
		};

		ipa: ipa@1e40000 {
			compatible = "qcom,sdm845-ipa";

			iommus = <&apps_smmu 0x720 0x0>,
				 <&apps_smmu 0x722 0x0>;
			reg = <0 0x1e40000 0 0x7000>,
			      <0 0x1e47000 0 0x2000>,
			      <0 0x1e04000 0 0x2c000>;
			reg-names = "ipa-reg",
				    "ipa-shared",
				    "gsi";

			interrupts-extended = <&intc GIC_SPI 311 IRQ_TYPE_EDGE_RISING>,
					      <&intc GIC_SPI 432 IRQ_TYPE_LEVEL_HIGH>,
					      <&ipa_smp2p_in 0 IRQ_TYPE_EDGE_RISING>,
					      <&ipa_smp2p_in 1 IRQ_TYPE_EDGE_RISING>;
			interrupt-names = "ipa",
					  "gsi",
					  "ipa-clock-query",
					  "ipa-setup-ready";

			clocks = <&rpmhcc RPMH_IPA_CLK>;
			clock-names = "core";

			interconnects = <&aggre2_noc MASTER_IPA 0 &mem_noc SLAVE_EBI1 0>,
					<&aggre2_noc MASTER_IPA 0 &system_noc SLAVE_IMEM 0>,
					<&gladiator_noc MASTER_APPSS_PROC 0 &config_noc SLAVE_IPA_CFG 0>;
			interconnect-names = "memory",
					     "imem",
					     "config";

			qcom,smem-states = <&ipa_smp2p_out 0>,
					   <&ipa_smp2p_out 1>;
			qcom,smem-state-names = "ipa-clock-enabled-valid",
						"ipa-clock-enabled";

			status = "disabled";
		};

		tcsr_mutex_regs: syscon@1f40000 {
			compatible = "syscon";
			reg = <0 0x01f40000 0 0x40000>;
		};

		tlmm: pinctrl@3400000 {
			compatible = "qcom,sdm845-pinctrl";
			reg = <0 0x03400000 0 0xc00000>;
			interrupts = <GIC_SPI 208 IRQ_TYPE_LEVEL_HIGH>;
			gpio-controller;
			#gpio-cells = <2>;
			interrupt-controller;
			#interrupt-cells = <2>;
			gpio-ranges = <&tlmm 0 0 151>;
			wakeup-parent = <&pdc_intc>;

			cci0_default: cci0-default {
				/* SDA, SCL */
				pins = "gpio17", "gpio18";
				function = "cci_i2c";

				bias-pull-up;
				drive-strength = <2>; /* 2 mA */
			};

			cci0_sleep: cci0-sleep {
				/* SDA, SCL */
				pins = "gpio17", "gpio18";
				function = "cci_i2c";

				drive-strength = <2>; /* 2 mA */
				bias-pull-down;
			};

			cci1_default: cci1-default {
				/* SDA, SCL */
				pins = "gpio19", "gpio20";
				function = "cci_i2c";

				bias-pull-up;
				drive-strength = <2>; /* 2 mA */
			};

			cci1_sleep: cci1-sleep {
				/* SDA, SCL */
				pins = "gpio19", "gpio20";
				function = "cci_i2c";

				drive-strength = <2>; /* 2 mA */
				bias-pull-down;
			};

			qspi_clk: qspi-clk {
				pinmux {
					pins = "gpio95";
					function = "qspi_clk";
				};
			};

			qspi_cs0: qspi-cs0 {
				pinmux {
					pins = "gpio90";
					function = "qspi_cs";
				};
			};

			qspi_cs1: qspi-cs1 {
				pinmux {
					pins = "gpio89";
					function = "qspi_cs";
				};
			};

			qspi_data01: qspi-data01 {
				pinmux-data {
					pins = "gpio91", "gpio92";
					function = "qspi_data";
				};
			};

			qspi_data12: qspi-data12 {
				pinmux-data {
					pins = "gpio93", "gpio94";
					function = "qspi_data";
				};
			};

			qup_i2c0_default: qup-i2c0-default {
				pinmux {
					pins = "gpio0", "gpio1";
					function = "qup0";
				};
			};

			qup_i2c1_default: qup-i2c1-default {
				pinmux {
					pins = "gpio17", "gpio18";
					function = "qup1";
				};
			};

			qup_i2c2_default: qup-i2c2-default {
				pinmux {
					pins = "gpio27", "gpio28";
					function = "qup2";
				};
			};

			qup_i2c3_default: qup-i2c3-default {
				pinmux {
					pins = "gpio41", "gpio42";
					function = "qup3";
				};
			};

			qup_i2c4_default: qup-i2c4-default {
				pinmux {
					pins = "gpio89", "gpio90";
					function = "qup4";
				};
			};

			qup_i2c5_default: qup-i2c5-default {
				pinmux {
					pins = "gpio85", "gpio86";
					function = "qup5";
				};
			};

			qup_i2c6_default: qup-i2c6-default {
				pinmux {
					pins = "gpio45", "gpio46";
					function = "qup6";
				};
			};

			qup_i2c7_default: qup-i2c7-default {
				pinmux {
					pins = "gpio93", "gpio94";
					function = "qup7";
				};
			};

			qup_i2c8_default: qup-i2c8-default {
				pinmux {
					pins = "gpio65", "gpio66";
					function = "qup8";
				};
			};

			qup_i2c9_default: qup-i2c9-default {
				pinmux {
					pins = "gpio6", "gpio7";
					function = "qup9";
				};
			};

			qup_i2c10_default: qup-i2c10-default {
				pinmux {
					pins = "gpio55", "gpio56";
					function = "qup10";
				};
			};

			qup_i2c11_default: qup-i2c11-default {
				pinmux {
					pins = "gpio31", "gpio32";
					function = "qup11";
				};
			};

			qup_i2c12_default: qup-i2c12-default {
				pinmux {
					pins = "gpio49", "gpio50";
					function = "qup12";
				};
			};

			qup_i2c13_default: qup-i2c13-default {
				pinmux {
					pins = "gpio105", "gpio106";
					function = "qup13";
				};
			};

			qup_i2c14_default: qup-i2c14-default {
				pinmux {
					pins = "gpio33", "gpio34";
					function = "qup14";
				};
			};

			qup_i2c15_default: qup-i2c15-default {
				pinmux {
					pins = "gpio81", "gpio82";
					function = "qup15";
				};
			};

			qup_spi0_default: qup-spi0-default {
				pinmux {
					pins = "gpio0", "gpio1",
					       "gpio2", "gpio3";
					function = "qup0";
				};

				config {
					pins = "gpio0", "gpio1",
					       "gpio2", "gpio3";
					drive-strength = <6>;
					bias-disable;
				};
			};

			qup_spi1_default: qup-spi1-default {
				pinmux {
					pins = "gpio17", "gpio18",
					       "gpio19", "gpio20";
					function = "qup1";
				};
			};

			qup_spi2_default: qup-spi2-default {
				pinmux {
					pins = "gpio27", "gpio28",
					       "gpio29", "gpio30";
					function = "qup2";
				};
			};

			qup_spi3_default: qup-spi3-default {
				pinmux {
					pins = "gpio41", "gpio42",
					       "gpio43", "gpio44";
					function = "qup3";
				};
			};

			qup_spi4_default: qup-spi4-default {
				pinmux {
					pins = "gpio89", "gpio90",
					       "gpio91", "gpio92";
					function = "qup4";
				};
			};

			qup_spi5_default: qup-spi5-default {
				pinmux {
					pins = "gpio85", "gpio86",
					       "gpio87", "gpio88";
					function = "qup5";
				};
			};

			qup_spi6_default: qup-spi6-default {
				pinmux {
					pins = "gpio45", "gpio46",
					       "gpio47", "gpio48";
					function = "qup6";
				};
			};

			qup_spi7_default: qup-spi7-default {
				pinmux {
					pins = "gpio93", "gpio94",
					       "gpio95", "gpio96";
					function = "qup7";
				};
			};

			qup_spi8_default: qup-spi8-default {
				pinmux {
					pins = "gpio65", "gpio66",
					       "gpio67", "gpio68";
					function = "qup8";
				};
			};

			qup_spi9_default: qup-spi9-default {
				pinmux {
					pins = "gpio6", "gpio7",
					       "gpio4", "gpio5";
					function = "qup9";
				};
			};

			qup_spi10_default: qup-spi10-default {
				pinmux {
					pins = "gpio55", "gpio56",
					       "gpio53", "gpio54";
					function = "qup10";
				};
			};

			qup_spi11_default: qup-spi11-default {
				pinmux {
					pins = "gpio31", "gpio32",
					       "gpio33", "gpio34";
					function = "qup11";
				};
			};

			qup_spi12_default: qup-spi12-default {
				pinmux {
					pins = "gpio49", "gpio50",
					       "gpio51", "gpio52";
					function = "qup12";
				};
			};

			qup_spi13_default: qup-spi13-default {
				pinmux {
					pins = "gpio105", "gpio106",
					       "gpio107", "gpio108";
					function = "qup13";
				};
			};

			qup_spi14_default: qup-spi14-default {
				pinmux {
					pins = "gpio33", "gpio34",
					       "gpio31", "gpio32";
					function = "qup14";
				};
			};

			qup_spi15_default: qup-spi15-default {
				pinmux {
					pins = "gpio81", "gpio82",
					       "gpio83", "gpio84";
					function = "qup15";
				};
			};

			qup_uart0_default: qup-uart0-default {
				pinmux {
					pins = "gpio2", "gpio3";
					function = "qup0";
				};
			};

			qup_uart1_default: qup-uart1-default {
				pinmux {
					pins = "gpio19", "gpio20";
					function = "qup1";
				};
			};

			qup_uart2_default: qup-uart2-default {
				pinmux {
					pins = "gpio29", "gpio30";
					function = "qup2";
				};
			};

			qup_uart3_default: qup-uart3-default {
				pinmux {
					pins = "gpio43", "gpio44";
					function = "qup3";
				};
			};

			qup_uart4_default: qup-uart4-default {
				pinmux {
					pins = "gpio91", "gpio92";
					function = "qup4";
				};
			};

			qup_uart5_default: qup-uart5-default {
				pinmux {
					pins = "gpio87", "gpio88";
					function = "qup5";
				};
			};

			qup_uart6_default: qup-uart6-default {
				pinmux {
					pins = "gpio47", "gpio48";
					function = "qup6";
				};
			};

			qup_uart7_default: qup-uart7-default {
				pinmux {
					pins = "gpio95", "gpio96";
					function = "qup7";
				};
			};

			qup_uart8_default: qup-uart8-default {
				pinmux {
					pins = "gpio67", "gpio68";
					function = "qup8";
				};
			};

			qup_uart9_default: qup-uart9-default {
				pinmux {
					pins = "gpio4", "gpio5";
					function = "qup9";
				};
			};

			qup_uart10_default: qup-uart10-default {
				pinmux {
					pins = "gpio53", "gpio54";
					function = "qup10";
				};
			};

			qup_uart11_default: qup-uart11-default {
				pinmux {
					pins = "gpio33", "gpio34";
					function = "qup11";
				};
			};

			qup_uart12_default: qup-uart12-default {
				pinmux {
					pins = "gpio51", "gpio52";
					function = "qup12";
				};
			};

			qup_uart13_default: qup-uart13-default {
				pinmux {
					pins = "gpio107", "gpio108";
					function = "qup13";
				};
			};

			qup_uart14_default: qup-uart14-default {
				pinmux {
					pins = "gpio31", "gpio32";
					function = "qup14";
				};
			};

			qup_uart15_default: qup-uart15-default {
				pinmux {
					pins = "gpio83", "gpio84";
					function = "qup15";
				};
			};

			quat_mi2s_sleep: quat_mi2s_sleep {
				mux {
					pins = "gpio58", "gpio59";
					function = "gpio";
				};

				config {
					pins = "gpio58", "gpio59";
					drive-strength = <2>;
					bias-pull-down;
					input-enable;
				};
			};

			quat_mi2s_active: quat_mi2s_active {
				mux {
					pins = "gpio58", "gpio59";
					function = "qua_mi2s";
				};

				config {
					pins = "gpio58", "gpio59";
					drive-strength = <8>;
					bias-disable;
					output-high;
				};
			};

			quat_mi2s_sd0_sleep: quat_mi2s_sd0_sleep {
				mux {
					pins = "gpio60";
					function = "gpio";
				};

				config {
					pins = "gpio60";
					drive-strength = <2>;
					bias-pull-down;
					input-enable;
				};
			};

			quat_mi2s_sd0_active: quat_mi2s_sd0_active {
				mux {
					pins = "gpio60";
					function = "qua_mi2s";
				};

				config {
					pins = "gpio60";
					drive-strength = <8>;
					bias-disable;
				};
			};

			quat_mi2s_sd1_sleep: quat_mi2s_sd1_sleep {
				mux {
					pins = "gpio61";
					function = "gpio";
				};

				config {
					pins = "gpio61";
					drive-strength = <2>;
					bias-pull-down;
					input-enable;
				};
			};

			quat_mi2s_sd1_active: quat_mi2s_sd1_active {
				mux {
					pins = "gpio61";
					function = "qua_mi2s";
				};

				config {
					pins = "gpio61";
					drive-strength = <8>;
					bias-disable;
				};
			};

			quat_mi2s_sd2_sleep: quat_mi2s_sd2_sleep {
				mux {
					pins = "gpio62";
					function = "gpio";
				};

				config {
					pins = "gpio62";
					drive-strength = <2>;
					bias-pull-down;
					input-enable;
				};
			};

			quat_mi2s_sd2_active: quat_mi2s_sd2_active {
				mux {
					pins = "gpio62";
					function = "qua_mi2s";
				};

				config {
					pins = "gpio62";
					drive-strength = <8>;
					bias-disable;
				};
			};

			quat_mi2s_sd3_sleep: quat_mi2s_sd3_sleep {
				mux {
					pins = "gpio63";
					function = "gpio";
				};

				config {
					pins = "gpio63";
					drive-strength = <2>;
					bias-pull-down;
					input-enable;
				};
			};

			quat_mi2s_sd3_active: quat_mi2s_sd3_active {
				mux {
					pins = "gpio63";
					function = "qua_mi2s";
				};

				config {
					pins = "gpio63";
					drive-strength = <8>;
					bias-disable;
				};
			};
		};

		mss_pil: remoteproc@4080000 {
			compatible = "qcom,sdm845-mss-pil";
			reg = <0 0x04080000 0 0x408>, <0 0x04180000 0 0x48>;
			reg-names = "qdsp6", "rmb";

			interrupts-extended =
				<&intc GIC_SPI 266 IRQ_TYPE_EDGE_RISING>,
				<&modem_smp2p_in 0 IRQ_TYPE_EDGE_RISING>,
				<&modem_smp2p_in 1 IRQ_TYPE_EDGE_RISING>,
				<&modem_smp2p_in 2 IRQ_TYPE_EDGE_RISING>,
				<&modem_smp2p_in 3 IRQ_TYPE_EDGE_RISING>,
				<&modem_smp2p_in 7 IRQ_TYPE_EDGE_RISING>;
			interrupt-names = "wdog", "fatal", "ready",
					  "handover", "stop-ack",
					  "shutdown-ack";

			clocks = <&gcc GCC_MSS_CFG_AHB_CLK>,
				 <&gcc GCC_MSS_Q6_MEMNOC_AXI_CLK>,
				 <&gcc GCC_BOOT_ROM_AHB_CLK>,
				 <&gcc GCC_MSS_GPLL0_DIV_CLK_SRC>,
				 <&gcc GCC_MSS_SNOC_AXI_CLK>,
				 <&gcc GCC_MSS_MFAB_AXIS_CLK>,
				 <&gcc GCC_PRNG_AHB_CLK>,
				 <&rpmhcc RPMH_CXO_CLK>;
			clock-names = "iface", "bus", "mem", "gpll0_mss",
				      "snoc_axi", "mnoc_axi", "prng", "xo";

			qcom,qmp = <&aoss_qmp>;

			qcom,smem-states = <&modem_smp2p_out 0>;
			qcom,smem-state-names = "stop";

			resets = <&aoss_reset AOSS_CC_MSS_RESTART>,
				 <&pdc_reset PDC_MODEM_SYNC_RESET>;
			reset-names = "mss_restart", "pdc_reset";

			qcom,halt-regs = <&tcsr_mutex_regs 0x23000 0x25000 0x24000>;

			power-domains = <&rpmhpd SDM845_CX>,
					<&rpmhpd SDM845_MX>,
					<&rpmhpd SDM845_MSS>;
			power-domain-names = "cx", "mx", "mss";

			status = "disabled";

			mba {
				memory-region = <&mba_region>;
			};

			mpss {
				memory-region = <&mpss_region>;
			};

			glink-edge {
				interrupts = <GIC_SPI 449 IRQ_TYPE_EDGE_RISING>;
				label = "modem";
				qcom,remote-pid = <1>;
				mboxes = <&apss_shared 12>;
			};
		};

		gpucc: clock-controller@5090000 {
			compatible = "qcom,sdm845-gpucc";
			reg = <0 0x05090000 0 0x9000>;
			#clock-cells = <1>;
			#reset-cells = <1>;
			#power-domain-cells = <1>;
			clocks = <&rpmhcc RPMH_CXO_CLK>,
				 <&gcc GCC_GPU_GPLL0_CLK_SRC>,
				 <&gcc GCC_GPU_GPLL0_DIV_CLK_SRC>;
			clock-names = "bi_tcxo",
				      "gcc_gpu_gpll0_clk_src",
				      "gcc_gpu_gpll0_div_clk_src";
		};

		stm@6002000 {
			compatible = "arm,coresight-stm", "arm,primecell";
			reg = <0 0x06002000 0 0x1000>,
			      <0 0x16280000 0 0x180000>;
			reg-names = "stm-base", "stm-stimulus-base";

			clocks = <&aoss_qmp>;
			clock-names = "apb_pclk";

			out-ports {
				port {
					stm_out: endpoint {
						remote-endpoint =
						  <&funnel0_in7>;
					};
				};
			};
		};

		funnel@6041000 {
			compatible = "arm,coresight-dynamic-funnel", "arm,primecell";
			reg = <0 0x06041000 0 0x1000>;

			clocks = <&aoss_qmp>;
			clock-names = "apb_pclk";

			out-ports {
				port {
					funnel0_out: endpoint {
						remote-endpoint =
						  <&merge_funnel_in0>;
					};
				};
			};

			in-ports {
				#address-cells = <1>;
				#size-cells = <0>;

				port@7 {
					reg = <7>;
					funnel0_in7: endpoint {
						remote-endpoint = <&stm_out>;
					};
				};
			};
		};

		funnel@6043000 {
			compatible = "arm,coresight-dynamic-funnel", "arm,primecell";
			reg = <0 0x06043000 0 0x1000>;

			clocks = <&aoss_qmp>;
			clock-names = "apb_pclk";

			out-ports {
				port {
					funnel2_out: endpoint {
						remote-endpoint =
						  <&merge_funnel_in2>;
					};
				};
			};

			in-ports {
				#address-cells = <1>;
				#size-cells = <0>;

				port@5 {
					reg = <5>;
					funnel2_in5: endpoint {
						remote-endpoint =
						  <&apss_merge_funnel_out>;
					};
				};
			};
		};

		funnel@6045000 {
			compatible = "arm,coresight-dynamic-funnel", "arm,primecell";
			reg = <0 0x06045000 0 0x1000>;

			clocks = <&aoss_qmp>;
			clock-names = "apb_pclk";

			out-ports {
				port {
					merge_funnel_out: endpoint {
						remote-endpoint = <&etf_in>;
					};
				};
			};

			in-ports {
				#address-cells = <1>;
				#size-cells = <0>;

				port@0 {
					reg = <0>;
					merge_funnel_in0: endpoint {
						remote-endpoint =
						  <&funnel0_out>;
					};
				};

				port@2 {
					reg = <2>;
					merge_funnel_in2: endpoint {
						remote-endpoint =
						  <&funnel2_out>;
					};
				};
			};
		};

		replicator@6046000 {
			compatible = "arm,coresight-dynamic-replicator", "arm,primecell";
			reg = <0 0x06046000 0 0x1000>;

			clocks = <&aoss_qmp>;
			clock-names = "apb_pclk";

			out-ports {
				port {
					replicator_out: endpoint {
						remote-endpoint = <&etr_in>;
					};
				};
			};

			in-ports {
				port {
					replicator_in: endpoint {
						remote-endpoint = <&etf_out>;
					};
				};
			};
		};

		etf@6047000 {
			compatible = "arm,coresight-tmc", "arm,primecell";
			reg = <0 0x06047000 0 0x1000>;

			clocks = <&aoss_qmp>;
			clock-names = "apb_pclk";

			out-ports {
				port {
					etf_out: endpoint {
						remote-endpoint =
						  <&replicator_in>;
					};
				};
			};

			in-ports {
				#address-cells = <1>;
				#size-cells = <0>;

				port@1 {
					reg = <1>;
					etf_in: endpoint {
						remote-endpoint =
						  <&merge_funnel_out>;
					};
				};
			};
		};

		etr@6048000 {
			compatible = "arm,coresight-tmc", "arm,primecell";
			reg = <0 0x06048000 0 0x1000>;

			clocks = <&aoss_qmp>;
			clock-names = "apb_pclk";
			arm,scatter-gather;

			in-ports {
				port {
					etr_in: endpoint {
						remote-endpoint =
						  <&replicator_out>;
					};
				};
			};
		};

		etm@7040000 {
			compatible = "arm,coresight-etm4x", "arm,primecell";
			reg = <0 0x07040000 0 0x1000>;

			cpu = <&CPU0>;

			clocks = <&aoss_qmp>;
			clock-names = "apb_pclk";
			arm,coresight-loses-context-with-cpu;

			out-ports {
				port {
					etm0_out: endpoint {
						remote-endpoint =
						  <&apss_funnel_in0>;
					};
				};
			};
		};

		etm@7140000 {
			compatible = "arm,coresight-etm4x", "arm,primecell";
			reg = <0 0x07140000 0 0x1000>;

			cpu = <&CPU1>;

			clocks = <&aoss_qmp>;
			clock-names = "apb_pclk";
			arm,coresight-loses-context-with-cpu;

			out-ports {
				port {
					etm1_out: endpoint {
						remote-endpoint =
						  <&apss_funnel_in1>;
					};
				};
			};
		};

		etm@7240000 {
			compatible = "arm,coresight-etm4x", "arm,primecell";
			reg = <0 0x07240000 0 0x1000>;

			cpu = <&CPU2>;

			clocks = <&aoss_qmp>;
			clock-names = "apb_pclk";
			arm,coresight-loses-context-with-cpu;

			out-ports {
				port {
					etm2_out: endpoint {
						remote-endpoint =
						  <&apss_funnel_in2>;
					};
				};
			};
		};

		etm@7340000 {
			compatible = "arm,coresight-etm4x", "arm,primecell";
			reg = <0 0x07340000 0 0x1000>;

			cpu = <&CPU3>;

			clocks = <&aoss_qmp>;
			clock-names = "apb_pclk";
			arm,coresight-loses-context-with-cpu;

			out-ports {
				port {
					etm3_out: endpoint {
						remote-endpoint =
						  <&apss_funnel_in3>;
					};
				};
			};
		};

		etm@7440000 {
			compatible = "arm,coresight-etm4x", "arm,primecell";
			reg = <0 0x07440000 0 0x1000>;

			cpu = <&CPU4>;

			clocks = <&aoss_qmp>;
			clock-names = "apb_pclk";
			arm,coresight-loses-context-with-cpu;

			out-ports {
				port {
					etm4_out: endpoint {
						remote-endpoint =
						  <&apss_funnel_in4>;
					};
				};
			};
		};

		etm@7540000 {
			compatible = "arm,coresight-etm4x", "arm,primecell";
			reg = <0 0x07540000 0 0x1000>;

			cpu = <&CPU5>;

			clocks = <&aoss_qmp>;
			clock-names = "apb_pclk";
			arm,coresight-loses-context-with-cpu;

			out-ports {
				port {
					etm5_out: endpoint {
						remote-endpoint =
						  <&apss_funnel_in5>;
					};
				};
			};
		};

		etm@7640000 {
			compatible = "arm,coresight-etm4x", "arm,primecell";
			reg = <0 0x07640000 0 0x1000>;

			cpu = <&CPU6>;

			clocks = <&aoss_qmp>;
			clock-names = "apb_pclk";
			arm,coresight-loses-context-with-cpu;

			out-ports {
				port {
					etm6_out: endpoint {
						remote-endpoint =
						  <&apss_funnel_in6>;
					};
				};
			};
		};

		etm@7740000 {
			compatible = "arm,coresight-etm4x", "arm,primecell";
			reg = <0 0x07740000 0 0x1000>;

			cpu = <&CPU7>;

			clocks = <&aoss_qmp>;
			clock-names = "apb_pclk";
			arm,coresight-loses-context-with-cpu;

			out-ports {
				port {
					etm7_out: endpoint {
						remote-endpoint =
						  <&apss_funnel_in7>;
					};
				};
			};
		};

		funnel@7800000 { /* APSS Funnel */
			compatible = "arm,coresight-dynamic-funnel", "arm,primecell";
			reg = <0 0x07800000 0 0x1000>;

			clocks = <&aoss_qmp>;
			clock-names = "apb_pclk";

			out-ports {
				port {
					apss_funnel_out: endpoint {
						remote-endpoint =
						  <&apss_merge_funnel_in>;
					};
				};
			};

			in-ports {
				#address-cells = <1>;
				#size-cells = <0>;

				port@0 {
					reg = <0>;
					apss_funnel_in0: endpoint {
						remote-endpoint =
						  <&etm0_out>;
					};
				};

				port@1 {
					reg = <1>;
					apss_funnel_in1: endpoint {
						remote-endpoint =
						  <&etm1_out>;
					};
				};

				port@2 {
					reg = <2>;
					apss_funnel_in2: endpoint {
						remote-endpoint =
						  <&etm2_out>;
					};
				};

				port@3 {
					reg = <3>;
					apss_funnel_in3: endpoint {
						remote-endpoint =
						  <&etm3_out>;
					};
				};

				port@4 {
					reg = <4>;
					apss_funnel_in4: endpoint {
						remote-endpoint =
						  <&etm4_out>;
					};
				};

				port@5 {
					reg = <5>;
					apss_funnel_in5: endpoint {
						remote-endpoint =
						  <&etm5_out>;
					};
				};

				port@6 {
					reg = <6>;
					apss_funnel_in6: endpoint {
						remote-endpoint =
						  <&etm6_out>;
					};
				};

				port@7 {
					reg = <7>;
					apss_funnel_in7: endpoint {
						remote-endpoint =
						  <&etm7_out>;
					};
				};
			};
		};

		funnel@7810000 {
			compatible = "arm,coresight-dynamic-funnel", "arm,primecell";
			reg = <0 0x07810000 0 0x1000>;

			clocks = <&aoss_qmp>;
			clock-names = "apb_pclk";

			out-ports {
				port {
					apss_merge_funnel_out: endpoint {
						remote-endpoint =
						  <&funnel2_in5>;
					};
				};
			};

			in-ports {
				port {
					apss_merge_funnel_in: endpoint {
						remote-endpoint =
						  <&apss_funnel_out>;
					};
				};
			};
		};

		sdhc_2: sdhci@8804000 {
			compatible = "qcom,sdm845-sdhci", "qcom,sdhci-msm-v5";
			reg = <0 0x08804000 0 0x1000>;

			interrupts = <GIC_SPI 204 IRQ_TYPE_LEVEL_HIGH>,
				     <GIC_SPI 222 IRQ_TYPE_LEVEL_HIGH>;
			interrupt-names = "hc_irq", "pwr_irq";

			clocks = <&gcc GCC_SDCC2_AHB_CLK>,
				 <&gcc GCC_SDCC2_APPS_CLK>,
				 <&rpmhcc RPMH_CXO_CLK>;
			clock-names = "iface", "core", "xo";
			iommus = <&apps_smmu 0xa0 0xf>;
			power-domains = <&rpmhpd SDM845_CX>;
			operating-points-v2 = <&sdhc2_opp_table>;

			status = "disabled";

			sdhc2_opp_table: sdhc2-opp-table {
				compatible = "operating-points-v2";

				opp-9600000 {
					opp-hz = /bits/ 64 <9600000>;
					required-opps = <&rpmhpd_opp_min_svs>;
				};

				opp-19200000 {
					opp-hz = /bits/ 64 <19200000>;
					required-opps = <&rpmhpd_opp_low_svs>;
				};

				opp-100000000 {
					opp-hz = /bits/ 64 <100000000>;
					required-opps = <&rpmhpd_opp_svs>;
				};

				opp-201500000 {
					opp-hz = /bits/ 64 <201500000>;
					required-opps = <&rpmhpd_opp_svs_l1>;
				};
			};
		};

		qspi_opp_table: qspi-opp-table {
			compatible = "operating-points-v2";

			opp-19200000 {
				opp-hz = /bits/ 64 <19200000>;
				required-opps = <&rpmhpd_opp_min_svs>;
			};

			opp-100000000 {
				opp-hz = /bits/ 64 <100000000>;
				required-opps = <&rpmhpd_opp_low_svs>;
			};

			opp-150000000 {
				opp-hz = /bits/ 64 <150000000>;
				required-opps = <&rpmhpd_opp_svs>;
			};

			opp-300000000 {
				opp-hz = /bits/ 64 <300000000>;
				required-opps = <&rpmhpd_opp_nom>;
			};
		};

		qspi: spi@88df000 {
			compatible = "qcom,sdm845-qspi", "qcom,qspi-v1";
			reg = <0 0x088df000 0 0x600>;
			#address-cells = <1>;
			#size-cells = <0>;
			interrupts = <GIC_SPI 82 IRQ_TYPE_LEVEL_HIGH>;
			clocks = <&gcc GCC_QSPI_CNOC_PERIPH_AHB_CLK>,
				 <&gcc GCC_QSPI_CORE_CLK>;
			clock-names = "iface", "core";
			power-domains = <&rpmhpd SDM845_CX>;
			operating-points-v2 = <&qspi_opp_table>;
			status = "disabled";
		};

		slim: slim@171c0000 {
			compatible = "qcom,slim-ngd-v2.1.0";
			reg = <0 0x171c0000 0 0x2c000>;
			interrupts = <GIC_SPI 163 IRQ_TYPE_LEVEL_HIGH>;

			qcom,apps-ch-pipes = <0x780000>;
			qcom,ea-pc = <0x270>;
			status = "okay";
			dmas =	<&slimbam 3>, <&slimbam 4>,
				<&slimbam 5>, <&slimbam 6>;
			dma-names = "rx", "tx", "tx2", "rx2";

			iommus = <&apps_smmu 0x1806 0x0>;
			#address-cells = <1>;
			#size-cells = <0>;

			ngd@1 {
				reg = <1>;
				#address-cells = <2>;
				#size-cells = <0>;

				wcd9340_ifd: ifd@0{
					compatible = "slim217,250";
					reg  = <0 0>;
				};

				wcd9340: codec@1{
					compatible = "slim217,250";
					reg  = <1 0>;
					slim-ifc-dev  = <&wcd9340_ifd>;

					#sound-dai-cells = <1>;

					interrupts-extended = <&tlmm 54 IRQ_TYPE_LEVEL_HIGH>;
					interrupt-controller;
					#interrupt-cells = <1>;

					#clock-cells = <0>;
					clock-frequency = <9600000>;
					clock-output-names = "mclk";
					qcom,micbias1-microvolt = <1800000>;
					qcom,micbias2-microvolt = <1800000>;
					qcom,micbias3-microvolt = <1800000>;
					qcom,micbias4-microvolt = <1800000>;

					#address-cells = <1>;
					#size-cells = <1>;

					wcdgpio: gpio-controller@42 {
						compatible = "qcom,wcd9340-gpio";
						gpio-controller;
						#gpio-cells = <2>;
						reg = <0x42 0x2>;
					};

					swm: swm@c85 {
						compatible = "qcom,soundwire-v1.3.0";
						reg = <0xc85 0x40>;
						interrupts-extended = <&wcd9340 20>;

						qcom,dout-ports	= <6>;
						qcom,din-ports	= <2>;
						qcom,ports-sinterval-low =/bits/ 8  <0x07 0x1F 0x3F 0x7 0x1F 0x3F 0x0F 0x0F>;
						qcom,ports-offset1 = /bits/ 8 <0x01 0x02 0x0C 0x6 0x12 0x0D 0x07 0x0A >;
						qcom,ports-offset2 = /bits/ 8 <0x00 0x00 0x1F 0x00 0x00 0x1F 0x00 0x00>;

						#sound-dai-cells = <1>;
						clocks = <&wcd9340>;
						clock-names = "iface";
						#address-cells = <2>;
						#size-cells = <0>;


					};
				};
			};
		};

		lmh_cluster1: lmh@17d70800 {
<<<<<<< HEAD
			compatible = "qcom,msm-hw-limits";
			qcom,node-id = <0x6370312D>;
		};

		lmh_cluster0: lmh@17d78800 {
			compatible = "qcom,msm-hw-limits";
			qcom,node-id = <0x6370302D>;
=======
			compatible = "qcom,sdm845-lmh";
			reg = <0 0x17d70800 0 0x400>;
			interrupts = <GIC_SPI 33 IRQ_TYPE_LEVEL_HIGH>;
			cpus = <&CPU4>;
			qcom,lmh-temp-arm-millicelsius = <65000>;
			qcom,lmh-temp-low-millicelsius = <94500>;
			qcom,lmh-temp-high-millicelsius = <95000>;
			interrupt-controller;
			#interrupt-cells = <1>;
		};

		lmh_cluster0: lmh@17d78800 {
			compatible = "qcom,sdm845-lmh";
			reg = <0 0x17d78800 0 0x400>;
			interrupts = <GIC_SPI 32 IRQ_TYPE_LEVEL_HIGH>;
			cpus = <&CPU0>;
			qcom,lmh-temp-arm-millicelsius = <65000>;
			qcom,lmh-temp-low-millicelsius = <94500>;
			qcom,lmh-temp-high-millicelsius = <95000>;
			interrupt-controller;
			#interrupt-cells = <1>;
>>>>>>> 948d76ce
		};

		sound: sound {
		};

		usb_1_hsphy: phy@88e2000 {
			compatible = "qcom,sdm845-qusb2-phy", "qcom,qusb2-v2-phy";
			reg = <0 0x088e2000 0 0x400>;
			status = "disabled";
			#phy-cells = <0>;

			clocks = <&gcc GCC_USB_PHY_CFG_AHB2PHY_CLK>,
				 <&rpmhcc RPMH_CXO_CLK>;
			clock-names = "cfg_ahb", "ref";

			resets = <&gcc GCC_QUSB2PHY_PRIM_BCR>;

			nvmem-cells = <&qusb2p_hstx_trim>;
		};

		usb_2_hsphy: phy@88e3000 {
			compatible = "qcom,sdm845-qusb2-phy", "qcom,qusb2-v2-phy";
			reg = <0 0x088e3000 0 0x400>;
			status = "disabled";
			#phy-cells = <0>;

			clocks = <&gcc GCC_USB_PHY_CFG_AHB2PHY_CLK>,
				 <&rpmhcc RPMH_CXO_CLK>;
			clock-names = "cfg_ahb", "ref";

			resets = <&gcc GCC_QUSB2PHY_SEC_BCR>;

			nvmem-cells = <&qusb2s_hstx_trim>;
		};

		usb_1_qmpphy: phy@88e9000 {
			compatible = "qcom,sdm845-qmp-usb3-phy";
			reg = <0 0x088e9000 0 0x18c>,
			      <0 0x088e8000 0 0x10>;
			status = "disabled";
			#address-cells = <2>;
			#size-cells = <2>;
			ranges;

			clocks = <&gcc GCC_USB3_PRIM_PHY_AUX_CLK>,
				 <&gcc GCC_USB_PHY_CFG_AHB2PHY_CLK>,
				 <&gcc GCC_USB3_PRIM_CLKREF_CLK>,
				 <&gcc GCC_USB3_PRIM_PHY_COM_AUX_CLK>;
			clock-names = "aux", "cfg_ahb", "ref", "com_aux";

			resets = <&gcc GCC_USB3_DP_PHY_PRIM_BCR>,
				 <&gcc GCC_USB3_PHY_PRIM_BCR>;
			reset-names = "phy", "common";

			usb_1_ssphy: phy@88e9200 {
				reg = <0 0x088e9200 0 0x128>,
				      <0 0x088e9400 0 0x200>,
				      <0 0x088e9c00 0 0x218>,
				      <0 0x088e9600 0 0x128>,
				      <0 0x088e9800 0 0x200>,
				      <0 0x088e9a00 0 0x100>;
				#clock-cells = <0>;
				#phy-cells = <0>;
				clocks = <&gcc GCC_USB3_PRIM_PHY_PIPE_CLK>;
				clock-names = "pipe0";
				clock-output-names = "usb3_phy_pipe_clk_src";
			};
		};

		usb_2_qmpphy: phy@88eb000 {
			compatible = "qcom,sdm845-qmp-usb3-uni-phy";
			reg = <0 0x088eb000 0 0x18c>;
			status = "disabled";
			#address-cells = <2>;
			#size-cells = <2>;
			ranges;

			clocks = <&gcc GCC_USB3_SEC_PHY_AUX_CLK>,
				 <&gcc GCC_USB_PHY_CFG_AHB2PHY_CLK>,
				 <&gcc GCC_USB3_SEC_CLKREF_CLK>,
				 <&gcc GCC_USB3_SEC_PHY_COM_AUX_CLK>;
			clock-names = "aux", "cfg_ahb", "ref", "com_aux";

			resets = <&gcc GCC_USB3PHY_PHY_SEC_BCR>,
				 <&gcc GCC_USB3_PHY_SEC_BCR>;
			reset-names = "phy", "common";

			usb_2_ssphy: phy@88eb200 {
				reg = <0 0x088eb200 0 0x128>,
				      <0 0x088eb400 0 0x1fc>,
				      <0 0x088eb800 0 0x218>,
				      <0 0x088eb600 0 0x70>;
				#clock-cells = <0>;
				#phy-cells = <0>;
				clocks = <&gcc GCC_USB3_SEC_PHY_PIPE_CLK>;
				clock-names = "pipe0";
				clock-output-names = "usb3_uni_phy_pipe_clk_src";
			};
		};

		usb_1: usb@a6f8800 {
			compatible = "qcom,sdm845-dwc3", "qcom,dwc3";
			reg = <0 0x0a6f8800 0 0x400>;
			status = "disabled";
			#address-cells = <2>;
			#size-cells = <2>;
			ranges;
			dma-ranges;

			clocks = <&gcc GCC_CFG_NOC_USB3_PRIM_AXI_CLK>,
				 <&gcc GCC_USB30_PRIM_MASTER_CLK>,
				 <&gcc GCC_AGGRE_USB3_PRIM_AXI_CLK>,
				 <&gcc GCC_USB30_PRIM_MOCK_UTMI_CLK>,
				 <&gcc GCC_USB30_PRIM_SLEEP_CLK>;
			clock-names = "cfg_noc", "core", "iface", "mock_utmi",
				      "sleep";

			assigned-clocks = <&gcc GCC_USB30_PRIM_MOCK_UTMI_CLK>,
					  <&gcc GCC_USB30_PRIM_MASTER_CLK>;
			assigned-clock-rates = <19200000>, <150000000>;

			interrupts = <GIC_SPI 131 IRQ_TYPE_LEVEL_HIGH>,
				     <GIC_SPI 486 IRQ_TYPE_LEVEL_HIGH>,
				     <GIC_SPI 488 IRQ_TYPE_LEVEL_HIGH>,
				     <GIC_SPI 489 IRQ_TYPE_LEVEL_HIGH>;
			interrupt-names = "hs_phy_irq", "ss_phy_irq",
					  "dm_hs_phy_irq", "dp_hs_phy_irq";

			power-domains = <&gcc USB30_PRIM_GDSC>;

			resets = <&gcc GCC_USB30_PRIM_BCR>;

			interconnects = <&aggre2_noc MASTER_USB3_0 0 &mem_noc SLAVE_EBI1 0>,
					<&gladiator_noc MASTER_APPSS_PROC 0 &config_noc SLAVE_USB3_0 0>;
			interconnect-names = "usb-ddr", "apps-usb";

			usb_1_dwc3: dwc3@a600000 {
				compatible = "snps,dwc3";
				reg = <0 0x0a600000 0 0xcd00>;
				interrupts = <GIC_SPI 133 IRQ_TYPE_LEVEL_HIGH>;
				iommus = <&apps_smmu 0x740 0>;
				snps,dis_u2_susphy_quirk;
				snps,dis_enblslpm_quirk;
				phys = <&usb_1_hsphy>, <&usb_1_ssphy>;
				phy-names = "usb2-phy", "usb3-phy";
			};
		};

		usb_2: usb@a8f8800 {
			compatible = "qcom,sdm845-dwc3", "qcom,dwc3";
			reg = <0 0x0a8f8800 0 0x400>;
			status = "disabled";
			#address-cells = <2>;
			#size-cells = <2>;
			ranges;
			dma-ranges;

			clocks = <&gcc GCC_CFG_NOC_USB3_SEC_AXI_CLK>,
				 <&gcc GCC_USB30_SEC_MASTER_CLK>,
				 <&gcc GCC_AGGRE_USB3_SEC_AXI_CLK>,
				 <&gcc GCC_USB30_SEC_MOCK_UTMI_CLK>,
				 <&gcc GCC_USB30_SEC_SLEEP_CLK>;
			clock-names = "cfg_noc", "core", "iface", "mock_utmi",
				      "sleep";

			assigned-clocks = <&gcc GCC_USB30_SEC_MOCK_UTMI_CLK>,
					  <&gcc GCC_USB30_SEC_MASTER_CLK>;
			assigned-clock-rates = <19200000>, <150000000>;

			interrupts = <GIC_SPI 136 IRQ_TYPE_LEVEL_HIGH>,
				     <GIC_SPI 487 IRQ_TYPE_LEVEL_HIGH>,
				     <GIC_SPI 490 IRQ_TYPE_LEVEL_HIGH>,
				     <GIC_SPI 491 IRQ_TYPE_LEVEL_HIGH>;
			interrupt-names = "hs_phy_irq", "ss_phy_irq",
					  "dm_hs_phy_irq", "dp_hs_phy_irq";

			power-domains = <&gcc USB30_SEC_GDSC>;

			resets = <&gcc GCC_USB30_SEC_BCR>;

			interconnects = <&aggre2_noc MASTER_USB3_1 0 &mem_noc SLAVE_EBI1 0>,
					<&gladiator_noc MASTER_APPSS_PROC 0 &config_noc SLAVE_USB3_1 0>;
			interconnect-names = "usb-ddr", "apps-usb";

			usb_2_dwc3: dwc3@a800000 {
				compatible = "snps,dwc3";
				reg = <0 0x0a800000 0 0xcd00>;
				interrupts = <GIC_SPI 138 IRQ_TYPE_LEVEL_HIGH>;
				iommus = <&apps_smmu 0x760 0>;
				snps,dis_u2_susphy_quirk;
				snps,dis_enblslpm_quirk;
				phys = <&usb_2_hsphy>, <&usb_2_ssphy>;
				phy-names = "usb2-phy", "usb3-phy";
			};
		};

		venus: video-codec@aa00000 {
			compatible = "qcom,sdm845-venus-v2";
			reg = <0 0x0aa00000 0 0xff000>;
			interrupts = <GIC_SPI 174 IRQ_TYPE_LEVEL_HIGH>;
			power-domains = <&videocc VENUS_GDSC>,
					<&videocc VCODEC0_GDSC>,
					<&videocc VCODEC1_GDSC>,
					<&rpmhpd SDM845_CX>;
			power-domain-names = "venus", "vcodec0", "vcodec1", "cx";
			operating-points-v2 = <&venus_opp_table>;
			clocks = <&videocc VIDEO_CC_VENUS_CTL_CORE_CLK>,
				 <&videocc VIDEO_CC_VENUS_AHB_CLK>,
				 <&videocc VIDEO_CC_VENUS_CTL_AXI_CLK>,
				 <&videocc VIDEO_CC_VCODEC0_CORE_CLK>,
				 <&videocc VIDEO_CC_VCODEC0_AXI_CLK>,
				 <&videocc VIDEO_CC_VCODEC1_CORE_CLK>,
				 <&videocc VIDEO_CC_VCODEC1_AXI_CLK>;
			clock-names = "core", "iface", "bus",
				      "vcodec0_core", "vcodec0_bus",
				      "vcodec1_core", "vcodec1_bus";
			iommus = <&apps_smmu 0x10a0 0x8>,
				 <&apps_smmu 0x10b0 0x0>;
			memory-region = <&venus_mem>;
			interconnects = <&mmss_noc MASTER_VIDEO_P0 0 &mem_noc SLAVE_EBI1 0>,
					<&gladiator_noc MASTER_APPSS_PROC 0 &config_noc SLAVE_VENUS_CFG 0>;
			interconnect-names = "video-mem", "cpu-cfg";

			status = "disabled";

			video-core0 {
				compatible = "venus-decoder";
			};

			video-core1 {
				compatible = "venus-encoder";
			};

			venus_opp_table: venus-opp-table {
				compatible = "operating-points-v2";

				opp-100000000 {
					opp-hz = /bits/ 64 <100000000>;
					required-opps = <&rpmhpd_opp_min_svs>;
				};

				opp-200000000 {
					opp-hz = /bits/ 64 <200000000>;
					required-opps = <&rpmhpd_opp_low_svs>;
				};

				opp-320000000 {
					opp-hz = /bits/ 64 <320000000>;
					required-opps = <&rpmhpd_opp_svs>;
				};

				opp-380000000 {
					opp-hz = /bits/ 64 <380000000>;
					required-opps = <&rpmhpd_opp_svs_l1>;
				};

				opp-444000000 {
					opp-hz = /bits/ 64 <444000000>;
					required-opps = <&rpmhpd_opp_nom>;
				};

				opp-533000097 {
					opp-hz = /bits/ 64 <533000097>;
					required-opps = <&rpmhpd_opp_turbo>;
				};
			};
		};

		videocc: clock-controller@ab00000 {
			compatible = "qcom,sdm845-videocc";
			reg = <0 0x0ab00000 0 0x10000>;
			clocks = <&rpmhcc RPMH_CXO_CLK>;
			clock-names = "bi_tcxo";
			#clock-cells = <1>;
			#power-domain-cells = <1>;
			#reset-cells = <1>;
		};

		camss: camss@a00000 {
			compatible = "qcom,sdm845-camss";

			reg = <0 0xacb3000 0 0x1000>,
				<0 0xacba000 0 0x1000>,
				<0 0xacc8000 0 0x1000>,
				<0 0xac65000 0 0x1000>,
				<0 0xac66000 0 0x1000>,
				<0 0xac67000 0 0x1000>,
				<0 0xac68000 0 0x1000>,
				<0 0xacaf000 0 0x4000>,
				<0 0xacb6000 0 0x4000>,
				<0 0xacc4000 0 0x4000>;
			reg-names = "csid0",
				"csid1",
				"csid2",
				"csiphy0",
				"csiphy1",
				"csiphy2",
				"csiphy3",
				"vfe0",
				"vfe1",
				"vfe_lite";

			interrupts = <GIC_SPI 464 IRQ_TYPE_LEVEL_HIGH>,
				<GIC_SPI 466 IRQ_TYPE_LEVEL_HIGH>,
				<GIC_SPI 468 IRQ_TYPE_LEVEL_HIGH>,
				<GIC_SPI 477 IRQ_TYPE_LEVEL_HIGH>,
				<GIC_SPI 478 IRQ_TYPE_LEVEL_HIGH>,
				<GIC_SPI 479 IRQ_TYPE_LEVEL_HIGH>,
				<GIC_SPI 448 IRQ_TYPE_LEVEL_HIGH>,
				<GIC_SPI 465 IRQ_TYPE_LEVEL_HIGH>,
				<GIC_SPI 467 IRQ_TYPE_LEVEL_HIGH>,
				<GIC_SPI 469 IRQ_TYPE_LEVEL_HIGH>;
			interrupt-names = "csid0",
				"csid1",
				"csid2",
				"csiphy0",
				"csiphy1",
				"csiphy2",
				"csiphy3",
				"vfe0",
				"vfe1",
				"vfe_lite";

			power-domains = <&clock_camcc IFE_0_GDSC>,
				<&clock_camcc IFE_1_GDSC>,
				<&clock_camcc TITAN_TOP_GDSC>;

			clocks = <&clock_camcc CAM_CC_CAMNOC_AXI_CLK>,
				<&clock_camcc CAM_CC_CPAS_AHB_CLK>,
				<&clock_camcc CAM_CC_CPHY_RX_CLK_SRC>,
				<&clock_camcc CAM_CC_IFE_0_CSID_CLK>,
				<&clock_camcc CAM_CC_IFE_0_CSID_CLK_SRC>,
				<&clock_camcc CAM_CC_IFE_1_CSID_CLK>,
				<&clock_camcc CAM_CC_IFE_1_CSID_CLK_SRC>,
				<&clock_camcc CAM_CC_IFE_LITE_CSID_CLK>,
				<&clock_camcc CAM_CC_IFE_LITE_CSID_CLK_SRC>,
				<&clock_camcc CAM_CC_CSIPHY0_CLK>,
				<&clock_camcc CAM_CC_CSI0PHYTIMER_CLK>,
				<&clock_camcc CAM_CC_CSI0PHYTIMER_CLK_SRC>,
				<&clock_camcc CAM_CC_CSIPHY1_CLK>,
				<&clock_camcc CAM_CC_CSI1PHYTIMER_CLK>,
				<&clock_camcc CAM_CC_CSI1PHYTIMER_CLK_SRC>,
				<&clock_camcc CAM_CC_CSIPHY2_CLK>,
				<&clock_camcc CAM_CC_CSI2PHYTIMER_CLK>,
				<&clock_camcc CAM_CC_CSI2PHYTIMER_CLK_SRC>,
				<&clock_camcc CAM_CC_CSIPHY3_CLK>,
				<&clock_camcc CAM_CC_CSI3PHYTIMER_CLK>,
				<&clock_camcc CAM_CC_CSI3PHYTIMER_CLK_SRC>,
				<&gcc GCC_CAMERA_AHB_CLK>,
				<&gcc GCC_CAMERA_AXI_CLK>,
				<&clock_camcc CAM_CC_SLOW_AHB_CLK_SRC>,
				<&clock_camcc CAM_CC_SOC_AHB_CLK>,
				<&clock_camcc CAM_CC_IFE_0_AXI_CLK>,
				<&clock_camcc CAM_CC_IFE_0_CLK>,
				<&clock_camcc CAM_CC_IFE_0_CPHY_RX_CLK>,
				<&clock_camcc CAM_CC_IFE_0_CLK_SRC>,
				<&clock_camcc CAM_CC_IFE_1_AXI_CLK>,
				<&clock_camcc CAM_CC_IFE_1_CLK>,
				<&clock_camcc CAM_CC_IFE_1_CPHY_RX_CLK>,
				<&clock_camcc CAM_CC_IFE_1_CLK_SRC>,
				<&clock_camcc CAM_CC_IFE_LITE_CLK>,
				<&clock_camcc CAM_CC_IFE_LITE_CPHY_RX_CLK>,
				<&clock_camcc CAM_CC_IFE_LITE_CLK_SRC>;
			clock-names = "camnoc_axi",
				"cpas_ahb",
				"cphy_rx_src",
				"csi0",
				"csi0_src",
				"csi1",
				"csi1_src",
				"csi2",
				"csi2_src",
				"csiphy0",
				"csiphy0_timer",
				"csiphy0_timer_src",
				"csiphy1",
				"csiphy1_timer",
				"csiphy1_timer_src",
				"csiphy2",
				"csiphy2_timer",
				"csiphy2_timer_src",
				"csiphy3",
				"csiphy3_timer",
				"csiphy3_timer_src",
				"gcc_camera_ahb",
				"gcc_camera_axi",
				"slow_ahb_src",
				"soc_ahb",
				"vfe0_axi",
				"vfe0",
				"vfe0_cphy_rx",
				"vfe0_src",
				"vfe1_axi",
				"vfe1",
				"vfe1_cphy_rx",
				"vfe1_src",
				"vfe_lite",
				"vfe_lite_cphy_rx",
				"vfe_lite_src";

			iommus = <&apps_smmu 0x0808 0x0>,
				 <&apps_smmu 0x0810 0x8>,
				 <&apps_smmu 0x0c08 0x0>,
				 <&apps_smmu 0x0c10 0x8>;

			status = "disabled";

			ports {
				#address-cells = <1>;
				#size-cells = <0>;
			};
		};

		cci: cci@ac4a000 {
			compatible = "qcom,sdm845-cci";
			#address-cells = <1>;
			#size-cells = <0>;

			reg = <0 0x0ac4a000 0 0x4000>;
			interrupts = <GIC_SPI 460 IRQ_TYPE_EDGE_RISING>;
			power-domains = <&clock_camcc TITAN_TOP_GDSC>;

			clocks = <&clock_camcc CAM_CC_CAMNOC_AXI_CLK>,
				<&clock_camcc CAM_CC_SOC_AHB_CLK>,
				<&clock_camcc CAM_CC_SLOW_AHB_CLK_SRC>,
				<&clock_camcc CAM_CC_CPAS_AHB_CLK>,
				<&clock_camcc CAM_CC_CCI_CLK>,
				<&clock_camcc CAM_CC_CCI_CLK_SRC>;
			clock-names = "camnoc_axi",
				"soc_ahb",
				"slow_ahb_src",
				"cpas_ahb",
				"cci",
				"cci_src";

			assigned-clocks = <&clock_camcc CAM_CC_CAMNOC_AXI_CLK>,
				<&clock_camcc CAM_CC_CCI_CLK>;
			assigned-clock-rates = <80000000>, <37500000>;

			pinctrl-names = "default", "sleep";
			pinctrl-0 = <&cci0_default &cci1_default>;
			pinctrl-1 = <&cci0_sleep &cci1_sleep>;

			status = "disabled";

			cci_i2c0: i2c-bus@0 {
				reg = <0>;
				clock-frequency = <1000000>;
				#address-cells = <1>;
				#size-cells = <0>;
			};

			cci_i2c1: i2c-bus@1 {
				reg = <1>;
				clock-frequency = <1000000>;
				#address-cells = <1>;
				#size-cells = <0>;
			};
		};

		clock_camcc: clock-controller@ad00000 {
			compatible = "qcom,sdm845-camcc";
			reg = <0 0x0ad00000 0 0x10000>;
			#clock-cells = <1>;
			#reset-cells = <1>;
			#power-domain-cells = <1>;
		};

		dsi_opp_table: dsi-opp-table {
			compatible = "operating-points-v2";

			opp-19200000 {
				opp-hz = /bits/ 64 <19200000>;
				required-opps = <&rpmhpd_opp_min_svs>;
			};

			opp-180000000 {
				opp-hz = /bits/ 64 <180000000>;
				required-opps = <&rpmhpd_opp_low_svs>;
			};

			opp-275000000 {
				opp-hz = /bits/ 64 <275000000>;
				required-opps = <&rpmhpd_opp_svs>;
			};

			opp-328580000 {
				opp-hz = /bits/ 64 <328580000>;
				required-opps = <&rpmhpd_opp_svs_l1>;
			};

			opp-358000000 {
				opp-hz = /bits/ 64 <358000000>;
				required-opps = <&rpmhpd_opp_nom>;
			};
		};

		mdss: mdss@ae00000 {
			compatible = "qcom,sdm845-mdss";
			reg = <0 0x0ae00000 0 0x1000>;
			reg-names = "mdss";

			power-domains = <&dispcc MDSS_GDSC>;

			clocks = <&gcc GCC_DISP_AHB_CLK>,
				 <&dispcc DISP_CC_MDSS_MDP_CLK>;
			clock-names = "iface", "core";

			assigned-clocks = <&dispcc DISP_CC_MDSS_MDP_CLK>;
			assigned-clock-rates = <300000000>;

			interrupts = <GIC_SPI 83 IRQ_TYPE_LEVEL_HIGH>;
			interrupt-controller;
			#interrupt-cells = <1>;

			interconnects = <&mmss_noc MASTER_MDP0 0 &mem_noc SLAVE_EBI1 0>,
					<&mmss_noc MASTER_MDP1 0 &mem_noc SLAVE_EBI1 0>;
			interconnect-names = "mdp0-mem", "mdp1-mem";

			iommus = <&apps_smmu 0x880 0x8>,
			         <&apps_smmu 0xc80 0x8>;

			status = "disabled";

			#address-cells = <2>;
			#size-cells = <2>;
			ranges;

			mdss_mdp: mdp@ae01000 {
				compatible = "qcom,sdm845-dpu";
				reg = <0 0x0ae01000 0 0x8f000>,
				      <0 0x0aeb0000 0 0x2008>;
				reg-names = "mdp", "vbif";

				clocks = <&gcc GCC_DISP_AXI_CLK>,
					 <&dispcc DISP_CC_MDSS_AHB_CLK>,
					 <&dispcc DISP_CC_MDSS_AXI_CLK>,
					 <&dispcc DISP_CC_MDSS_MDP_CLK>,
					 <&dispcc DISP_CC_MDSS_VSYNC_CLK>;
				clock-names = "gcc-bus", "iface", "bus", "core", "vsync";

				assigned-clocks = <&dispcc DISP_CC_MDSS_MDP_CLK>,
						  <&dispcc DISP_CC_MDSS_VSYNC_CLK>;
				assigned-clock-rates = <300000000>,
						       <19200000>;
				operating-points-v2 = <&mdp_opp_table>;
				power-domains = <&rpmhpd SDM845_CX>;

				interrupt-parent = <&mdss>;
				interrupts = <0 IRQ_TYPE_LEVEL_HIGH>;

				ports {
					#address-cells = <1>;
					#size-cells = <0>;

					port@0 {
						reg = <0>;
						dpu_intf1_out: endpoint {
							remote-endpoint = <&dsi0_in>;
						};
					};

					port@1 {
						reg = <1>;
						dpu_intf2_out: endpoint {
							remote-endpoint = <&dsi1_in>;
						};
					};
				};

				mdp_opp_table: mdp-opp-table {
					compatible = "operating-points-v2";

					opp-19200000 {
						opp-hz = /bits/ 64 <19200000>;
						required-opps = <&rpmhpd_opp_min_svs>;
					};

					opp-171428571 {
						opp-hz = /bits/ 64 <171428571>;
						required-opps = <&rpmhpd_opp_low_svs>;
					};

					opp-344000000 {
						opp-hz = /bits/ 64 <344000000>;
						required-opps = <&rpmhpd_opp_svs_l1>;
					};

					opp-430000000 {
						opp-hz = /bits/ 64 <430000000>;
						required-opps = <&rpmhpd_opp_nom>;
					};
				};
			};

			dsi0: dsi@ae94000 {
				compatible = "qcom,mdss-dsi-ctrl";
				reg = <0 0x0ae94000 0 0x400>;
				reg-names = "dsi_ctrl";

				interrupt-parent = <&mdss>;
				interrupts = <4 IRQ_TYPE_LEVEL_HIGH>;

				clocks = <&dispcc DISP_CC_MDSS_BYTE0_CLK>,
					 <&dispcc DISP_CC_MDSS_BYTE0_INTF_CLK>,
					 <&dispcc DISP_CC_MDSS_PCLK0_CLK>,
					 <&dispcc DISP_CC_MDSS_ESC0_CLK>,
					 <&dispcc DISP_CC_MDSS_AHB_CLK>,
					 <&dispcc DISP_CC_MDSS_AXI_CLK>;
				clock-names = "byte",
					      "byte_intf",
					      "pixel",
					      "core",
					      "iface",
					      "bus";
				assigned-clocks = <&dispcc DISP_CC_MDSS_BYTE0_CLK_SRC>, <&dispcc DISP_CC_MDSS_PCLK0_CLK_SRC>;
				assigned-clock-parents = <&dsi0_phy 0>, <&dsi0_phy 1>;

				operating-points-v2 = <&dsi_opp_table>;
				power-domains = <&rpmhpd SDM845_CX>;

				phys = <&dsi0_phy>;
				phy-names = "dsi";

				status = "disabled";

				#address-cells = <1>;
				#size-cells = <0>;

				ports {
					#address-cells = <1>;
					#size-cells = <0>;

					port@0 {
						reg = <0>;
						dsi0_in: endpoint {
							remote-endpoint = <&dpu_intf1_out>;
						};
					};

					port@1 {
						reg = <1>;
						dsi0_out: endpoint {
						};
					};
				};
			};

			dsi0_phy: dsi-phy@ae94400 {
				compatible = "qcom,dsi-phy-10nm";
				reg = <0 0x0ae94400 0 0x200>,
				      <0 0x0ae94600 0 0x280>,
				      <0 0x0ae94a00 0 0x1e0>;
				reg-names = "dsi_phy",
					    "dsi_phy_lane",
					    "dsi_pll";

				#clock-cells = <1>;
				#phy-cells = <0>;

				clocks = <&dispcc DISP_CC_MDSS_AHB_CLK>,
					 <&rpmhcc RPMH_CXO_CLK>;
				clock-names = "iface", "ref";

				status = "disabled";
			};

			dsi1: dsi@ae96000 {
				compatible = "qcom,mdss-dsi-ctrl";
				reg = <0 0x0ae96000 0 0x400>;
				reg-names = "dsi_ctrl";

				interrupt-parent = <&mdss>;
				interrupts = <5 IRQ_TYPE_LEVEL_HIGH>;

				clocks = <&dispcc DISP_CC_MDSS_BYTE1_CLK>,
					 <&dispcc DISP_CC_MDSS_BYTE1_INTF_CLK>,
					 <&dispcc DISP_CC_MDSS_PCLK1_CLK>,
					 <&dispcc DISP_CC_MDSS_ESC1_CLK>,
					 <&dispcc DISP_CC_MDSS_AHB_CLK>,
					 <&dispcc DISP_CC_MDSS_AXI_CLK>;
				clock-names = "byte",
					      "byte_intf",
					      "pixel",
					      "core",
					      "iface",
					      "bus";
				assigned-clocks = <&dispcc DISP_CC_MDSS_BYTE1_CLK_SRC>, <&dispcc DISP_CC_MDSS_PCLK1_CLK_SRC>;
				assigned-clock-parents = <&dsi1_phy 0>, <&dsi1_phy 1>;

				operating-points-v2 = <&dsi_opp_table>;
				power-domains = <&rpmhpd SDM845_CX>;

				phys = <&dsi1_phy>;
				phy-names = "dsi";

				status = "disabled";

				#address-cells = <1>;
				#size-cells = <0>;

				ports {
					#address-cells = <1>;
					#size-cells = <0>;

					port@0 {
						reg = <0>;
						dsi1_in: endpoint {
							remote-endpoint = <&dpu_intf2_out>;
						};
					};

					port@1 {
						reg = <1>;
						dsi1_out: endpoint {
						};
					};
				};
			};

			dsi1_phy: dsi-phy@ae96400 {
				compatible = "qcom,dsi-phy-10nm";
				reg = <0 0x0ae96400 0 0x200>,
				      <0 0x0ae96600 0 0x280>,
				      <0 0x0ae96a00 0 0x10e>;
				reg-names = "dsi_phy",
					    "dsi_phy_lane",
					    "dsi_pll";

				#clock-cells = <1>;
				#phy-cells = <0>;

				clocks = <&dispcc DISP_CC_MDSS_AHB_CLK>,
					 <&rpmhcc RPMH_CXO_CLK>;
				clock-names = "iface", "ref";

				status = "disabled";
			};
		};

		gpu: gpu@5000000 {
			compatible = "qcom,adreno-630.2", "qcom,adreno";

			reg = <0 0x5000000 0 0x40000>, <0 0x509e000 0 0x10>;
			reg-names = "kgsl_3d0_reg_memory", "cx_mem";

			/*
			 * Look ma, no clocks! The GPU clocks and power are
			 * controlled entirely by the GMU
			 */

			interrupts = <GIC_SPI 300 IRQ_TYPE_LEVEL_HIGH>;

			iommus = <&adreno_smmu 0>;

			operating-points-v2 = <&gpu_opp_table>;

			qcom,gmu = <&gmu>;

			interconnects = <&mem_noc MASTER_GFX3D 0 &mem_noc SLAVE_EBI1 0>;
			interconnect-names = "gfx-mem";

			status = "disabled";

			gpu_opp_table: opp-table {
				compatible = "operating-points-v2";

				opp-710000000 {
					opp-hz = /bits/ 64 <710000000>;
					opp-level = <RPMH_REGULATOR_LEVEL_TURBO_L1>;
					opp-peak-kBps = <7216000>;
				};

				opp-675000000 {
					opp-hz = /bits/ 64 <675000000>;
					opp-level = <RPMH_REGULATOR_LEVEL_TURBO>;
					opp-peak-kBps = <7216000>;
				};

				opp-596000000 {
					opp-hz = /bits/ 64 <596000000>;
					opp-level = <RPMH_REGULATOR_LEVEL_NOM_L1>;
					opp-peak-kBps = <6220000>;
				};

				opp-520000000 {
					opp-hz = /bits/ 64 <520000000>;
					opp-level = <RPMH_REGULATOR_LEVEL_NOM>;
					opp-peak-kBps = <6220000>;
				};

				opp-414000000 {
					opp-hz = /bits/ 64 <414000000>;
					opp-level = <RPMH_REGULATOR_LEVEL_SVS_L1>;
					opp-peak-kBps = <4068000>;
				};

				opp-342000000 {
					opp-hz = /bits/ 64 <342000000>;
					opp-level = <RPMH_REGULATOR_LEVEL_SVS>;
					opp-peak-kBps = <2724000>;
				};

				opp-257000000 {
					opp-hz = /bits/ 64 <257000000>;
					opp-level = <RPMH_REGULATOR_LEVEL_LOW_SVS>;
					opp-peak-kBps = <1648000>;
				};
			};
		};

		adreno_smmu: iommu@5040000 {
			compatible = "qcom,sdm845-smmu-v2", "qcom,adreno-smmu", "qcom,smmu-v2";
			reg = <0 0x5040000 0 0x10000>;
			#iommu-cells = <1>;
			#global-interrupts = <2>;
			interrupts = <GIC_SPI 229 IRQ_TYPE_LEVEL_HIGH>,
				     <GIC_SPI 231 IRQ_TYPE_LEVEL_HIGH>,
				     <GIC_SPI 364 IRQ_TYPE_EDGE_RISING>,
				     <GIC_SPI 365 IRQ_TYPE_EDGE_RISING>,
				     <GIC_SPI 366 IRQ_TYPE_EDGE_RISING>,
				     <GIC_SPI 367 IRQ_TYPE_EDGE_RISING>,
				     <GIC_SPI 368 IRQ_TYPE_EDGE_RISING>,
				     <GIC_SPI 369 IRQ_TYPE_EDGE_RISING>,
				     <GIC_SPI 370 IRQ_TYPE_EDGE_RISING>,
				     <GIC_SPI 371 IRQ_TYPE_EDGE_RISING>;
			clocks = <&gcc GCC_GPU_MEMNOC_GFX_CLK>,
			         <&gcc GCC_GPU_CFG_AHB_CLK>;
			clock-names = "bus", "iface";

			power-domains = <&gpucc GPU_CX_GDSC>;
		};

		gmu: gmu@506a000 {
			compatible="qcom,adreno-gmu-630.2", "qcom,adreno-gmu";

			reg = <0 0x506a000 0 0x30000>,
			      <0 0xb280000 0 0x10000>,
			      <0 0xb480000 0 0x10000>;
			reg-names = "gmu", "gmu_pdc", "gmu_pdc_seq";

			interrupts = <GIC_SPI 304 IRQ_TYPE_LEVEL_HIGH>,
				     <GIC_SPI 305 IRQ_TYPE_LEVEL_HIGH>;
			interrupt-names = "hfi", "gmu";

			clocks = <&gpucc GPU_CC_CX_GMU_CLK>,
			         <&gpucc GPU_CC_CXO_CLK>,
				 <&gcc GCC_DDRSS_GPU_AXI_CLK>,
				 <&gcc GCC_GPU_MEMNOC_GFX_CLK>;
			clock-names = "gmu", "cxo", "axi", "memnoc";

			power-domains = <&gpucc GPU_CX_GDSC>,
					<&gpucc GPU_GX_GDSC>;
			power-domain-names = "cx", "gx";

			iommus = <&adreno_smmu 5>;

			operating-points-v2 = <&gmu_opp_table>;

			status = "disabled";

			gmu_opp_table: opp-table {
				compatible = "operating-points-v2";

				opp-400000000 {
					opp-hz = /bits/ 64 <400000000>;
					opp-level = <RPMH_REGULATOR_LEVEL_SVS>;
				};

				opp-200000000 {
					opp-hz = /bits/ 64 <200000000>;
					opp-level = <RPMH_REGULATOR_LEVEL_MIN_SVS>;
				};
			};
		};

		dispcc: clock-controller@af00000 {
			compatible = "qcom,sdm845-dispcc";
			reg = <0 0x0af00000 0 0x10000>;
			clocks = <&rpmhcc RPMH_CXO_CLK>,
				 <&gcc GCC_DISP_GPLL0_CLK_SRC>,
				 <&gcc GCC_DISP_GPLL0_DIV_CLK_SRC>,
				 <&dsi0_phy 0>,
				 <&dsi0_phy 1>,
				 <&dsi1_phy 0>,
				 <&dsi1_phy 1>,
				 <0>,
				 <0>;
			clock-names = "bi_tcxo",
				      "gcc_disp_gpll0_clk_src",
				      "gcc_disp_gpll0_div_clk_src",
				      "dsi0_phy_pll_out_byteclk",
				      "dsi0_phy_pll_out_dsiclk",
				      "dsi1_phy_pll_out_byteclk",
				      "dsi1_phy_pll_out_dsiclk",
				      "dp_link_clk_divsel_ten",
				      "dp_vco_divided_clk_src_mux";
			#clock-cells = <1>;
			#reset-cells = <1>;
			#power-domain-cells = <1>;
		};

		pdc_intc: interrupt-controller@b220000 {
			compatible = "qcom,sdm845-pdc", "qcom,pdc";
			reg = <0 0x0b220000 0 0x30000>;
			qcom,pdc-ranges = <0 480 94>, <94 609 15>, <115 630 7>;
			#interrupt-cells = <2>;
			interrupt-parent = <&intc>;
			interrupt-controller;
		};

		pdc_reset: reset-controller@b2e0000 {
			compatible = "qcom,sdm845-pdc-global";
			reg = <0 0x0b2e0000 0 0x20000>;
			#reset-cells = <1>;
		};

		tsens0: thermal-sensor@c263000 {
			compatible = "qcom,sdm845-tsens", "qcom,tsens-v2";
			reg = <0 0x0c263000 0 0x1ff>, /* TM */
			      <0 0x0c222000 0 0x1ff>; /* SROT */
			#qcom,sensors = <13>;
			interrupts = <GIC_SPI 506 IRQ_TYPE_LEVEL_HIGH>,
				     <GIC_SPI 508 IRQ_TYPE_LEVEL_HIGH>;
			interrupt-names = "uplow", "critical";
			#thermal-sensor-cells = <1>;
		};

		tsens1: thermal-sensor@c265000 {
			compatible = "qcom,sdm845-tsens", "qcom,tsens-v2";
			reg = <0 0x0c265000 0 0x1ff>, /* TM */
			      <0 0x0c223000 0 0x1ff>; /* SROT */
			#qcom,sensors = <8>;
			interrupts = <GIC_SPI 507 IRQ_TYPE_LEVEL_HIGH>,
				     <GIC_SPI 509 IRQ_TYPE_LEVEL_HIGH>;
			interrupt-names = "uplow", "critical";
			#thermal-sensor-cells = <1>;
		};

		aoss_reset: reset-controller@c2a0000 {
			compatible = "qcom,sdm845-aoss-cc";
			reg = <0 0x0c2a0000 0 0x31000>;
			#reset-cells = <1>;
		};

		aoss_qmp: power-controller@c300000 {
			compatible = "qcom,sdm845-aoss-qmp";
			reg = <0 0x0c300000 0 0x100000>;
			interrupts = <GIC_SPI 389 IRQ_TYPE_EDGE_RISING>;
			mboxes = <&apss_shared 0>;

			#clock-cells = <0>;

			cx_cdev: cx {
				#cooling-cells = <2>;
			};

			ebi_cdev: ebi {
				#cooling-cells = <2>;
			};
		};

		spmi_bus: spmi@c440000 {
			compatible = "qcom,spmi-pmic-arb";
			reg = <0 0x0c440000 0 0x1100>,
			      <0 0x0c600000 0 0x2000000>,
			      <0 0x0e600000 0 0x100000>,
			      <0 0x0e700000 0 0xa0000>,
			      <0 0x0c40a000 0 0x26000>;
			reg-names = "core", "chnls", "obsrvr", "intr", "cnfg";
			interrupt-names = "periph_irq";
			interrupts = <GIC_SPI 481 IRQ_TYPE_LEVEL_HIGH>;
			qcom,ee = <0>;
			qcom,channel = <0>;
			#address-cells = <2>;
			#size-cells = <0>;
			interrupt-controller;
			#interrupt-cells = <4>;
			cell-index = <0>;
		};

		imem@146bf000 {
			compatible = "simple-mfd";
			reg = <0 0x146bf000 0 0x1000>;

			#address-cells = <1>;
			#size-cells = <1>;

			ranges = <0 0 0x146bf000 0x1000>;

			pil-reloc@94c {
				compatible = "qcom,pil-reloc-info";
				reg = <0x94c 0xc8>;
			};
		};

		apps_smmu: iommu@15000000 {
			compatible = "qcom,sdm845-smmu-500", "arm,mmu-500";
			reg = <0 0x15000000 0 0x80000>;
			#iommu-cells = <2>;
			#global-interrupts = <1>;
			interrupts = <GIC_SPI 65 IRQ_TYPE_LEVEL_HIGH>,
				     <GIC_SPI 96 IRQ_TYPE_LEVEL_HIGH>,
				     <GIC_SPI 97 IRQ_TYPE_LEVEL_HIGH>,
				     <GIC_SPI 98 IRQ_TYPE_LEVEL_HIGH>,
				     <GIC_SPI 99 IRQ_TYPE_LEVEL_HIGH>,
				     <GIC_SPI 100 IRQ_TYPE_LEVEL_HIGH>,
				     <GIC_SPI 101 IRQ_TYPE_LEVEL_HIGH>,
				     <GIC_SPI 102 IRQ_TYPE_LEVEL_HIGH>,
				     <GIC_SPI 103 IRQ_TYPE_LEVEL_HIGH>,
				     <GIC_SPI 104 IRQ_TYPE_LEVEL_HIGH>,
				     <GIC_SPI 105 IRQ_TYPE_LEVEL_HIGH>,
				     <GIC_SPI 106 IRQ_TYPE_LEVEL_HIGH>,
				     <GIC_SPI 107 IRQ_TYPE_LEVEL_HIGH>,
				     <GIC_SPI 108 IRQ_TYPE_LEVEL_HIGH>,
				     <GIC_SPI 109 IRQ_TYPE_LEVEL_HIGH>,
				     <GIC_SPI 110 IRQ_TYPE_LEVEL_HIGH>,
				     <GIC_SPI 111 IRQ_TYPE_LEVEL_HIGH>,
				     <GIC_SPI 112 IRQ_TYPE_LEVEL_HIGH>,
				     <GIC_SPI 113 IRQ_TYPE_LEVEL_HIGH>,
				     <GIC_SPI 114 IRQ_TYPE_LEVEL_HIGH>,
				     <GIC_SPI 115 IRQ_TYPE_LEVEL_HIGH>,
				     <GIC_SPI 116 IRQ_TYPE_LEVEL_HIGH>,
				     <GIC_SPI 117 IRQ_TYPE_LEVEL_HIGH>,
				     <GIC_SPI 118 IRQ_TYPE_LEVEL_HIGH>,
				     <GIC_SPI 181 IRQ_TYPE_LEVEL_HIGH>,
				     <GIC_SPI 182 IRQ_TYPE_LEVEL_HIGH>,
				     <GIC_SPI 183 IRQ_TYPE_LEVEL_HIGH>,
				     <GIC_SPI 184 IRQ_TYPE_LEVEL_HIGH>,
				     <GIC_SPI 185 IRQ_TYPE_LEVEL_HIGH>,
				     <GIC_SPI 186 IRQ_TYPE_LEVEL_HIGH>,
				     <GIC_SPI 187 IRQ_TYPE_LEVEL_HIGH>,
				     <GIC_SPI 188 IRQ_TYPE_LEVEL_HIGH>,
				     <GIC_SPI 189 IRQ_TYPE_LEVEL_HIGH>,
				     <GIC_SPI 190 IRQ_TYPE_LEVEL_HIGH>,
				     <GIC_SPI 191 IRQ_TYPE_LEVEL_HIGH>,
				     <GIC_SPI 192 IRQ_TYPE_LEVEL_HIGH>,
				     <GIC_SPI 315 IRQ_TYPE_LEVEL_HIGH>,
				     <GIC_SPI 316 IRQ_TYPE_LEVEL_HIGH>,
				     <GIC_SPI 317 IRQ_TYPE_LEVEL_HIGH>,
				     <GIC_SPI 318 IRQ_TYPE_LEVEL_HIGH>,
				     <GIC_SPI 319 IRQ_TYPE_LEVEL_HIGH>,
				     <GIC_SPI 320 IRQ_TYPE_LEVEL_HIGH>,
				     <GIC_SPI 321 IRQ_TYPE_LEVEL_HIGH>,
				     <GIC_SPI 322 IRQ_TYPE_LEVEL_HIGH>,
				     <GIC_SPI 323 IRQ_TYPE_LEVEL_HIGH>,
				     <GIC_SPI 324 IRQ_TYPE_LEVEL_HIGH>,
				     <GIC_SPI 325 IRQ_TYPE_LEVEL_HIGH>,
				     <GIC_SPI 326 IRQ_TYPE_LEVEL_HIGH>,
				     <GIC_SPI 327 IRQ_TYPE_LEVEL_HIGH>,
				     <GIC_SPI 328 IRQ_TYPE_LEVEL_HIGH>,
				     <GIC_SPI 329 IRQ_TYPE_LEVEL_HIGH>,
				     <GIC_SPI 330 IRQ_TYPE_LEVEL_HIGH>,
				     <GIC_SPI 331 IRQ_TYPE_LEVEL_HIGH>,
				     <GIC_SPI 332 IRQ_TYPE_LEVEL_HIGH>,
				     <GIC_SPI 333 IRQ_TYPE_LEVEL_HIGH>,
				     <GIC_SPI 334 IRQ_TYPE_LEVEL_HIGH>,
				     <GIC_SPI 335 IRQ_TYPE_LEVEL_HIGH>,
				     <GIC_SPI 336 IRQ_TYPE_LEVEL_HIGH>,
				     <GIC_SPI 337 IRQ_TYPE_LEVEL_HIGH>,
				     <GIC_SPI 338 IRQ_TYPE_LEVEL_HIGH>,
				     <GIC_SPI 339 IRQ_TYPE_LEVEL_HIGH>,
				     <GIC_SPI 340 IRQ_TYPE_LEVEL_HIGH>,
				     <GIC_SPI 341 IRQ_TYPE_LEVEL_HIGH>,
				     <GIC_SPI 342 IRQ_TYPE_LEVEL_HIGH>,
				     <GIC_SPI 343 IRQ_TYPE_LEVEL_HIGH>;
		};

		lpasscc: clock-controller@17014000 {
			compatible = "qcom,sdm845-lpasscc";
			reg = <0 0x17014000 0 0x1f004>, <0 0x17300000 0 0x200>;
			reg-names = "cc", "qdsp6ss";
			#clock-cells = <1>;
			status = "disabled";
		};

		gladiator_noc: interconnect@17900000 {
			compatible = "qcom,sdm845-gladiator-noc";
			reg = <0 0x17900000 0 0xd080>;
			#interconnect-cells = <2>;
			qcom,bcm-voters = <&apps_bcm_voter>;
		};

		watchdog@17980000 {
			compatible = "qcom,apss-wdt-sdm845", "qcom,kpss-wdt";
			reg = <0 0x17980000 0 0x1000>;
			clocks = <&sleep_clk>;
			interrupts = <GIC_SPI 0 IRQ_TYPE_LEVEL_HIGH>;
		};

		apss_shared: mailbox@17990000 {
			compatible = "qcom,sdm845-apss-shared";
			reg = <0 0x17990000 0 0x1000>;
			#mbox-cells = <1>;
		};

		apps_rsc: rsc@179c0000 {
			label = "apps_rsc";
			compatible = "qcom,rpmh-rsc";
			reg = <0 0x179c0000 0 0x10000>,
			      <0 0x179d0000 0 0x10000>,
			      <0 0x179e0000 0 0x10000>;
			reg-names = "drv-0", "drv-1", "drv-2";
			interrupts = <GIC_SPI 3 IRQ_TYPE_LEVEL_HIGH>,
				     <GIC_SPI 4 IRQ_TYPE_LEVEL_HIGH>,
				     <GIC_SPI 5 IRQ_TYPE_LEVEL_HIGH>;
			qcom,tcs-offset = <0xd00>;
			qcom,drv-id = <2>;
			qcom,tcs-config = <ACTIVE_TCS  2>,
					  <SLEEP_TCS   3>,
					  <WAKE_TCS    3>,
					  <CONTROL_TCS 1>;

			apps_bcm_voter: bcm-voter {
				compatible = "qcom,bcm-voter";
			};

			rpmhcc: clock-controller {
				compatible = "qcom,sdm845-rpmh-clk";
				#clock-cells = <1>;
				clock-names = "xo";
				clocks = <&xo_board>;
			};

			rpmhpd: power-controller {
				compatible = "qcom,sdm845-rpmhpd";
				#power-domain-cells = <1>;
				operating-points-v2 = <&rpmhpd_opp_table>;

				rpmhpd_opp_table: opp-table {
					compatible = "operating-points-v2";

					rpmhpd_opp_ret: opp1 {
						opp-level = <RPMH_REGULATOR_LEVEL_RETENTION>;
					};

					rpmhpd_opp_min_svs: opp2 {
						opp-level = <RPMH_REGULATOR_LEVEL_MIN_SVS>;
					};

					rpmhpd_opp_low_svs: opp3 {
						opp-level = <RPMH_REGULATOR_LEVEL_LOW_SVS>;
					};

					rpmhpd_opp_svs: opp4 {
						opp-level = <RPMH_REGULATOR_LEVEL_SVS>;
					};

					rpmhpd_opp_svs_l1: opp5 {
						opp-level = <RPMH_REGULATOR_LEVEL_SVS_L1>;
					};

					rpmhpd_opp_nom: opp6 {
						opp-level = <RPMH_REGULATOR_LEVEL_NOM>;
					};

					rpmhpd_opp_nom_l1: opp7 {
						opp-level = <RPMH_REGULATOR_LEVEL_NOM_L1>;
					};

					rpmhpd_opp_nom_l2: opp8 {
						opp-level = <RPMH_REGULATOR_LEVEL_NOM_L2>;
					};

					rpmhpd_opp_turbo: opp9 {
						opp-level = <RPMH_REGULATOR_LEVEL_TURBO>;
					};

					rpmhpd_opp_turbo_l1: opp10 {
						opp-level = <RPMH_REGULATOR_LEVEL_TURBO_L1>;
					};
				};
			};
		};

		intc: interrupt-controller@17a00000 {
			compatible = "arm,gic-v3";
			#address-cells = <2>;
			#size-cells = <2>;
			ranges;
			#interrupt-cells = <3>;
			interrupt-controller;
			reg = <0 0x17a00000 0 0x10000>,     /* GICD */
			      <0 0x17a60000 0 0x100000>;    /* GICR * 8 */
			interrupts = <GIC_PPI 9 IRQ_TYPE_LEVEL_HIGH>;

			msi-controller@17a40000 {
				compatible = "arm,gic-v3-its";
				msi-controller;
				#msi-cells = <1>;
				reg = <0 0x17a40000 0 0x20000>;
				status = "disabled";
			};
		};

		slimbam: dma-controller@17184000 {
			compatible = "qcom,bam-v1.7.0";
			qcom,controlled-remotely;
			reg = <0 0x17184000 0 0x2a000>;
			num-channels  = <31>;
			interrupts = <GIC_SPI 164 IRQ_TYPE_LEVEL_HIGH>;
			#dma-cells = <1>;
			qcom,ee = <1>;
			qcom,num-ees = <2>;
			iommus = <&apps_smmu 0x1806 0x0>;
		};

		timer@17c90000 {
			#address-cells = <2>;
			#size-cells = <2>;
			ranges;
			compatible = "arm,armv7-timer-mem";
			reg = <0 0x17c90000 0 0x1000>;

			frame@17ca0000 {
				frame-number = <0>;
				interrupts = <GIC_SPI 7 IRQ_TYPE_LEVEL_HIGH>,
					     <GIC_SPI 6 IRQ_TYPE_LEVEL_HIGH>;
				reg = <0 0x17ca0000 0 0x1000>,
				      <0 0x17cb0000 0 0x1000>;
			};

			frame@17cc0000 {
				frame-number = <1>;
				interrupts = <GIC_SPI 8 IRQ_TYPE_LEVEL_HIGH>;
				reg = <0 0x17cc0000 0 0x1000>;
				status = "disabled";
			};

			frame@17cd0000 {
				frame-number = <2>;
				interrupts = <GIC_SPI 9 IRQ_TYPE_LEVEL_HIGH>;
				reg = <0 0x17cd0000 0 0x1000>;
				status = "disabled";
			};

			frame@17ce0000 {
				frame-number = <3>;
				interrupts = <GIC_SPI 10 IRQ_TYPE_LEVEL_HIGH>;
				reg = <0 0x17ce0000 0 0x1000>;
				status = "disabled";
			};

			frame@17cf0000 {
				frame-number = <4>;
				interrupts = <GIC_SPI 11 IRQ_TYPE_LEVEL_HIGH>;
				reg = <0 0x17cf0000 0 0x1000>;
				status = "disabled";
			};

			frame@17d00000 {
				frame-number = <5>;
				interrupts = <GIC_SPI 12 IRQ_TYPE_LEVEL_HIGH>;
				reg = <0 0x17d00000 0 0x1000>;
				status = "disabled";
			};

			frame@17d10000 {
				frame-number = <6>;
				interrupts = <GIC_SPI 13 IRQ_TYPE_LEVEL_HIGH>;
				reg = <0 0x17d10000 0 0x1000>;
				status = "disabled";
			};
		};

		osm_l3: interconnect@17d41000 {
			compatible = "qcom,sdm845-osm-l3";
			reg = <0 0x17d41000 0 0x1400>;

			clocks = <&rpmhcc RPMH_CXO_CLK>, <&gcc GPLL0>;
			clock-names = "xo", "alternate";

			#interconnect-cells = <1>;
		};

		cpufreq_hw: cpufreq@17d43000 {
			compatible = "qcom,cpufreq-hw";
			reg = <0 0x17d43000 0 0x1400>, <0 0x17d45800 0 0x1400>;
			reg-names = "freq-domain0", "freq-domain1";

			interrupts-extended = <&lmh_cluster0 0>, <&lmh_cluster1 0>;

			clocks = <&rpmhcc RPMH_CXO_CLK>, <&gcc GPLL0>;
			clock-names = "xo", "alternate";

			#freq-domain-cells = <1>;
		};

		wifi: wifi@18800000 {
			compatible = "qcom,wcn3990-wifi";
			status = "disabled";
			reg = <0 0x18800000 0 0x800000>;
			reg-names = "membase";
			memory-region = <&wlan_msa_mem>;
			clock-names = "cxo_ref_clk_pin";
			clocks = <&rpmhcc RPMH_RF_CLK2>;
			interrupts =
				<GIC_SPI 414 IRQ_TYPE_LEVEL_HIGH>,
				<GIC_SPI 415 IRQ_TYPE_LEVEL_HIGH>,
				<GIC_SPI 416 IRQ_TYPE_LEVEL_HIGH>,
				<GIC_SPI 417 IRQ_TYPE_LEVEL_HIGH>,
				<GIC_SPI 418 IRQ_TYPE_LEVEL_HIGH>,
				<GIC_SPI 419 IRQ_TYPE_LEVEL_HIGH>,
				<GIC_SPI 420 IRQ_TYPE_LEVEL_HIGH>,
				<GIC_SPI 421 IRQ_TYPE_LEVEL_HIGH>,
				<GIC_SPI 422 IRQ_TYPE_LEVEL_HIGH>,
				<GIC_SPI 423 IRQ_TYPE_LEVEL_HIGH>,
				<GIC_SPI 424 IRQ_TYPE_LEVEL_HIGH>,
				<GIC_SPI 425 IRQ_TYPE_LEVEL_HIGH>;
			iommus = <&apps_smmu 0x0040 0x1>;
		};
	};

	thermal-zones {
		cpu0-thermal {
			polling-delay-passive = <250>;
			polling-delay = <1000>;

			thermal-sensors = <&tsens0 1>;

			trips {
				cpu0_alert0: trip-point0 {
					temperature = <90000>;
					hysteresis = <2000>;
					type = "passive";
				};

				cpu0_alert1: trip-point1 {
					temperature = <95000>;
					hysteresis = <2000>;
					type = "passive";
				};

				cpu0_crit: cpu_crit {
					temperature = <110000>;
					hysteresis = <1000>;
					type = "critical";
				};
			};
		};

		cpu1-thermal {
			polling-delay-passive = <250>;
			polling-delay = <1000>;

			thermal-sensors = <&tsens0 2>;

			trips {
				cpu1_alert0: trip-point0 {
					temperature = <90000>;
					hysteresis = <2000>;
					type = "passive";
				};

				cpu1_alert1: trip-point1 {
					temperature = <95000>;
					hysteresis = <2000>;
					type = "passive";
				};

				cpu1_crit: cpu_crit {
					temperature = <110000>;
					hysteresis = <1000>;
					type = "critical";
				};
			};
		};

		cpu2-thermal {
			polling-delay-passive = <250>;
			polling-delay = <1000>;

			thermal-sensors = <&tsens0 3>;

			trips {
				cpu2_alert0: trip-point0 {
					temperature = <90000>;
					hysteresis = <2000>;
					type = "passive";
				};

				cpu2_alert1: trip-point1 {
					temperature = <95000>;
					hysteresis = <2000>;
					type = "passive";
				};

				cpu2_crit: cpu_crit {
					temperature = <110000>;
					hysteresis = <1000>;
					type = "critical";
				};
			};
		};

		cpu3-thermal {
			polling-delay-passive = <250>;
			polling-delay = <1000>;

			thermal-sensors = <&tsens0 4>;

			trips {
				cpu3_alert0: trip-point0 {
					temperature = <90000>;
					hysteresis = <2000>;
					type = "passive";
				};

				cpu3_alert1: trip-point1 {
					temperature = <95000>;
					hysteresis = <2000>;
					type = "passive";
				};

				cpu3_crit: cpu_crit {
					temperature = <110000>;
					hysteresis = <1000>;
					type = "critical";
				};
			};
		};

		cpu4-thermal {
			polling-delay-passive = <250>;
			polling-delay = <1000>;

			thermal-sensors = <&tsens0 7>;

			trips {
				cpu4_alert0: trip-point0 {
					temperature = <90000>;
					hysteresis = <2000>;
					type = "passive";
				};

				cpu4_alert1: trip-point1 {
					temperature = <95000>;
					hysteresis = <2000>;
					type = "passive";
				};

				cpu4_crit: cpu_crit {
					temperature = <110000>;
					hysteresis = <1000>;
					type = "critical";
				};
			};
		};

		cpu5-thermal {
			polling-delay-passive = <250>;
			polling-delay = <1000>;

			thermal-sensors = <&tsens0 8>;

			trips {
				cpu5_alert0: trip-point0 {
					temperature = <90000>;
					hysteresis = <2000>;
					type = "passive";
				};

				cpu5_alert1: trip-point1 {
					temperature = <95000>;
					hysteresis = <2000>;
					type = "passive";
				};

				cpu5_crit: cpu_crit {
					temperature = <110000>;
					hysteresis = <1000>;
					type = "critical";
				};
			};
		};

		cpu6-thermal {
			polling-delay-passive = <250>;
			polling-delay = <1000>;

			thermal-sensors = <&tsens0 9>;

			trips {
				cpu6_alert0: trip-point0 {
					temperature = <90000>;
					hysteresis = <2000>;
					type = "passive";
				};

				cpu6_alert1: trip-point1 {
					temperature = <95000>;
					hysteresis = <2000>;
					type = "passive";
				};

				cpu6_crit: cpu_crit {
					temperature = <110000>;
					hysteresis = <1000>;
					type = "critical";
				};
			};
		};

		cpu7-thermal {
			polling-delay-passive = <250>;
			polling-delay = <1000>;

			thermal-sensors = <&tsens0 10>;

			trips {
				cpu7_alert0: trip-point0 {
					temperature = <90000>;
					hysteresis = <2000>;
					type = "passive";
				};

				cpu7_alert1: trip-point1 {
					temperature = <95000>;
					hysteresis = <2000>;
					type = "passive";
				};

				cpu7_crit: cpu_crit {
					temperature = <110000>;
					hysteresis = <1000>;
					type = "critical";
				};
			};
		};

		aoss0-thermal {
			polling-delay-passive = <250>;
			polling-delay = <1000>;

			thermal-sensors = <&tsens0 0>;

			trips {
				aoss0_alert0: trip-point0 {
					temperature = <90000>;
					hysteresis = <2000>;
					type = "hot";
				};
			};
		};

		cluster0-thermal {
			polling-delay-passive = <250>;
			polling-delay = <1000>;

			thermal-sensors = <&tsens0 5>;

			trips {
				cluster0_alert0: trip-point0 {
					temperature = <90000>;
					hysteresis = <2000>;
					type = "hot";
				};
				cluster0_crit: cluster0_crit {
					temperature = <110000>;
					hysteresis = <2000>;
					type = "critical";
				};
			};
		};

		cluster1-thermal {
			polling-delay-passive = <250>;
			polling-delay = <1000>;

			thermal-sensors = <&tsens0 6>;

			trips {
				cluster1_alert0: trip-point0 {
					temperature = <90000>;
					hysteresis = <2000>;
					type = "hot";
				};
				cluster1_crit: cluster1_crit {
					temperature = <110000>;
					hysteresis = <2000>;
					type = "critical";
				};
			};
		};

		gpu-thermal-top {
			polling-delay-passive = <250>;
			polling-delay = <1000>;

			thermal-sensors = <&tsens0 11>;

			trips {
				gpu1_alert0: trip-point0 {
					temperature = <90000>;
					hysteresis = <2000>;
					type = "hot";
				};
			};
		};

		gpu-thermal-bottom {
			polling-delay-passive = <250>;
			polling-delay = <1000>;

			thermal-sensors = <&tsens0 12>;

			trips {
				gpu2_alert0: trip-point0 {
					temperature = <90000>;
					hysteresis = <2000>;
					type = "hot";
				};
			};
		};

		aoss1-thermal {
			polling-delay-passive = <250>;
			polling-delay = <1000>;

			thermal-sensors = <&tsens1 0>;

			trips {
				aoss1_alert0: trip-point0 {
					temperature = <90000>;
					hysteresis = <2000>;
					type = "hot";
				};
			};
		};

		q6-modem-thermal {
			polling-delay-passive = <250>;
			polling-delay = <1000>;

			thermal-sensors = <&tsens1 1>;

			trips {
				q6_modem_alert0: trip-point0 {
					temperature = <90000>;
					hysteresis = <2000>;
					type = "hot";
				};
			};
		};

		mem-thermal {
			polling-delay-passive = <250>;
			polling-delay = <1000>;

			thermal-sensors = <&tsens1 2>;

			trips {
				mem_alert0: trip-point0 {
					temperature = <90000>;
					hysteresis = <2000>;
					type = "hot";
				};
			};
		};

		wlan-thermal {
			polling-delay-passive = <250>;
			polling-delay = <1000>;

			thermal-sensors = <&tsens1 3>;

			trips {
				wlan_alert0: trip-point0 {
					temperature = <90000>;
					hysteresis = <2000>;
					type = "hot";
				};
			};
		};

		q6-hvx-thermal {
			polling-delay-passive = <250>;
			polling-delay = <1000>;

			thermal-sensors = <&tsens1 4>;

			trips {
				q6_hvx_alert0: trip-point0 {
					temperature = <90000>;
					hysteresis = <2000>;
					type = "hot";
				};
			};
		};

		camera-thermal {
			polling-delay-passive = <250>;
			polling-delay = <1000>;

			thermal-sensors = <&tsens1 5>;

			trips {
				camera_alert0: trip-point0 {
					temperature = <90000>;
					hysteresis = <2000>;
					type = "hot";
				};
			};
		};

		video-thermal {
			polling-delay-passive = <250>;
			polling-delay = <1000>;

			thermal-sensors = <&tsens1 6>;

			trips {
				video_alert0: trip-point0 {
					temperature = <90000>;
					hysteresis = <2000>;
					type = "hot";
				};
			};
		};

		modem-thermal {
			polling-delay-passive = <250>;
			polling-delay = <1000>;

			thermal-sensors = <&tsens1 7>;

			trips {
				modem_alert0: trip-point0 {
					temperature = <90000>;
					hysteresis = <2000>;
					type = "hot";
				};
			};
		};
	};
};<|MERGE_RESOLUTION|>--- conflicted
+++ resolved
@@ -13,10 +13,7 @@
 #include <dt-bindings/clock/qcom,rpmh.h>
 #include <dt-bindings/clock/qcom,videocc-sdm845.h>
 #include <dt-bindings/gpio/gpio.h>
-<<<<<<< HEAD
 #include <dt-bindings/dma/qcom-gpi.h>
-=======
->>>>>>> 948d76ce
 #include <dt-bindings/interconnect/qcom,osm-l3.h>
 #include <dt-bindings/interconnect/qcom,sdm845.h>
 #include <dt-bindings/interrupt-controller/arm-gic.h>
@@ -3712,15 +3709,6 @@
 		};
 
 		lmh_cluster1: lmh@17d70800 {
-<<<<<<< HEAD
-			compatible = "qcom,msm-hw-limits";
-			qcom,node-id = <0x6370312D>;
-		};
-
-		lmh_cluster0: lmh@17d78800 {
-			compatible = "qcom,msm-hw-limits";
-			qcom,node-id = <0x6370302D>;
-=======
 			compatible = "qcom,sdm845-lmh";
 			reg = <0 0x17d70800 0 0x400>;
 			interrupts = <GIC_SPI 33 IRQ_TYPE_LEVEL_HIGH>;
@@ -3742,7 +3730,6 @@
 			qcom,lmh-temp-high-millicelsius = <95000>;
 			interrupt-controller;
 			#interrupt-cells = <1>;
->>>>>>> 948d76ce
 		};
 
 		sound: sound {
