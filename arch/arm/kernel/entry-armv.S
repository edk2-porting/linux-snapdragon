/*
 *  linux/arch/arm/kernel/entry-armv.S
 *
 *  Copyright (C) 1996,1997,1998 Russell King.
 *  ARM700 fix by Matthew Godbolt (linux-user@willothewisp.demon.co.uk)
 *  nommu support by Hyok S. Choi (hyok.choi@samsung.com)
 *
 * This program is free software; you can redistribute it and/or modify
 * it under the terms of the GNU General Public License version 2 as
 * published by the Free Software Foundation.
 *
 *  Low-level vector interface routines
 *
 *  Note:  there is a StrongARM bug in the STMIA rn, {regs}^ instruction
 *  that causes it to save wrong values...  Be aware!
 */

#include <asm/memory.h>
#include <asm/glue.h>
#include <asm/vfpmacros.h>
#include <mach/entry-macro.S>
#include <asm/thread_notify.h>
#include <asm/unwind.h>
#include <asm/unistd.h>
#include <asm/tls.h>

#include "entry-header.S"
#include <asm/entry-macro-multi.S>

/*
 * Interrupt handling.  Preserves r7, r8, r9
 */
	.macro	irq_handler
<<<<<<< HEAD
#ifdef CONFIG_MULTI_IRQ_HANDLER
	ldr	r5, =handle_arch_irq
	mov	r0, sp
	ldr	r5, [r5]
	adr	lr, BSYM(9997f)
	teq	r5, #0
	movne	pc, r5
=======
	get_irqnr_preamble r5, lr
1:	get_irqnr_and_base r0, r6, r5, lr
	movne	r1, sp
	@
	@ routine called with r0 = irq number, r1 = struct pt_regs *
	@
	adrne	lr, BSYM(1b)
	bne	asm_do_IRQ

#ifdef CONFIG_SMP
	/*
	 * XXX
	 *
	 * this macro assumes that irqstat (r6) and base (r5) are
	 * preserved from get_irqnr_and_base above
	 */
	ALT_SMP(test_for_ipi r0, r6, r5, lr)
	ALT_UP_B(9997f)
	movne	r1, sp
	adrne	lr, BSYM(1b)
	bne	do_IPI

#ifdef CONFIG_LOCAL_TIMERS
	test_for_ltirq r0, r6, r5, lr
	movne	r0, sp
	adrne	lr, BSYM(1b)
	bne	do_local_timer
>>>>>>> 15095bb0
#endif
	arch_irq_handler_default
9997:
	.endm

#ifdef CONFIG_KPROBES
	.section	.kprobes.text,"ax",%progbits
#else
	.text
#endif

/*
 * Invalid mode handlers
 */
	.macro	inv_entry, reason
	sub	sp, sp, #S_FRAME_SIZE
 ARM(	stmib	sp, {r1 - lr}		)
 THUMB(	stmia	sp, {r0 - r12}		)
 THUMB(	str	sp, [sp, #S_SP]		)
 THUMB(	str	lr, [sp, #S_LR]		)
	mov	r1, #\reason
	.endm

__pabt_invalid:
	inv_entry BAD_PREFETCH
	b	common_invalid
ENDPROC(__pabt_invalid)

__dabt_invalid:
	inv_entry BAD_DATA
	b	common_invalid
ENDPROC(__dabt_invalid)

__irq_invalid:
	inv_entry BAD_IRQ
	b	common_invalid
ENDPROC(__irq_invalid)

__und_invalid:
	inv_entry BAD_UNDEFINSTR

	@
	@ XXX fall through to common_invalid
	@

@
@ common_invalid - generic code for failed exception (re-entrant version of handlers)
@
common_invalid:
	zero_fp

	ldmia	r0, {r4 - r6}
	add	r0, sp, #S_PC		@ here for interlock avoidance
	mov	r7, #-1			@  ""   ""    ""        ""
	str	r4, [sp]		@ save preserved r0
	stmia	r0, {r5 - r7}		@ lr_<exception>,
					@ cpsr_<exception>, "old_r0"

	mov	r0, sp
	b	bad_mode
ENDPROC(__und_invalid)

/*
 * SVC mode handlers
 */

#if defined(CONFIG_AEABI) && (__LINUX_ARM_ARCH__ >= 5)
#define SPFIX(code...) code
#else
#define SPFIX(code...)
#endif

	.macro	svc_entry, stack_hole=0
 UNWIND(.fnstart		)
 UNWIND(.save {r0 - pc}		)
	sub	sp, sp, #(S_FRAME_SIZE + \stack_hole - 4)
#ifdef CONFIG_THUMB2_KERNEL
 SPFIX(	str	r0, [sp]	)	@ temporarily saved
 SPFIX(	mov	r0, sp		)
 SPFIX(	tst	r0, #4		)	@ test original stack alignment
 SPFIX(	ldr	r0, [sp]	)	@ restored
#else
 SPFIX(	tst	sp, #4		)
#endif
 SPFIX(	subeq	sp, sp, #4	)
	stmia	sp, {r1 - r12}

	ldmia	r0, {r1 - r3}
	add	r5, sp, #S_SP - 4	@ here for interlock avoidance
	mov	r4, #-1			@  ""  ""      ""       ""
	add	r0, sp, #(S_FRAME_SIZE + \stack_hole - 4)
 SPFIX(	addeq	r0, r0, #4	)
	str	r1, [sp, #-4]!		@ save the "real" r0 copied
					@ from the exception stack

	mov	r1, lr

	@
	@ We are now ready to fill in the remaining blanks on the stack:
	@
	@  r0 - sp_svc
	@  r1 - lr_svc
	@  r2 - lr_<exception>, already fixed up for correct return/restart
	@  r3 - spsr_<exception>
	@  r4 - orig_r0 (see pt_regs definition in ptrace.h)
	@
	stmia	r5, {r0 - r4}
	.endm

	.align	5
__dabt_svc:
	svc_entry

	@
	@ get ready to re-enable interrupts if appropriate
	@
	mrs	r9, cpsr
	tst	r3, #PSR_I_BIT
	biceq	r9, r9, #PSR_I_BIT

	@
	@ Call the processor-specific abort handler:
	@
	@  r2 - aborted context pc
	@  r3 - aborted context cpsr
	@
	@ The abort handler must return the aborted address in r0, and
	@ the fault status register in r1.  r9 must be preserved.
	@
#ifdef MULTI_DABORT
	ldr	r4, .LCprocfns
	mov	lr, pc
	ldr	pc, [r4, #PROCESSOR_DABT_FUNC]
#else
	bl	CPU_DABORT_HANDLER
#endif

	@
	@ set desired IRQ state, then call main handler
	@
	msr	cpsr_c, r9
	mov	r2, sp
	bl	do_DataAbort

	@
	@ IRQs off again before pulling preserved data off the stack
	@
	disable_irq_notrace

	@
	@ restore SPSR and restart the instruction
	@
	ldr	r2, [sp, #S_PSR]
	svc_exit r2				@ return from exception
 UNWIND(.fnend		)
ENDPROC(__dabt_svc)

	.align	5
__irq_svc:
	svc_entry

#ifdef CONFIG_TRACE_IRQFLAGS
	bl	trace_hardirqs_off
#endif
#ifdef CONFIG_PREEMPT
	get_thread_info tsk
	ldr	r8, [tsk, #TI_PREEMPT]		@ get preempt count
	add	r7, r8, #1			@ increment it
	str	r7, [tsk, #TI_PREEMPT]
#endif

	irq_handler
#ifdef CONFIG_PREEMPT
	str	r8, [tsk, #TI_PREEMPT]		@ restore preempt count
	ldr	r0, [tsk, #TI_FLAGS]		@ get flags
	teq	r8, #0				@ if preempt count != 0
	movne	r0, #0				@ force flags to 0
	tst	r0, #_TIF_NEED_RESCHED
	blne	svc_preempt
#endif
	ldr	r4, [sp, #S_PSR]		@ irqs are already disabled
#ifdef CONFIG_TRACE_IRQFLAGS
	tst	r4, #PSR_I_BIT
	bleq	trace_hardirqs_on
#endif
	svc_exit r4				@ return from exception
 UNWIND(.fnend		)
ENDPROC(__irq_svc)

	.ltorg

#ifdef CONFIG_PREEMPT
svc_preempt:
	mov	r8, lr
1:	bl	preempt_schedule_irq		@ irq en/disable is done inside
	ldr	r0, [tsk, #TI_FLAGS]		@ get new tasks TI_FLAGS
	tst	r0, #_TIF_NEED_RESCHED
	moveq	pc, r8				@ go again
	b	1b
#endif

	.align	5
__und_svc:
#ifdef CONFIG_KPROBES
	@ If a kprobe is about to simulate a "stmdb sp..." instruction,
	@ it obviously needs free stack space which then will belong to
	@ the saved context.
	svc_entry 64
#else
	svc_entry
#endif

	@
	@ call emulation code, which returns using r9 if it has emulated
	@ the instruction, or the more conventional lr if we are to treat
	@ this as a real undefined instruction
	@
	@  r0 - instruction
	@
#ifndef	CONFIG_THUMB2_KERNEL
	ldr	r0, [r2, #-4]
#else
	ldrh	r0, [r2, #-2]			@ Thumb instruction at LR - 2
	and	r9, r0, #0xf800
	cmp	r9, #0xe800			@ 32-bit instruction if xx >= 0
	ldrhhs	r9, [r2]			@ bottom 16 bits
	orrhs	r0, r9, r0, lsl #16
#endif
	adr	r9, BSYM(1f)
	bl	call_fpe

	mov	r0, sp				@ struct pt_regs *regs
	bl	do_undefinstr

	@
	@ IRQs off again before pulling preserved data off the stack
	@
1:	disable_irq_notrace

	@
	@ restore SPSR and restart the instruction
	@
	ldr	r2, [sp, #S_PSR]		@ Get SVC cpsr
	svc_exit r2				@ return from exception
 UNWIND(.fnend		)
ENDPROC(__und_svc)

	.align	5
__pabt_svc:
	svc_entry

	@
	@ re-enable interrupts if appropriate
	@
	mrs	r9, cpsr
	tst	r3, #PSR_I_BIT
	biceq	r9, r9, #PSR_I_BIT

	mov	r0, r2			@ pass address of aborted instruction.
#ifdef MULTI_PABORT
	ldr	r4, .LCprocfns
	mov	lr, pc
	ldr	pc, [r4, #PROCESSOR_PABT_FUNC]
#else
	bl	CPU_PABORT_HANDLER
#endif
	msr	cpsr_c, r9			@ Maybe enable interrupts
	mov	r2, sp				@ regs
	bl	do_PrefetchAbort		@ call abort handler

	@
	@ IRQs off again before pulling preserved data off the stack
	@
	disable_irq_notrace

	@
	@ restore SPSR and restart the instruction
	@
	ldr	r2, [sp, #S_PSR]
	svc_exit r2				@ return from exception
 UNWIND(.fnend		)
ENDPROC(__pabt_svc)

	.align	5
.LCcralign:
	.word	cr_alignment
#ifdef MULTI_DABORT
.LCprocfns:
	.word	processor
#endif
.LCfp:
	.word	fp_enter

/*
 * User mode handlers
 *
 * EABI note: sp_svc is always 64-bit aligned here, so should S_FRAME_SIZE
 */

#if defined(CONFIG_AEABI) && (__LINUX_ARM_ARCH__ >= 5) && (S_FRAME_SIZE & 7)
#error "sizeof(struct pt_regs) must be a multiple of 8"
#endif

	.macro	usr_entry
 UNWIND(.fnstart	)
 UNWIND(.cantunwind	)	@ don't unwind the user space
	sub	sp, sp, #S_FRAME_SIZE
 ARM(	stmib	sp, {r1 - r12}	)
 THUMB(	stmia	sp, {r0 - r12}	)

	ldmia	r0, {r1 - r3}
	add	r0, sp, #S_PC		@ here for interlock avoidance
	mov	r4, #-1			@  ""  ""     ""        ""

	str	r1, [sp]		@ save the "real" r0 copied
					@ from the exception stack

	@
	@ We are now ready to fill in the remaining blanks on the stack:
	@
	@  r2 - lr_<exception>, already fixed up for correct return/restart
	@  r3 - spsr_<exception>
	@  r4 - orig_r0 (see pt_regs definition in ptrace.h)
	@
	@ Also, separately save sp_usr and lr_usr
	@
	stmia	r0, {r2 - r4}
 ARM(	stmdb	r0, {sp, lr}^			)
 THUMB(	store_user_sp_lr r0, r1, S_SP - S_PC	)

	@
	@ Enable the alignment trap while in kernel mode
	@
	alignment_trap r0

	@
	@ Clear FP to mark the first stack frame
	@
	zero_fp
	.endm

	.macro	kuser_cmpxchg_check
#if __LINUX_ARM_ARCH__ < 6 && !defined(CONFIG_NEEDS_SYSCALL_FOR_CMPXCHG)
#ifndef CONFIG_MMU
#warning "NPTL on non MMU needs fixing"
#else
	@ Make sure our user space atomic helper is restarted
	@ if it was interrupted in a critical region.  Here we
	@ perform a quick test inline since it should be false
	@ 99.9999% of the time.  The rest is done out of line.
	cmp	r2, #TASK_SIZE
	blhs	kuser_cmpxchg_fixup
#endif
#endif
	.endm

	.align	5
__dabt_usr:
	usr_entry
	kuser_cmpxchg_check

	@
	@ Call the processor-specific abort handler:
	@
	@  r2 - aborted context pc
	@  r3 - aborted context cpsr
	@
	@ The abort handler must return the aborted address in r0, and
	@ the fault status register in r1.
	@
#ifdef MULTI_DABORT
	ldr	r4, .LCprocfns
	mov	lr, pc
	ldr	pc, [r4, #PROCESSOR_DABT_FUNC]
#else
	bl	CPU_DABORT_HANDLER
#endif

	@
	@ IRQs on, then call the main handler
	@
	enable_irq
	mov	r2, sp
	adr	lr, BSYM(ret_from_exception)
	b	do_DataAbort
 UNWIND(.fnend		)
ENDPROC(__dabt_usr)

	.align	5
__irq_usr:
	usr_entry
	kuser_cmpxchg_check

	get_thread_info tsk
#ifdef CONFIG_PREEMPT
	ldr	r8, [tsk, #TI_PREEMPT]		@ get preempt count
	add	r7, r8, #1			@ increment it
	str	r7, [tsk, #TI_PREEMPT]
#endif

	irq_handler
#ifdef CONFIG_PREEMPT
	ldr	r0, [tsk, #TI_PREEMPT]
	str	r8, [tsk, #TI_PREEMPT]
	teq	r0, r7
 ARM(	strne	r0, [r0, -r0]	)
 THUMB(	movne	r0, #0		)
 THUMB(	strne	r0, [r0]	)
#endif

	mov	why, #0
	b	ret_to_user
 UNWIND(.fnend		)
ENDPROC(__irq_usr)

	.ltorg

	.align	5
__und_usr:
	usr_entry

	@
	@ fall through to the emulation code, which returns using r9 if
	@ it has emulated the instruction, or the more conventional lr
	@ if we are to treat this as a real undefined instruction
	@
	@  r0 - instruction
	@
	adr	r9, BSYM(ret_from_exception)
	adr	lr, BSYM(__und_usr_unknown)
	tst	r3, #PSR_T_BIT			@ Thumb mode?
	itet	eq				@ explicit IT needed for the 1f label
	subeq	r4, r2, #4			@ ARM instr at LR - 4
	subne	r4, r2, #2			@ Thumb instr at LR - 2
1:	ldreqt	r0, [r4]
#ifdef CONFIG_CPU_ENDIAN_BE8
	reveq	r0, r0				@ little endian instruction
#endif
	beq	call_fpe
	@ Thumb instruction
#if __LINUX_ARM_ARCH__ >= 7
2:
 ARM(	ldrht	r5, [r4], #2	)
 THUMB(	ldrht	r5, [r4]	)
 THUMB(	add	r4, r4, #2	)
	and	r0, r5, #0xf800			@ mask bits 111x x... .... ....
	cmp	r0, #0xe800			@ 32bit instruction if xx != 0
	blo	__und_usr_unknown
3:	ldrht	r0, [r4]
	add	r2, r2, #2			@ r2 is PC + 2, make it PC + 4
	orr	r0, r0, r5, lsl #16
#else
	b	__und_usr_unknown
#endif
 UNWIND(.fnend		)
ENDPROC(__und_usr)

	@
	@ fallthrough to call_fpe
	@

/*
 * The out of line fixup for the ldrt above.
 */
	.pushsection .fixup, "ax"
4:	mov	pc, r9
	.popsection
	.pushsection __ex_table,"a"
	.long	1b, 4b
#if __LINUX_ARM_ARCH__ >= 7
	.long	2b, 4b
	.long	3b, 4b
#endif
	.popsection

/*
 * Check whether the instruction is a co-processor instruction.
 * If yes, we need to call the relevant co-processor handler.
 *
 * Note that we don't do a full check here for the co-processor
 * instructions; all instructions with bit 27 set are well
 * defined.  The only instructions that should fault are the
 * co-processor instructions.  However, we have to watch out
 * for the ARM6/ARM7 SWI bug.
 *
 * NEON is a special case that has to be handled here. Not all
 * NEON instructions are co-processor instructions, so we have
 * to make a special case of checking for them. Plus, there's
 * five groups of them, so we have a table of mask/opcode pairs
 * to check against, and if any match then we branch off into the
 * NEON handler code.
 *
 * Emulators may wish to make use of the following registers:
 *  r0  = instruction opcode.
 *  r2  = PC+4
 *  r9  = normal "successful" return address
 *  r10 = this threads thread_info structure.
 *  lr  = unrecognised instruction return address
 */
	@
	@ Fall-through from Thumb-2 __und_usr
	@
#ifdef CONFIG_NEON
	adr	r6, .LCneon_thumb_opcodes
	b	2f
#endif
call_fpe:
#ifdef CONFIG_NEON
	adr	r6, .LCneon_arm_opcodes
2:
	ldr	r7, [r6], #4			@ mask value
	cmp	r7, #0				@ end mask?
	beq	1f
	and	r8, r0, r7
	ldr	r7, [r6], #4			@ opcode bits matching in mask
	cmp	r8, r7				@ NEON instruction?
	bne	2b
	get_thread_info r10
	mov	r7, #1
	strb	r7, [r10, #TI_USED_CP + 10]	@ mark CP#10 as used
	strb	r7, [r10, #TI_USED_CP + 11]	@ mark CP#11 as used
	b	do_vfp				@ let VFP handler handle this
1:
#endif
	tst	r0, #0x08000000			@ only CDP/CPRT/LDC/STC have bit 27
	tstne	r0, #0x04000000			@ bit 26 set on both ARM and Thumb-2
#if defined(CONFIG_CPU_ARM610) || defined(CONFIG_CPU_ARM710)
	and	r8, r0, #0x0f000000		@ mask out op-code bits
	teqne	r8, #0x0f000000			@ SWI (ARM6/7 bug)?
#endif
	moveq	pc, lr
	get_thread_info r10			@ get current thread
	and	r8, r0, #0x00000f00		@ mask out CP number
 THUMB(	lsr	r8, r8, #8		)
	mov	r7, #1
	add	r6, r10, #TI_USED_CP
 ARM(	strb	r7, [r6, r8, lsr #8]	)	@ set appropriate used_cp[]
 THUMB(	strb	r7, [r6, r8]		)	@ set appropriate used_cp[]
#ifdef CONFIG_IWMMXT
	@ Test if we need to give access to iWMMXt coprocessors
	ldr	r5, [r10, #TI_FLAGS]
	rsbs	r7, r8, #(1 << 8)		@ CP 0 or 1 only
	movcss	r7, r5, lsr #(TIF_USING_IWMMXT + 1)
	bcs	iwmmxt_task_enable
#endif
 ARM(	add	pc, pc, r8, lsr #6	)
 THUMB(	lsl	r8, r8, #2		)
 THUMB(	add	pc, r8			)
	nop

	movw_pc	lr				@ CP#0
	W(b)	do_fpe				@ CP#1 (FPE)
	W(b)	do_fpe				@ CP#2 (FPE)
	movw_pc	lr				@ CP#3
#ifdef CONFIG_CRUNCH
	b	crunch_task_enable		@ CP#4 (MaverickCrunch)
	b	crunch_task_enable		@ CP#5 (MaverickCrunch)
	b	crunch_task_enable		@ CP#6 (MaverickCrunch)
#else
	movw_pc	lr				@ CP#4
	movw_pc	lr				@ CP#5
	movw_pc	lr				@ CP#6
#endif
	movw_pc	lr				@ CP#7
	movw_pc	lr				@ CP#8
	movw_pc	lr				@ CP#9
#ifdef CONFIG_VFP
	W(b)	do_vfp				@ CP#10 (VFP)
	W(b)	do_vfp				@ CP#11 (VFP)
#else
	movw_pc	lr				@ CP#10 (VFP)
	movw_pc	lr				@ CP#11 (VFP)
#endif
	movw_pc	lr				@ CP#12
	movw_pc	lr				@ CP#13
	movw_pc	lr				@ CP#14 (Debug)
	movw_pc	lr				@ CP#15 (Control)

#ifdef CONFIG_NEON
	.align	6

.LCneon_arm_opcodes:
	.word	0xfe000000			@ mask
	.word	0xf2000000			@ opcode

	.word	0xff100000			@ mask
	.word	0xf4000000			@ opcode

	.word	0x00000000			@ mask
	.word	0x00000000			@ opcode

.LCneon_thumb_opcodes:
	.word	0xef000000			@ mask
	.word	0xef000000			@ opcode

	.word	0xff100000			@ mask
	.word	0xf9000000			@ opcode

	.word	0x00000000			@ mask
	.word	0x00000000			@ opcode
#endif

do_fpe:
	enable_irq
	ldr	r4, .LCfp
	add	r10, r10, #TI_FPSTATE		@ r10 = workspace
	ldr	pc, [r4]			@ Call FP module USR entry point

/*
 * The FP module is called with these registers set:
 *  r0  = instruction
 *  r2  = PC+4
 *  r9  = normal "successful" return address
 *  r10 = FP workspace
 *  lr  = unrecognised FP instruction return address
 */

	.pushsection .data
ENTRY(fp_enter)
	.word	no_fp
	.popsection

ENTRY(no_fp)
	mov	pc, lr
ENDPROC(no_fp)

__und_usr_unknown:
	enable_irq
	mov	r0, sp
	adr	lr, BSYM(ret_from_exception)
	b	do_undefinstr
ENDPROC(__und_usr_unknown)

	.align	5
__pabt_usr:
	usr_entry

	mov	r0, r2			@ pass address of aborted instruction.
#ifdef MULTI_PABORT
	ldr	r4, .LCprocfns
	mov	lr, pc
	ldr	pc, [r4, #PROCESSOR_PABT_FUNC]
#else
	bl	CPU_PABORT_HANDLER
#endif
	enable_irq				@ Enable interrupts
	mov	r2, sp				@ regs
	bl	do_PrefetchAbort		@ call abort handler
 UNWIND(.fnend		)
	/* fall through */
/*
 * This is the return code to user mode for abort handlers
 */
ENTRY(ret_from_exception)
 UNWIND(.fnstart	)
 UNWIND(.cantunwind	)
	get_thread_info tsk
	mov	why, #0
	b	ret_to_user
 UNWIND(.fnend		)
ENDPROC(__pabt_usr)
ENDPROC(ret_from_exception)

/*
 * Register switch for ARMv3 and ARMv4 processors
 * r0 = previous task_struct, r1 = previous thread_info, r2 = next thread_info
 * previous and next are guaranteed not to be the same.
 */
ENTRY(__switch_to)
 UNWIND(.fnstart	)
 UNWIND(.cantunwind	)
	add	ip, r1, #TI_CPU_SAVE
	ldr	r3, [r2, #TI_TP_VALUE]
 ARM(	stmia	ip!, {r4 - sl, fp, sp, lr} )	@ Store most regs on stack
 THUMB(	stmia	ip!, {r4 - sl, fp}	   )	@ Store most regs on stack
 THUMB(	str	sp, [ip], #4		   )
 THUMB(	str	lr, [ip], #4		   )
#ifdef CONFIG_CPU_USE_DOMAINS
	ldr	r6, [r2, #TI_CPU_DOMAIN]
#endif
	set_tls	r3, r4, r5
#if defined(CONFIG_CC_STACKPROTECTOR) && !defined(CONFIG_SMP)
	ldr	r7, [r2, #TI_TASK]
	ldr	r8, =__stack_chk_guard
	ldr	r7, [r7, #TSK_STACK_CANARY]
#endif
#ifdef CONFIG_CPU_USE_DOMAINS
	mcr	p15, 0, r6, c3, c0, 0		@ Set domain register
#endif
	mov	r5, r0
	add	r4, r2, #TI_CPU_SAVE
	ldr	r0, =thread_notify_head
	mov	r1, #THREAD_NOTIFY_SWITCH
	bl	atomic_notifier_call_chain
#if defined(CONFIG_CC_STACKPROTECTOR) && !defined(CONFIG_SMP)
	str	r7, [r8]
#endif
 THUMB(	mov	ip, r4			   )
	mov	r0, r5
 ARM(	ldmia	r4, {r4 - sl, fp, sp, pc}  )	@ Load all regs saved previously
 THUMB(	ldmia	ip!, {r4 - sl, fp}	   )	@ Load all regs saved previously
 THUMB(	ldr	sp, [ip], #4		   )
 THUMB(	ldr	pc, [ip]		   )
 UNWIND(.fnend		)
ENDPROC(__switch_to)

	__INIT

/*
 * User helpers.
 *
 * These are segment of kernel provided user code reachable from user space
 * at a fixed address in kernel memory.  This is used to provide user space
 * with some operations which require kernel help because of unimplemented
 * native feature and/or instructions in many ARM CPUs. The idea is for
 * this code to be executed directly in user mode for best efficiency but
 * which is too intimate with the kernel counter part to be left to user
 * libraries.  In fact this code might even differ from one CPU to another
 * depending on the available  instruction set and restrictions like on
 * SMP systems.  In other words, the kernel reserves the right to change
 * this code as needed without warning. Only the entry points and their
 * results are guaranteed to be stable.
 *
 * Each segment is 32-byte aligned and will be moved to the top of the high
 * vector page.  New segments (if ever needed) must be added in front of
 * existing ones.  This mechanism should be used only for things that are
 * really small and justified, and not be abused freely.
 *
 * User space is expected to implement those things inline when optimizing
 * for a processor that has the necessary native support, but only if such
 * resulting binaries are already to be incompatible with earlier ARM
 * processors due to the use of unsupported instructions other than what
 * is provided here.  In other words don't make binaries unable to run on
 * earlier processors just for the sake of not using these kernel helpers
 * if your compiled code is not going to use the new instructions for other
 * purpose.
 */
 THUMB(	.arm	)

	.macro	usr_ret, reg
#ifdef CONFIG_ARM_THUMB
	bx	\reg
#else
	mov	pc, \reg
#endif
	.endm

	.align	5
	.globl	__kuser_helper_start
__kuser_helper_start:

/*
 * Reference prototype:
 *
 *	void __kernel_memory_barrier(void)
 *
 * Input:
 *
 *	lr = return address
 *
 * Output:
 *
 *	none
 *
 * Clobbered:
 *
 *	none
 *
 * Definition and user space usage example:
 *
 *	typedef void (__kernel_dmb_t)(void);
 *	#define __kernel_dmb (*(__kernel_dmb_t *)0xffff0fa0)
 *
 * Apply any needed memory barrier to preserve consistency with data modified
 * manually and __kuser_cmpxchg usage.
 *
 * This could be used as follows:
 *
 * #define __kernel_dmb() \
 *         asm volatile ( "mov r0, #0xffff0fff; mov lr, pc; sub pc, r0, #95" \
 *	        : : : "r0", "lr","cc" )
 */

__kuser_memory_barrier:				@ 0xffff0fa0
	smp_dmb	arm
	usr_ret	lr

	.align	5

/*
 * Reference prototype:
 *
 *	int __kernel_cmpxchg(int oldval, int newval, int *ptr)
 *
 * Input:
 *
 *	r0 = oldval
 *	r1 = newval
 *	r2 = ptr
 *	lr = return address
 *
 * Output:
 *
 *	r0 = returned value (zero or non-zero)
 *	C flag = set if r0 == 0, clear if r0 != 0
 *
 * Clobbered:
 *
 *	r3, ip, flags
 *
 * Definition and user space usage example:
 *
 *	typedef int (__kernel_cmpxchg_t)(int oldval, int newval, int *ptr);
 *	#define __kernel_cmpxchg (*(__kernel_cmpxchg_t *)0xffff0fc0)
 *
 * Atomically store newval in *ptr if *ptr is equal to oldval for user space.
 * Return zero if *ptr was changed or non-zero if no exchange happened.
 * The C flag is also set if *ptr was changed to allow for assembly
 * optimization in the calling code.
 *
 * Notes:
 *
 *    - This routine already includes memory barriers as needed.
 *
 * For example, a user space atomic_add implementation could look like this:
 *
 * #define atomic_add(ptr, val) \
 *	({ register unsigned int *__ptr asm("r2") = (ptr); \
 *	   register unsigned int __result asm("r1"); \
 *	   asm volatile ( \
 *	       "1: @ atomic_add\n\t" \
 *	       "ldr	r0, [r2]\n\t" \
 *	       "mov	r3, #0xffff0fff\n\t" \
 *	       "add	lr, pc, #4\n\t" \
 *	       "add	r1, r0, %2\n\t" \
 *	       "add	pc, r3, #(0xffff0fc0 - 0xffff0fff)\n\t" \
 *	       "bcc	1b" \
 *	       : "=&r" (__result) \
 *	       : "r" (__ptr), "rIL" (val) \
 *	       : "r0","r3","ip","lr","cc","memory" ); \
 *	   __result; })
 */

__kuser_cmpxchg:				@ 0xffff0fc0

#if defined(CONFIG_NEEDS_SYSCALL_FOR_CMPXCHG)

	/*
	 * Poor you.  No fast solution possible...
	 * The kernel itself must perform the operation.
	 * A special ghost syscall is used for that (see traps.c).
	 */
	stmfd	sp!, {r7, lr}
	ldr	r7, =1f			@ it's 20 bits
	swi	__ARM_NR_cmpxchg
	ldmfd	sp!, {r7, pc}
1:	.word	__ARM_NR_cmpxchg

#elif __LINUX_ARM_ARCH__ < 6

#ifdef CONFIG_MMU

	/*
	 * The only thing that can break atomicity in this cmpxchg
	 * implementation is either an IRQ or a data abort exception
	 * causing another process/thread to be scheduled in the middle
	 * of the critical sequence.  To prevent this, code is added to
	 * the IRQ and data abort exception handlers to set the pc back
	 * to the beginning of the critical section if it is found to be
	 * within that critical section (see kuser_cmpxchg_fixup).
	 */
1:	ldr	r3, [r2]			@ load current val
	subs	r3, r3, r0			@ compare with oldval
2:	streq	r1, [r2]			@ store newval if eq
	rsbs	r0, r3, #0			@ set return val and C flag
	usr_ret	lr

	.text
kuser_cmpxchg_fixup:
	@ Called from kuser_cmpxchg_check macro.
	@ r2 = address of interrupted insn (must be preserved).
	@ sp = saved regs. r7 and r8 are clobbered.
	@ 1b = first critical insn, 2b = last critical insn.
	@ If r2 >= 1b and r2 <= 2b then saved pc_usr is set to 1b.
	mov	r7, #0xffff0fff
	sub	r7, r7, #(0xffff0fff - (0xffff0fc0 + (1b - __kuser_cmpxchg)))
	subs	r8, r2, r7
	rsbcss	r8, r8, #(2b - 1b)
	strcs	r7, [sp, #S_PC]
	mov	pc, lr
	.previous

#else
#warning "NPTL on non MMU needs fixing"
	mov	r0, #-1
	adds	r0, r0, #0
	usr_ret	lr
#endif

#else

	smp_dmb	arm
1:	ldrex	r3, [r2]
	subs	r3, r3, r0
	strexeq	r3, r1, [r2]
	teqeq	r3, #1
	beq	1b
	rsbs	r0, r3, #0
	/* beware -- each __kuser slot must be 8 instructions max */
	ALT_SMP(b	__kuser_memory_barrier)
	ALT_UP(usr_ret	lr)

#endif

	.align	5

/*
 * Reference prototype:
 *
 *	int __kernel_get_tls(void)
 *
 * Input:
 *
 *	lr = return address
 *
 * Output:
 *
 *	r0 = TLS value
 *
 * Clobbered:
 *
 *	none
 *
 * Definition and user space usage example:
 *
 *	typedef int (__kernel_get_tls_t)(void);
 *	#define __kernel_get_tls (*(__kernel_get_tls_t *)0xffff0fe0)
 *
 * Get the TLS value as previously set via the __ARM_NR_set_tls syscall.
 *
 * This could be used as follows:
 *
 * #define __kernel_get_tls() \
 *	({ register unsigned int __val asm("r0"); \
 *         asm( "mov r0, #0xffff0fff; mov lr, pc; sub pc, r0, #31" \
 *	        : "=r" (__val) : : "lr","cc" ); \
 *	   __val; })
 */

__kuser_get_tls:				@ 0xffff0fe0
	ldr	r0, [pc, #(16 - 8)]	@ read TLS, set in kuser_get_tls_init
	usr_ret	lr
	mrc	p15, 0, r0, c13, c0, 3	@ 0xffff0fe8 hardware TLS code
	.rep	4
	.word	0			@ 0xffff0ff0 software TLS value, then
	.endr				@ pad up to __kuser_helper_version

/*
 * Reference declaration:
 *
 *	extern unsigned int __kernel_helper_version;
 *
 * Definition and user space usage example:
 *
 *	#define __kernel_helper_version (*(unsigned int *)0xffff0ffc)
 *
 * User space may read this to determine the curent number of helpers
 * available.
 */

__kuser_helper_version:				@ 0xffff0ffc
	.word	((__kuser_helper_end - __kuser_helper_start) >> 5)

	.globl	__kuser_helper_end
__kuser_helper_end:

 THUMB(	.thumb	)

/*
 * Vector stubs.
 *
 * This code is copied to 0xffff0200 so we can use branches in the
 * vectors, rather than ldr's.  Note that this code must not
 * exceed 0x300 bytes.
 *
 * Common stub entry macro:
 *   Enter in IRQ mode, spsr = SVC/USR CPSR, lr = SVC/USR PC
 *
 * SP points to a minimal amount of processor-private memory, the address
 * of which is copied into r0 for the mode specific abort handler.
 */
	.macro	vector_stub, name, mode, correction=0
	.align	5

vector_\name:
	.if \correction
	sub	lr, lr, #\correction
	.endif

	@
	@ Save r0, lr_<exception> (parent PC) and spsr_<exception>
	@ (parent CPSR)
	@
	stmia	sp, {r0, lr}		@ save r0, lr
	mrs	lr, spsr
	str	lr, [sp, #8]		@ save spsr

	@
	@ Prepare for SVC32 mode.  IRQs remain disabled.
	@
	mrs	r0, cpsr
	eor	r0, r0, #(\mode ^ SVC_MODE | PSR_ISETSTATE)
	msr	spsr_cxsf, r0

	@
	@ the branch table must immediately follow this code
	@
	and	lr, lr, #0x0f
 THUMB(	adr	r0, 1f			)
 THUMB(	ldr	lr, [r0, lr, lsl #2]	)
	mov	r0, sp
 ARM(	ldr	lr, [pc, lr, lsl #2]	)
	movs	pc, lr			@ branch to handler in SVC mode
ENDPROC(vector_\name)

	.align	2
	@ handler addresses follow this label
1:
	.endm

	.globl	__stubs_start
__stubs_start:
/*
 * Interrupt dispatcher
 */
	vector_stub	irq, IRQ_MODE, 4

	.long	__irq_usr			@  0  (USR_26 / USR_32)
	.long	__irq_invalid			@  1  (FIQ_26 / FIQ_32)
	.long	__irq_invalid			@  2  (IRQ_26 / IRQ_32)
	.long	__irq_svc			@  3  (SVC_26 / SVC_32)
	.long	__irq_invalid			@  4
	.long	__irq_invalid			@  5
	.long	__irq_invalid			@  6
	.long	__irq_invalid			@  7
	.long	__irq_invalid			@  8
	.long	__irq_invalid			@  9
	.long	__irq_invalid			@  a
	.long	__irq_invalid			@  b
	.long	__irq_invalid			@  c
	.long	__irq_invalid			@  d
	.long	__irq_invalid			@  e
	.long	__irq_invalid			@  f

/*
 * Data abort dispatcher
 * Enter in ABT mode, spsr = USR CPSR, lr = USR PC
 */
	vector_stub	dabt, ABT_MODE, 8

	.long	__dabt_usr			@  0  (USR_26 / USR_32)
	.long	__dabt_invalid			@  1  (FIQ_26 / FIQ_32)
	.long	__dabt_invalid			@  2  (IRQ_26 / IRQ_32)
	.long	__dabt_svc			@  3  (SVC_26 / SVC_32)
	.long	__dabt_invalid			@  4
	.long	__dabt_invalid			@  5
	.long	__dabt_invalid			@  6
	.long	__dabt_invalid			@  7
	.long	__dabt_invalid			@  8
	.long	__dabt_invalid			@  9
	.long	__dabt_invalid			@  a
	.long	__dabt_invalid			@  b
	.long	__dabt_invalid			@  c
	.long	__dabt_invalid			@  d
	.long	__dabt_invalid			@  e
	.long	__dabt_invalid			@  f

/*
 * Prefetch abort dispatcher
 * Enter in ABT mode, spsr = USR CPSR, lr = USR PC
 */
	vector_stub	pabt, ABT_MODE, 4

	.long	__pabt_usr			@  0 (USR_26 / USR_32)
	.long	__pabt_invalid			@  1 (FIQ_26 / FIQ_32)
	.long	__pabt_invalid			@  2 (IRQ_26 / IRQ_32)
	.long	__pabt_svc			@  3 (SVC_26 / SVC_32)
	.long	__pabt_invalid			@  4
	.long	__pabt_invalid			@  5
	.long	__pabt_invalid			@  6
	.long	__pabt_invalid			@  7
	.long	__pabt_invalid			@  8
	.long	__pabt_invalid			@  9
	.long	__pabt_invalid			@  a
	.long	__pabt_invalid			@  b
	.long	__pabt_invalid			@  c
	.long	__pabt_invalid			@  d
	.long	__pabt_invalid			@  e
	.long	__pabt_invalid			@  f

/*
 * Undef instr entry dispatcher
 * Enter in UND mode, spsr = SVC/USR CPSR, lr = SVC/USR PC
 */
	vector_stub	und, UND_MODE

	.long	__und_usr			@  0 (USR_26 / USR_32)
	.long	__und_invalid			@  1 (FIQ_26 / FIQ_32)
	.long	__und_invalid			@  2 (IRQ_26 / IRQ_32)
	.long	__und_svc			@  3 (SVC_26 / SVC_32)
	.long	__und_invalid			@  4
	.long	__und_invalid			@  5
	.long	__und_invalid			@  6
	.long	__und_invalid			@  7
	.long	__und_invalid			@  8
	.long	__und_invalid			@  9
	.long	__und_invalid			@  a
	.long	__und_invalid			@  b
	.long	__und_invalid			@  c
	.long	__und_invalid			@  d
	.long	__und_invalid			@  e
	.long	__und_invalid			@  f

	.align	5

/*=============================================================================
 * Undefined FIQs
 *-----------------------------------------------------------------------------
 * Enter in FIQ mode, spsr = ANY CPSR, lr = ANY PC
 * MUST PRESERVE SVC SPSR, but need to switch to SVC mode to show our msg.
 * Basically to switch modes, we *HAVE* to clobber one register...  brain
 * damage alert!  I don't think that we can execute any code in here in any
 * other mode than FIQ...  Ok you can switch to another mode, but you can't
 * get out of that mode without clobbering one register.
 */
vector_fiq:
	disable_fiq
	subs	pc, lr, #4

/*=============================================================================
 * Address exception handler
 *-----------------------------------------------------------------------------
 * These aren't too critical.
 * (they're not supposed to happen, and won't happen in 32-bit data mode).
 */

vector_addrexcptn:
	b	vector_addrexcptn

/*
 * We group all the following data together to optimise
 * for CPUs with separate I & D caches.
 */
	.align	5

.LCvswi:
	.word	vector_swi

	.globl	__stubs_end
__stubs_end:

	.equ	stubs_offset, __vectors_start + 0x200 - __stubs_start

	.globl	__vectors_start
__vectors_start:
 ARM(	swi	SYS_ERROR0	)
 THUMB(	svc	#0		)
 THUMB(	nop			)
	W(b)	vector_und + stubs_offset
	W(ldr)	pc, .LCvswi + stubs_offset
	W(b)	vector_pabt + stubs_offset
	W(b)	vector_dabt + stubs_offset
	W(b)	vector_addrexcptn + stubs_offset
	W(b)	vector_irq + stubs_offset
	W(b)	vector_fiq + stubs_offset

	.globl	__vectors_end
__vectors_end:

	.data

	.globl	cr_alignment
	.globl	cr_no_alignment
cr_alignment:
	.space	4
cr_no_alignment:
	.space	4

#ifdef CONFIG_MULTI_IRQ_HANDLER
	.globl	handle_arch_irq
handle_arch_irq:
	.space	4
#endif<|MERGE_RESOLUTION|>--- conflicted
+++ resolved
@@ -31,7 +31,6 @@
  * Interrupt handling.  Preserves r7, r8, r9
  */
 	.macro	irq_handler
-<<<<<<< HEAD
 #ifdef CONFIG_MULTI_IRQ_HANDLER
 	ldr	r5, =handle_arch_irq
 	mov	r0, sp
@@ -39,35 +38,6 @@
 	adr	lr, BSYM(9997f)
 	teq	r5, #0
 	movne	pc, r5
-=======
-	get_irqnr_preamble r5, lr
-1:	get_irqnr_and_base r0, r6, r5, lr
-	movne	r1, sp
-	@
-	@ routine called with r0 = irq number, r1 = struct pt_regs *
-	@
-	adrne	lr, BSYM(1b)
-	bne	asm_do_IRQ
-
-#ifdef CONFIG_SMP
-	/*
-	 * XXX
-	 *
-	 * this macro assumes that irqstat (r6) and base (r5) are
-	 * preserved from get_irqnr_and_base above
-	 */
-	ALT_SMP(test_for_ipi r0, r6, r5, lr)
-	ALT_UP_B(9997f)
-	movne	r1, sp
-	adrne	lr, BSYM(1b)
-	bne	do_IPI
-
-#ifdef CONFIG_LOCAL_TIMERS
-	test_for_ltirq r0, r6, r5, lr
-	movne	r0, sp
-	adrne	lr, BSYM(1b)
-	bne	do_local_timer
->>>>>>> 15095bb0
 #endif
 	arch_irq_handler_default
 9997:
