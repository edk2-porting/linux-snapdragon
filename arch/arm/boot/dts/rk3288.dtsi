--- conflicted
+++ resolved
@@ -1145,11 +1145,6 @@
 		};
 	};
 
-<<<<<<< HEAD
-	gpu: gpu@ffa30000 {
-		compatible = "rockchip,rk3288-mali", "arm,mali-t760";
-		reg = <0xffa30000 0x10000>;
-=======
 	vpu_mmu: iommu@ff9a0800 {
 		compatible = "rockchip,iommu";
 		reg = <0x0 0xff9a0800 0x0 0x100>;
@@ -1171,7 +1166,6 @@
 	gpu: gpu@ffa30000 {
 		compatible = "rockchip,rk3288-mali", "arm,mali-t760";
 		reg = <0x0 0xffa30000 0x0 0x10000>;
->>>>>>> b884026a
 		interrupts = <GIC_SPI 6 IRQ_TYPE_LEVEL_HIGH>,
 			     <GIC_SPI 7 IRQ_TYPE_LEVEL_HIGH>,
 			     <GIC_SPI 8 IRQ_TYPE_LEVEL_HIGH>;
