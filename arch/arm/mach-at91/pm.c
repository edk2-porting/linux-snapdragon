--- conflicted
+++ resolved
@@ -626,16 +626,12 @@
 	{ /*sentinel*/ }
 };
 
-<<<<<<< HEAD
-static __init int at91_dt_ramc(void)
-=======
 static const struct of_device_id ramc_phy_ids[] __initconst = {
 	{ .compatible = "microchip,sama7g5-ddr3phy", },
 	{ /* Sentinel. */ },
 };
 
 static __init int at91_dt_ramc(bool phy_mandatory)
->>>>>>> 3b17187f
 {
 	struct device_node *np;
 	const struct of_device_id *of_id;
@@ -667,8 +663,6 @@
 		ret = -ENODEV;
 		goto unmap_ramc;
 	}
-<<<<<<< HEAD
-=======
 
 	/* Lookup for DDR PHY node, if any. */
 	for_each_matching_node_and_match(np, ramc_phy_ids, &of_id) {
@@ -685,7 +679,6 @@
 		ret = -ENODEV;
 		goto unmap_ramc;
 	}
->>>>>>> 3b17187f
 
 	if (!standby) {
 		pr_warn("ramc no standby function available\n");
@@ -1100,11 +1093,7 @@
 	soc_pm.data.standby_mode = AT91_PM_STANDBY;
 	soc_pm.data.suspend_mode = AT91_PM_ULP0;
 
-<<<<<<< HEAD
-	ret = at91_dt_ramc();
-=======
 	ret = at91_dt_ramc(false);
->>>>>>> 3b17187f
 	if (ret)
 		return;
 
@@ -1121,25 +1110,17 @@
 	static const int modes[] __initconst = {
 		AT91_PM_STANDBY, AT91_PM_ULP0, AT91_PM_ULP0_FAST, AT91_PM_ULP1,
 	};
-<<<<<<< HEAD
-=======
 	static const int iomaps[] __initconst = {
 		[AT91_PM_ULP1]		= AT91_PM_IOMAP(SHDWC),
 	};
->>>>>>> 3b17187f
 	int ret;
 
 	if (!IS_ENABLED(CONFIG_SOC_SAM9X60))
 		return;
 
 	at91_pm_modes_validate(modes, ARRAY_SIZE(modes));
-<<<<<<< HEAD
-	at91_pm_modes_init();
-	ret = at91_dt_ramc();
-=======
 	at91_pm_modes_init(iomaps, ARRAY_SIZE(iomaps));
 	ret = at91_dt_ramc(false);
->>>>>>> 3b17187f
 	if (ret)
 		return;
 
@@ -1164,11 +1145,7 @@
 	soc_pm.data.standby_mode = AT91_PM_STANDBY;
 	soc_pm.data.suspend_mode = AT91_PM_ULP0;
 
-<<<<<<< HEAD
-	ret = at91_dt_ramc();
-=======
 	ret = at91_dt_ramc(false);
->>>>>>> 3b17187f
 	if (ret)
 		return;
 
@@ -1186,11 +1163,7 @@
 		return;
 
 	at91_pm_modes_validate(modes, ARRAY_SIZE(modes));
-<<<<<<< HEAD
-	ret = at91_dt_ramc();
-=======
 	ret = at91_dt_ramc(false);
->>>>>>> 3b17187f
 	if (ret)
 		return;
 
@@ -1203,27 +1176,19 @@
 		AT91_PM_STANDBY, AT91_PM_ULP0, AT91_PM_ULP0_FAST, AT91_PM_ULP1,
 		AT91_PM_BACKUP,
 	};
-<<<<<<< HEAD
-=======
 	static const u32 iomaps[] __initconst = {
 		[AT91_PM_ULP1]		= AT91_PM_IOMAP(SHDWC),
 		[AT91_PM_BACKUP]	= AT91_PM_IOMAP(SHDWC) |
 					  AT91_PM_IOMAP(SFRBU),
 	};
->>>>>>> 3b17187f
 	int ret;
 
 	if (!IS_ENABLED(CONFIG_SOC_SAMA5D2))
 		return;
 
 	at91_pm_modes_validate(modes, ARRAY_SIZE(modes));
-<<<<<<< HEAD
-	at91_pm_modes_init();
-	ret = at91_dt_ramc();
-=======
 	at91_pm_modes_init(iomaps, ARRAY_SIZE(iomaps));
 	ret = at91_dt_ramc(false);
->>>>>>> 3b17187f
 	if (ret)
 		return;
 
