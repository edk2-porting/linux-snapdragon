# SPDX-License-Identifier: GPL-2.0
source "arch/powerpc/platforms/Kconfig.cputype"

config 32BIT
	bool
	default y if PPC32

config 64BIT
	bool
	default y if PPC64

config MMU
	bool
	default y

config ARCH_MMAP_RND_BITS_MAX
	# On Book3S 64, the default virtual address space for 64-bit processes
	# is 2^47 (128TB). As a maximum, allow randomisation to consume up to
	# 32T of address space (2^45), which should ensure a reasonable gap
	# between bottom-up and top-down allocations for applications that
	# consume "normal" amounts of address space. Book3S 64 only supports 64K
	# and 4K page sizes.
	default 29 if PPC_BOOK3S_64 && PPC_64K_PAGES # 29 = 45 (32T) - 16 (64K)
	default 33 if PPC_BOOK3S_64		     # 33 = 45 (32T) - 12 (4K)
	#
	# On all other 64-bit platforms (currently only Book3E), the virtual
	# address space is 2^46 (64TB). Allow randomisation to consume up to 16T
	# of address space (2^44). Only 4K page sizes are supported.
	default 32 if 64BIT	# 32 = 44 (16T) - 12 (4K)
	#
	# For 32-bit, use the compat values, as they're the same.
	default ARCH_MMAP_RND_COMPAT_BITS_MAX

config ARCH_MMAP_RND_BITS_MIN
	# Allow randomisation to consume up to 1GB of address space (2^30).
	default 14 if 64BIT && PPC_64K_PAGES	# 14 = 30 (1GB) - 16 (64K)
	default 18 if 64BIT			# 18 = 30 (1GB) - 12 (4K)
	#
	# For 32-bit, use the compat values, as they're the same.
	default ARCH_MMAP_RND_COMPAT_BITS_MIN

config ARCH_MMAP_RND_COMPAT_BITS_MAX
	# Total virtual address space for 32-bit processes is 2^31 (2GB).
	# Allow randomisation to consume up to 512MB of address space (2^29).
	default 11 if PPC_256K_PAGES	# 11 = 29 (512MB) - 18 (256K)
	default 13 if PPC_64K_PAGES	# 13 = 29 (512MB) - 16 (64K)
	default 15 if PPC_16K_PAGES	# 15 = 29 (512MB) - 14 (16K)
	default 17			# 17 = 29 (512MB) - 12 (4K)

config ARCH_MMAP_RND_COMPAT_BITS_MIN
	# Total virtual address space for 32-bit processes is 2^31 (2GB).
	# Allow randomisation to consume up to 8MB of address space (2^23).
	default 5 if PPC_256K_PAGES	#  5 = 23 (8MB) - 18 (256K)
	default 7 if PPC_64K_PAGES	#  7 = 23 (8MB) - 16 (64K)
	default 9 if PPC_16K_PAGES	#  9 = 23 (8MB) - 14 (16K)
	default 11			# 11 = 23 (8MB) - 12 (4K)

config HAVE_SETUP_PER_CPU_AREA
	def_bool PPC64

config NEED_PER_CPU_EMBED_FIRST_CHUNK
	def_bool y if PPC64

config NEED_PER_CPU_PAGE_FIRST_CHUNK
	def_bool y if PPC64

config NR_IRQS
	int "Number of virtual interrupt numbers"
	range 32 1048576
	default "512"
	help
	  This defines the number of virtual interrupt numbers the kernel
	  can manage. Virtual interrupt numbers are what you see in
	  /proc/interrupts. If you configure your system to have too few,
	  drivers will fail to load or worse - handle with care.

config NMI_IPI
	bool
	depends on SMP && (DEBUGGER || KEXEC_CORE || HARDLOCKUP_DETECTOR)
	default y

config PPC_WATCHDOG
	bool
	depends on HARDLOCKUP_DETECTOR
	depends on HAVE_HARDLOCKUP_DETECTOR_ARCH
	default y
	help
	  This is a placeholder when the powerpc hardlockup detector
	  watchdog is selected (arch/powerpc/kernel/watchdog.c). It is
	  selected via the generic lockup detector menu which is why we
	  have no standalone config option for it here.

config STACKTRACE_SUPPORT
	bool
	default y

config LOCKDEP_SUPPORT
	bool
	default y

config GENERIC_LOCKBREAK
	bool
	default y
	depends on SMP && PREEMPTION

config GENERIC_HWEIGHT
	bool
	default y

config PPC
	bool
	default y
	#
	# Please keep this list sorted alphabetically.
	#
	select ARCH_32BIT_OFF_T if PPC32
	select ARCH_ENABLE_MEMORY_HOTPLUG
	select ARCH_ENABLE_MEMORY_HOTREMOVE
	select ARCH_HAS_COPY_MC			if PPC64
	select ARCH_HAS_DEBUG_VIRTUAL
	select ARCH_HAS_DEBUG_VM_PGTABLE
	select ARCH_HAS_DEBUG_WX		if STRICT_KERNEL_RWX
	select ARCH_HAS_DEVMEM_IS_ALLOWED
	select ARCH_HAS_DMA_MAP_DIRECT 		if PPC_PSERIES
	select ARCH_HAS_ELF_RANDOMIZE
	select ARCH_HAS_FORTIFY_SOURCE
	select ARCH_HAS_GCOV_PROFILE_ALL
	select ARCH_HAS_HUGEPD			if HUGETLB_PAGE
	select ARCH_HAS_KCOV
	select ARCH_HAS_MEMBARRIER_CALLBACKS
	select ARCH_HAS_MEMBARRIER_SYNC_CORE
	select ARCH_HAS_MEMREMAP_COMPAT_ALIGN
	select ARCH_HAS_MMIOWB			if PPC64
	select ARCH_HAS_NON_OVERLAPPING_ADDRESS_SPACE
	select ARCH_HAS_PHYS_TO_DMA
	select ARCH_HAS_PMEM_API
	select ARCH_HAS_PTE_DEVMAP		if PPC_BOOK3S_64
	select ARCH_HAS_PTE_SPECIAL
	select ARCH_HAS_SCALED_CPUTIME		if VIRT_CPU_ACCOUNTING_NATIVE && PPC_BOOK3S_64
	select ARCH_HAS_SET_MEMORY
	select ARCH_HAS_STRICT_KERNEL_RWX	if (PPC_BOOK3S || PPC_8xx || 40x) && !HIBERNATION
<<<<<<< HEAD
=======
	select ARCH_HAS_STRICT_KERNEL_RWX	if FSL_BOOKE && !HIBERNATION && !RANDOMIZE_BASE
>>>>>>> 92b4b594
	select ARCH_HAS_STRICT_MODULE_RWX	if ARCH_HAS_STRICT_KERNEL_RWX && !PPC_BOOK3S_32
	select ARCH_HAS_TICK_BROADCAST		if GENERIC_CLOCKEVENTS_BROADCAST
	select ARCH_HAS_UACCESS_FLUSHCACHE
	select ARCH_HAS_UBSAN_SANITIZE_ALL
	select ARCH_HAVE_NMI_SAFE_CMPXCHG
	select ARCH_KEEP_MEMBLOCK
	select ARCH_MIGHT_HAVE_PC_PARPORT
	select ARCH_MIGHT_HAVE_PC_SERIO
	select ARCH_OPTIONAL_KERNEL_RWX		if ARCH_HAS_STRICT_KERNEL_RWX
	select ARCH_OPTIONAL_KERNEL_RWX_DEFAULT
	select ARCH_STACKWALK
	select ARCH_SUPPORTS_ATOMIC_RMW
	select ARCH_SUPPORTS_DEBUG_PAGEALLOC	if PPC_BOOK3S || PPC_8xx || 40x
	select ARCH_USE_BUILTIN_BSWAP
	select ARCH_USE_CMPXCHG_LOCKREF		if PPC64
	select ARCH_USE_MEMTEST
	select ARCH_USE_QUEUED_RWLOCKS		if PPC_QUEUED_SPINLOCKS
	select ARCH_USE_QUEUED_SPINLOCKS	if PPC_QUEUED_SPINLOCKS
	select ARCH_WANT_IPC_PARSE_VERSION
	select ARCH_WANT_IRQS_OFF_ACTIVATE_MM
	select ARCH_WANT_LD_ORPHAN_WARN
	select ARCH_WEAK_RELEASE_ACQUIRE
	select BINFMT_ELF
	select BUILDTIME_TABLE_SORT
	select CLONE_BACKWARDS
	select DCACHE_WORD_ACCESS		if PPC64 && CPU_LITTLE_ENDIAN
	select DMA_OPS_BYPASS			if PPC64
	select DMA_OPS				if PPC64
	select DYNAMIC_FTRACE			if FUNCTION_TRACER
	select EDAC_ATOMIC_SCRUB
	select EDAC_SUPPORT
	select GENERIC_ATOMIC64			if PPC32
	select GENERIC_CLOCKEVENTS_BROADCAST	if SMP
	select GENERIC_CMOS_UPDATE
	select GENERIC_CPU_AUTOPROBE
	select GENERIC_CPU_VULNERABILITIES	if PPC_BARRIER_NOSPEC
	select GENERIC_EARLY_IOREMAP
	select GENERIC_GETTIMEOFDAY
	select GENERIC_IRQ_SHOW
	select GENERIC_IRQ_SHOW_LEVEL
	select GENERIC_PCI_IOMAP		if PCI
	select GENERIC_PTDUMP
	select GENERIC_SMP_IDLE_THREAD
	select GENERIC_TIME_VSYSCALL
	select GENERIC_VDSO_TIME_NS
	select HAVE_ARCH_AUDITSYSCALL
	select HAVE_ARCH_HUGE_VMALLOC		if HAVE_ARCH_HUGE_VMAP
	select HAVE_ARCH_HUGE_VMAP		if PPC_RADIX_MMU || PPC_8xx
	select HAVE_ARCH_JUMP_LABEL
	select HAVE_ARCH_JUMP_LABEL_RELATIVE
	select HAVE_ARCH_KASAN			if PPC32 && PPC_PAGE_SHIFT <= 14
	select HAVE_ARCH_KASAN_VMALLOC		if PPC32 && PPC_PAGE_SHIFT <= 14
	select HAVE_ARCH_KFENCE			if PPC_BOOK3S_32 || PPC_8xx || 40x
	select HAVE_ARCH_KGDB
	select HAVE_ARCH_MMAP_RND_BITS
	select HAVE_ARCH_MMAP_RND_COMPAT_BITS	if COMPAT
	select HAVE_ARCH_NVRAM_OPS
	select HAVE_ARCH_SECCOMP_FILTER
	select HAVE_ARCH_TRACEHOOK
	select HAVE_ASM_MODVERSIONS
	select HAVE_CONTEXT_TRACKING		if PPC64
	select HAVE_C_RECORDMCOUNT
	select HAVE_DEBUG_KMEMLEAK
	select HAVE_DEBUG_STACKOVERFLOW
	select HAVE_DYNAMIC_FTRACE
	select HAVE_DYNAMIC_FTRACE_WITH_REGS	if MPROFILE_KERNEL
	select HAVE_EBPF_JIT
	select HAVE_EFFICIENT_UNALIGNED_ACCESS	if !(CPU_LITTLE_ENDIAN && POWER7_CPU)
	select HAVE_FAST_GUP
	select HAVE_FTRACE_MCOUNT_RECORD
	select HAVE_FUNCTION_ERROR_INJECTION
	select HAVE_FUNCTION_GRAPH_TRACER
	select HAVE_FUNCTION_TRACER
	select HAVE_GCC_PLUGINS			if GCC_VERSION >= 50200   # plugin support on gcc <= 5.1 is buggy on PPC
	select HAVE_GENERIC_VDSO
	select HAVE_HARDLOCKUP_DETECTOR_ARCH	if PPC_BOOK3S_64 && SMP
	select HAVE_HARDLOCKUP_DETECTOR_PERF	if PERF_EVENTS && HAVE_PERF_EVENTS_NMI && !HAVE_HARDLOCKUP_DETECTOR_ARCH
	select HAVE_HW_BREAKPOINT		if PERF_EVENTS && (PPC_BOOK3S || PPC_8xx)
	select HAVE_IOREMAP_PROT
	select HAVE_IRQ_EXIT_ON_IRQ_STACK
	select HAVE_IRQ_TIME_ACCOUNTING
	select HAVE_KERNEL_GZIP
	select HAVE_KERNEL_LZMA			if DEFAULT_UIMAGE
	select HAVE_KERNEL_LZO			if DEFAULT_UIMAGE
	select HAVE_KERNEL_XZ			if PPC_BOOK3S || 44x
	select HAVE_KPROBES
	select HAVE_KPROBES_ON_FTRACE
	select HAVE_KRETPROBES
	select HAVE_LD_DEAD_CODE_DATA_ELIMINATION
	select HAVE_LIVEPATCH			if HAVE_DYNAMIC_FTRACE_WITH_REGS
	select HAVE_MOD_ARCH_SPECIFIC
	select HAVE_NMI				if PERF_EVENTS || (PPC64 && PPC_BOOK3S)
	select HAVE_OPTPROBES
	select HAVE_PERF_EVENTS
	select HAVE_PERF_EVENTS_NMI		if PPC64
	select HAVE_PERF_REGS
	select HAVE_PERF_USER_STACK_DUMP
	select HAVE_REGS_AND_STACK_ACCESS_API
	select HAVE_RELIABLE_STACKTRACE
	select HAVE_RSEQ
	select HAVE_SOFTIRQ_ON_OWN_STACK
	select HAVE_STACKPROTECTOR		if PPC32 && $(cc-option,-mstack-protector-guard=tls -mstack-protector-guard-reg=r2)
	select HAVE_STACKPROTECTOR		if PPC64 && $(cc-option,-mstack-protector-guard=tls -mstack-protector-guard-reg=r13)
	select HAVE_STATIC_CALL			if PPC32
	select HAVE_SYSCALL_TRACEPOINTS
	select HAVE_VIRT_CPU_ACCOUNTING
	select HUGETLB_PAGE_SIZE_VARIABLE	if PPC_BOOK3S_64 && HUGETLB_PAGE
	select IOMMU_HELPER			if PPC64
	select IRQ_DOMAIN
	select IRQ_FORCED_THREADING
	select MMU_GATHER_PAGE_SIZE
	select MMU_GATHER_RCU_TABLE_FREE
	select MODULES_USE_ELF_RELA
	select NEED_DMA_MAP_STATE		if PPC64 || NOT_COHERENT_CACHE
	select NEED_SG_DMA_LENGTH
	select OF
	select OF_DMA_DEFAULT_COHERENT		if !NOT_COHERENT_CACHE
	select OF_EARLY_FLATTREE
	select OLD_SIGACTION			if PPC32
	select OLD_SIGSUSPEND
	select PCI_DOMAINS			if PCI
	select PCI_MSI_ARCH_FALLBACKS		if PCI_MSI
	select PCI_SYSCALL			if PCI
	select PPC_DAWR				if PPC64
	select RTC_LIB
	select SPARSE_IRQ
	select STRICT_KERNEL_RWX if STRICT_MODULE_RWX
	select SYSCTL_EXCEPTION_TRACE
	select THREAD_INFO_IN_TASK
	select TRACE_IRQFLAGS_SUPPORT
	select VIRT_TO_BUS			if !PPC64
	#
	# Please keep this list sorted alphabetically.
	#

config PPC_BARRIER_NOSPEC
	bool
	default y
	depends on PPC_BOOK3S_64 || PPC_FSL_BOOK3E

config EARLY_PRINTK
	bool
	default y

config PANIC_TIMEOUT
	int
	default 180

config COMPAT
	bool "Enable support for 32bit binaries"
	depends on PPC64
	depends on !CC_IS_CLANG || CLANG_VERSION >= 120000
	default y if !CPU_LITTLE_ENDIAN
	select ARCH_WANT_OLD_COMPAT_IPC
	select COMPAT_OLD_SIGACTION

config SYSVIPC_COMPAT
	bool
	depends on COMPAT && SYSVIPC
	default y

config SCHED_OMIT_FRAME_POINTER
	bool
	default y

config ARCH_MAY_HAVE_PC_FDC
	bool
	default PCI

config PPC_UDBG_16550
	bool

config GENERIC_TBSYNC
	bool
	default y if PPC32 && SMP

config AUDIT_ARCH
	bool
	default y

config GENERIC_BUG
	bool
	default y
	depends on BUG

config GENERIC_BUG_RELATIVE_POINTERS
	def_bool y
	depends on GENERIC_BUG

config SYS_SUPPORTS_APM_EMULATION
	default y if PMAC_APM_EMU
	bool

config EPAPR_BOOT
	bool
	help
	  Used to allow a board to specify it wants an ePAPR compliant wrapper.

config DEFAULT_UIMAGE
	bool
	help
	  Used to allow a board to specify it wants a uImage built by default

config ARCH_HIBERNATION_POSSIBLE
	bool
	default y

config ARCH_SUSPEND_POSSIBLE
	def_bool y
	depends on ADB_PMU || PPC_EFIKA || PPC_LITE5200 || PPC_83xx || \
		   (PPC_85xx && !PPC_E500MC) || PPC_86xx || PPC_PSERIES \
		   || 44x || 40x

config ARCH_SUSPEND_NONZERO_CPU
	def_bool y
	depends on PPC_POWERNV || PPC_PSERIES

config PPC_DCR_NATIVE
	bool

config PPC_DCR_MMIO
	bool

config PPC_DCR
	bool
	depends on PPC_DCR_NATIVE || PPC_DCR_MMIO
	default y

config PPC_OF_PLATFORM_PCI
	bool
	depends on PCI
	depends on PPC64 # not supported on 32 bits yet

config ARCH_SUPPORTS_UPROBES
	def_bool y

config PPC_ADV_DEBUG_REGS
	bool
	depends on 40x || BOOKE
	default y

config PPC_ADV_DEBUG_IACS
	int
	depends on PPC_ADV_DEBUG_REGS
	default 4 if 44x
	default 2

config PPC_ADV_DEBUG_DACS
	int
	depends on PPC_ADV_DEBUG_REGS
	default 2

config PPC_ADV_DEBUG_DVCS
	int
	depends on PPC_ADV_DEBUG_REGS
	default 2 if 44x
	default 0

config PPC_ADV_DEBUG_DAC_RANGE
	bool
	depends on PPC_ADV_DEBUG_REGS && 44x
	default y

config PPC_DAWR
	bool

config PGTABLE_LEVELS
	int
	default 2 if !PPC64
	default 4

source "arch/powerpc/sysdev/Kconfig"
source "arch/powerpc/platforms/Kconfig"

menu "Kernel options"

config HIGHMEM
	bool "High memory support"
	depends on PPC32
	select KMAP_LOCAL

source "kernel/Kconfig.hz"

config MATH_EMULATION
	bool "Math emulation"
	depends on 4xx || PPC_8xx || PPC_MPC832x || BOOKE || PPC_MICROWATT
	select PPC_FPU_REGS
	help
	  Some PowerPC chips designed for embedded applications do not have
	  a floating-point unit and therefore do not implement the
	  floating-point instructions in the PowerPC instruction set.  If you
	  say Y here, the kernel will include code to emulate a floating-point
	  unit, which will allow programs that use floating-point
	  instructions to run.

	  This is also useful to emulate missing (optional) instructions
	  such as fsqrt on cores that do have an FPU but do not implement
	  them (such as Freescale BookE).

choice
	prompt "Math emulation options"
	default MATH_EMULATION_FULL
	depends on MATH_EMULATION

config	MATH_EMULATION_FULL
	bool "Emulate all the floating point instructions"
	help
	  Select this option will enable the kernel to support to emulate
	  all the floating point instructions. If your SoC doesn't have
	  a FPU, you should select this.

config MATH_EMULATION_HW_UNIMPLEMENTED
	bool "Just emulate the FPU unimplemented instructions"
	help
	  Select this if you know there does have a hardware FPU on your
	  SoC, but some floating point instructions are not implemented by that.

endchoice

config PPC_TRANSACTIONAL_MEM
	bool "Transactional Memory support for POWERPC"
	depends on PPC_BOOK3S_64
	depends on SMP
	select ALTIVEC
	select VSX
	help
	  Support user-mode Transactional Memory on POWERPC.

config PPC_UV
	bool "Ultravisor support"
	depends on KVM_BOOK3S_HV_POSSIBLE
	depends on DEVICE_PRIVATE
	default n
	help
	  This option paravirtualizes the kernel to run in POWER platforms that
	  supports the Protected Execution Facility (PEF). On such platforms,
	  the ultravisor firmware runs at a privilege level above the
	  hypervisor.

	  If unsure, say "N".

config LD_HEAD_STUB_CATCH
	bool "Reserve 256 bytes to cope with linker stubs in HEAD text" if EXPERT
	depends on PPC64
	help
	  Very large kernels can cause linker branch stubs to be generated by
	  code in head_64.S, which moves the head text sections out of their
	  specified location. This option can work around the problem.

	  If unsure, say "N".

config MPROFILE_KERNEL
	depends on PPC64 && CPU_LITTLE_ENDIAN && FUNCTION_TRACER
	def_bool $(success,$(srctree)/arch/powerpc/tools/gcc-check-mprofile-kernel.sh $(CC) -I$(srctree)/include -D__KERNEL__)

config HOTPLUG_CPU
	bool "Support for enabling/disabling CPUs"
	depends on SMP && (PPC_PSERIES || \
		PPC_PMAC || PPC_POWERNV || FSL_SOC_BOOKE)
	help
	  Say Y here to be able to disable and re-enable individual
	  CPUs at runtime on SMP machines.

	  Say N if you are unsure.

config PPC_QUEUED_SPINLOCKS
	bool "Queued spinlocks" if EXPERT
	depends on SMP
	default PPC_BOOK3S_64
	help
	  Say Y here to use queued spinlocks which give better scalability and
	  fairness on large SMP and NUMA systems without harming single threaded
	  performance.

config ARCH_CPU_PROBE_RELEASE
	def_bool y
	depends on HOTPLUG_CPU

config PPC64_SUPPORTS_MEMORY_FAILURE
	bool "Add support for memory hwpoison"
	depends on PPC_BOOK3S_64
	default "y" if PPC_POWERNV
	select ARCH_SUPPORTS_MEMORY_FAILURE

config KEXEC
	bool "kexec system call"
	depends on (PPC_BOOK3S || FSL_BOOKE || (44x && !SMP)) || PPC_BOOK3E
	select KEXEC_CORE
	help
	  kexec is a system call that implements the ability to shutdown your
	  current kernel, and to start another kernel.  It is like a reboot
	  but it is independent of the system firmware.   And like a reboot
	  you can start any kernel with it, not just Linux.

	  The name comes from the similarity to the exec system call.

	  It is an ongoing process to be certain the hardware in a machine
	  is properly shutdown, so do not be surprised if this code does not
	  initially work for you.  As of this writing the exact hardware
	  interface is strongly in flux, so no good recommendation can be
	  made.

config KEXEC_FILE
	bool "kexec file based system call"
	select KEXEC_CORE
	select HAVE_IMA_KEXEC if IMA
	select BUILD_BIN2C
	select KEXEC_ELF
	depends on PPC64
	depends on CRYPTO=y
	depends on CRYPTO_SHA256=y
	help
	  This is a new version of the kexec system call. This call is
	  file based and takes in file descriptors as system call arguments
	  for kernel and initramfs as opposed to a list of segments as is the
	  case for the older kexec call.

config ARCH_HAS_KEXEC_PURGATORY
	def_bool KEXEC_FILE

config RELOCATABLE
	bool "Build a relocatable kernel"
	depends on PPC64 || (FLATMEM && (44x || FSL_BOOKE))
	select NONSTATIC_KERNEL
	select MODULE_REL_CRCS if MODVERSIONS
	help
	  This builds a kernel image that is capable of running at the
	  location the kernel is loaded at. For ppc32, there is no any
	  alignment restrictions, and this feature is a superset of
	  DYNAMIC_MEMSTART and hence overrides it. For ppc64, we should use
	  16k-aligned base address. The kernel is linked as a
	  position-independent executable (PIE) and contains dynamic relocations
	  which are processed early in the bootup process.

	  One use is for the kexec on panic case where the recovery kernel
	  must live at a different physical address than the primary
	  kernel.

	  Note: If CONFIG_RELOCATABLE=y, then the kernel runs from the address
	  it has been loaded at and the compile time physical addresses
	  CONFIG_PHYSICAL_START is ignored.  However CONFIG_PHYSICAL_START
	  setting can still be useful to bootwrappers that need to know the
	  load address of the kernel (eg. u-boot/mkimage).

config RANDOMIZE_BASE
	bool "Randomize the address of the kernel image"
	depends on (FSL_BOOKE && FLATMEM && PPC32)
	depends on RELOCATABLE
	help
	  Randomizes the virtual address at which the kernel image is
	  loaded, as a security feature that deters exploit attempts
	  relying on knowledge of the location of kernel internals.

	  If unsure, say Y.

config RELOCATABLE_TEST
	bool "Test relocatable kernel"
	depends on (PPC64 && RELOCATABLE)
	help
	  This runs the relocatable kernel at the address it was initially
	  loaded at, which tends to be non-zero and therefore test the
	  relocation code.

config CRASH_DUMP
	bool "Build a dump capture kernel"
	depends on PPC64 || PPC_BOOK3S_32 || FSL_BOOKE || (44x && !SMP)
	select RELOCATABLE if PPC64 || 44x || FSL_BOOKE
	help
	  Build a kernel suitable for use as a dump capture kernel.
	  The same kernel binary can be used as production kernel and dump
	  capture kernel.

config FA_DUMP
	bool "Firmware-assisted dump"
	depends on PPC64 && (PPC_RTAS || PPC_POWERNV)
	select CRASH_CORE
	select CRASH_DUMP
	help
	  A robust mechanism to get reliable kernel crash dump with
	  assistance from firmware. This approach does not use kexec,
	  instead firmware assists in booting the capture kernel
	  while preserving memory contents. Firmware-assisted dump
	  is meant to be a kdump replacement offering robustness and
	  speed not possible without system firmware assistance.

	  If unsure, say "y". Only special kernels like petitboot may
	  need to say "N" here.

config PRESERVE_FA_DUMP
	bool "Preserve Firmware-assisted dump"
	depends on PPC64 && PPC_POWERNV && !FA_DUMP
	help
	  On a kernel with FA_DUMP disabled, this option helps to preserve
	  crash data from a previously crash'ed kernel. Useful when the next
	  memory preserving kernel boot would process this crash data.
	  Petitboot kernel is the typical usecase for this option.

config OPAL_CORE
	bool "Export OPAL memory as /sys/firmware/opal/core"
	depends on PPC64 && PPC_POWERNV
	help
	  This option uses the MPIPL support in firmware to provide an
	  ELF core of OPAL memory after a crash. The ELF core is exported
	  as /sys/firmware/opal/core file which is helpful in debugging
	  OPAL crashes using GDB.

config IRQ_ALL_CPUS
	bool "Distribute interrupts on all CPUs by default"
	depends on SMP
	help
	  This option gives the kernel permission to distribute IRQs across
	  multiple CPUs.  Saying N here will route all IRQs to the first
	  CPU.  Generally saying Y is safe, although some problems have been
	  reported with SMP Power Macintoshes with this option enabled.

config NUMA
	bool "NUMA Memory Allocation and Scheduler Support"
	depends on PPC64 && SMP
	default y if PPC_PSERIES || PPC_POWERNV
	help
	  Enable NUMA (Non-Uniform Memory Access) support.

	  The kernel will try to allocate memory used by a CPU on the
	  local memory controller of the CPU and add some more
	  NUMA awareness to the kernel.

config NODES_SHIFT
	int
	default "8" if PPC64
	default "4"
	depends on NUMA

config USE_PERCPU_NUMA_NODE_ID
	def_bool y
	depends on NUMA

config HAVE_MEMORYLESS_NODES
	def_bool y
	depends on NUMA

config ARCH_SELECT_MEMORY_MODEL
	def_bool y
	depends on PPC64

config ARCH_FLATMEM_ENABLE
	def_bool y
	depends on (PPC64 && !NUMA) || PPC32

config ARCH_SPARSEMEM_ENABLE
	def_bool y
	depends on PPC64
	select SPARSEMEM_VMEMMAP_ENABLE

config ARCH_SPARSEMEM_DEFAULT
	def_bool y
	depends on PPC_BOOK3S_64

config ILLEGAL_POINTER_VALUE
	hex
	# This is roughly half way between the top of user space and the bottom
	# of kernel space, which seems about as good as we can get.
	default 0x5deadbeef0000000 if PPC64
	default 0

config ARCH_MEMORY_PROBE
	def_bool y
	depends on MEMORY_HOTPLUG

choice
	prompt "Page size"
	default PPC_64K_PAGES if PPC_BOOK3S_64
	default PPC_4K_PAGES
	help
	  Select the kernel logical page size. Increasing the page size
	  will reduce software overhead at each page boundary, allow
	  hardware prefetch mechanisms to be more effective, and allow
	  larger dma transfers increasing IO efficiency and reducing
	  overhead. However the utilization of memory will increase.
	  For example, each cached file will using a multiple of the
	  page size to hold its contents and the difference between the
	  end of file and the end of page is wasted.

	  Some dedicated systems, such as software raid serving with
	  accelerated calculations, have shown significant increases.

	  If you configure a 64 bit kernel for 64k pages but the
	  processor does not support them, then the kernel will simulate
	  them with 4k pages, loading them on demand, but with the
	  reduced software overhead and larger internal fragmentation.
	  For the 32 bit kernel, a large page option will not be offered
	  unless it is supported by the configured processor.

	  If unsure, choose 4K_PAGES.

config PPC_4K_PAGES
	bool "4k page size"
	select HAVE_ARCH_SOFT_DIRTY if PPC_BOOK3S_64

config PPC_16K_PAGES
	bool "16k page size"
	depends on 44x || PPC_8xx

config PPC_64K_PAGES
	bool "64k page size"
	depends on 44x || PPC_BOOK3S_64
	select HAVE_ARCH_SOFT_DIRTY if PPC_BOOK3S_64

config PPC_256K_PAGES
	bool "256k page size (Requires non-standard binutils settings)"
	depends on 44x && !PPC_47x
	help
	  Make the page size 256k.

	  The kernel will only be able to run applications that have been
	  compiled with '-zmax-page-size' set to 256K (the default is 64K) using
	  binutils later than 2.17.50.0.3, or by patching the ELF_MAXPAGESIZE
	  definition from 0x10000 to 0x40000 in older versions.

endchoice

config PPC_PAGE_SHIFT
	int
	default 18 if PPC_256K_PAGES
	default 16 if PPC_64K_PAGES
	default 14 if PPC_16K_PAGES
	default 12

config THREAD_SHIFT
	int "Thread shift" if EXPERT
	range 13 15
	default "15" if PPC_256K_PAGES
	default "14" if PPC64
	default "14" if KASAN
	default "13"
	help
	  Used to define the stack size. The default is almost always what you
	  want. Only change this if you know what you are doing.

config DATA_SHIFT_BOOL
	bool "Set custom data alignment"
	depends on ADVANCED_OPTIONS
	depends on STRICT_KERNEL_RWX || DEBUG_PAGEALLOC || KFENCE
	depends on PPC_BOOK3S_32 || (PPC_8xx && !PIN_TLB_DATA && !STRICT_KERNEL_RWX) || \
		   FSL_BOOKE
	help
	  This option allows you to set the kernel data alignment. When
	  RAM is mapped by blocks, the alignment needs to fit the size and
	  number of possible blocks. The default should be OK for most configs.

	  Say N here unless you know what you are doing.

config DATA_SHIFT
	int "Data shift" if DATA_SHIFT_BOOL
	default 24 if STRICT_KERNEL_RWX && PPC64
	range 17 28 if (STRICT_KERNEL_RWX || DEBUG_PAGEALLOC || KFENCE) && PPC_BOOK3S_32
	range 19 23 if (STRICT_KERNEL_RWX || DEBUG_PAGEALLOC || KFENCE) && PPC_8xx
	range 20 24 if (STRICT_KERNEL_RWX || DEBUG_PAGEALLOC || KFENCE) && PPC_FSL_BOOKE
	default 22 if STRICT_KERNEL_RWX && PPC_BOOK3S_32
	default 18 if (DEBUG_PAGEALLOC || KFENCE) && PPC_BOOK3S_32
	default 23 if STRICT_KERNEL_RWX && PPC_8xx
	default 23 if (DEBUG_PAGEALLOC || KFENCE) && PPC_8xx && PIN_TLB_DATA
	default 19 if (DEBUG_PAGEALLOC || KFENCE) && PPC_8xx
	default 24 if STRICT_KERNEL_RWX && FSL_BOOKE
	default PPC_PAGE_SHIFT
	help
	  On Book3S 32 (603+), DBATs are used to map kernel text and rodata RO.
	  Smaller is the alignment, greater is the number of necessary DBATs.

	  On 8xx, large pages (512kb or 8M) are used to map kernel linear
	  memory. Aligning to 8M reduces TLB misses as only 8M pages are used
	  in that case. If PIN_TLB is selected, it must be aligned to 8M as
	  8M pages will be pinned.

config FORCE_MAX_ZONEORDER
	int "Maximum zone order"
	range 8 9 if PPC64 && PPC_64K_PAGES
	default "9" if PPC64 && PPC_64K_PAGES
	range 13 13 if PPC64 && !PPC_64K_PAGES
	default "13" if PPC64 && !PPC_64K_PAGES
	range 9 64 if PPC32 && PPC_16K_PAGES
	default "9" if PPC32 && PPC_16K_PAGES
	range 7 64 if PPC32 && PPC_64K_PAGES
	default "7" if PPC32 && PPC_64K_PAGES
	range 5 64 if PPC32 && PPC_256K_PAGES
	default "5" if PPC32 && PPC_256K_PAGES
	range 11 64
	default "11"
	help
	  The kernel memory allocator divides physically contiguous memory
	  blocks into "zones", where each zone is a power of two number of
	  pages.  This option selects the largest power of two that the kernel
	  keeps in the memory allocator.  If you need to allocate very large
	  blocks of physically contiguous memory, then you may need to
	  increase this value.

	  This config option is actually maximum order plus one. For example,
	  a value of 11 means that the largest free memory block is 2^10 pages.

	  The page size is not necessarily 4KB.  For example, on 64-bit
	  systems, 64KB pages can be enabled via CONFIG_PPC_64K_PAGES.  Keep
	  this in mind when choosing a value for this option.

config PPC_SUBPAGE_PROT
	bool "Support setting protections for 4k subpages (subpage_prot syscall)"
	default n
	depends on PPC_BOOK3S_64 && PPC_64K_PAGES
	help
	  This option adds support for system call to allow user programs
	  to set access permissions (read/write, readonly, or no access)
	  on the 4k subpages of each 64k page.

	  If unsure, say N here.

config PPC_PROT_SAO_LPAR
	bool "Support PROT_SAO mappings in LPARs"
	depends on PPC_BOOK3S_64
	help
	  This option adds support for PROT_SAO mappings from userspace
	  inside LPARs on supported CPUs.

	  This may cause issues when performing guest migration from
	  a CPU that supports SAO to one that does not.

	  If unsure, say N here.

config PPC_COPRO_BASE
	bool

config SCHED_SMT
	bool "SMT (Hyperthreading) scheduler support"
	depends on PPC64 && SMP
	help
	  SMT scheduler support improves the CPU scheduler's decision making
	  when dealing with POWER5 cpus at a cost of slightly increased
	  overhead in some places. If unsure say N here.

config PPC_DENORMALISATION
	bool "PowerPC denormalisation exception handling"
	depends on PPC_BOOK3S_64
	default "y" if PPC_POWERNV
	help
	  Add support for handling denormalisation of single precision
	  values.  Useful for bare metal only.  If unsure say Y here.

config CMDLINE
	string "Initial kernel command string"
	default ""
	help
	  On some platforms, there is currently no way for the boot loader to
	  pass arguments to the kernel. For these platforms, you can supply
	  some command-line options at build time by entering them here.  In
	  most cases you will need to specify the root device here.

choice
	prompt "Kernel command line type" if CMDLINE != ""
	default CMDLINE_FROM_BOOTLOADER

config CMDLINE_FROM_BOOTLOADER
	bool "Use bootloader kernel arguments if available"
	help
	  Uses the command-line options passed by the boot loader. If
	  the boot loader doesn't provide any, the default kernel command
	  string provided in CMDLINE will be used.

config CMDLINE_EXTEND
	bool "Extend bootloader kernel arguments"
	help
	  The command-line arguments provided by the boot loader will be
	  appended to the default kernel command string.

config CMDLINE_FORCE
	bool "Always use the default kernel command string"
	help
	  Always use the default kernel command string, even if the boot
	  loader passes other arguments to the kernel.
	  This is useful if you cannot or don't want to change the
	  command-line options your boot loader passes to the kernel.

endchoice

config EXTRA_TARGETS
	string "Additional default image types"
	help
	  List additional targets to be built by the bootwrapper here (separated
	  by spaces).  This is useful for targets that depend of device tree
	  files in the .dts directory.

	  Targets in this list will be build as part of the default build
	  target, or when the user does a 'make zImage' or a
	  'make zImage.initrd'.

	  If unsure, leave blank

config ARCH_WANTS_FREEZER_CONTROL
	def_bool y
	depends on ADB_PMU

source "kernel/power/Kconfig"

config PPC_MEM_KEYS
	prompt "PowerPC Memory Protection Keys"
	def_bool y
	depends on PPC_BOOK3S_64
	select ARCH_USES_HIGH_VMA_FLAGS
	select ARCH_HAS_PKEYS
	help
	  Memory Protection Keys provides a mechanism for enforcing
	  page-based protections, but without requiring modification of the
	  page tables when an application changes protection domains.

	  For details, see Documentation/core-api/protection-keys.rst

	  If unsure, say y.

config PPC_SECURE_BOOT
	prompt "Enable secure boot support"
	bool
	depends on PPC_POWERNV || PPC_PSERIES
	depends on IMA_ARCH_POLICY
	imply IMA_SECURE_AND_OR_TRUSTED_BOOT
	help
	  Systems with firmware secure boot enabled need to define security
	  policies to extend secure boot to the OS. This config allows a user
	  to enable OS secure boot on systems that have firmware support for
	  it. If in doubt say N.

config PPC_SECVAR_SYSFS
	bool "Enable sysfs interface for POWER secure variables"
	default y
	depends on PPC_SECURE_BOOT
	depends on SYSFS
	help
	  POWER secure variables are managed and controlled by firmware.
	  These variables are exposed to userspace via sysfs to enable
	  read/write operations on these variables. Say Y if you have
	  secure boot enabled and want to expose variables to userspace.

config PPC_RTAS_FILTER
	bool "Enable filtering of RTAS syscalls"
	default y
	depends on PPC_RTAS
	help
	  The RTAS syscall API has security issues that could be used to
	  compromise system integrity. This option enforces restrictions on the
	  RTAS calls and arguments passed by userspace programs to mitigate
	  these issues.

	  Say Y unless you know what you are doing and the filter is causing
	  problems for you.

endmenu

config ISA_DMA_API
	bool
	default PCI

menu "Bus options"

config ISA
	bool "Support for ISA-bus hardware"
	depends on PPC_CHRP
	select PPC_I8259
	help
	  Find out whether you have ISA slots on your motherboard.  ISA is the
	  name of a bus system, i.e. the way the CPU talks to the other stuff
	  inside your box.  If you have an Apple machine, say N here; if you
	  have an IBM RS/6000 or pSeries machine, say Y.  If you have an
	  embedded board, consult your board documentation.

config GENERIC_ISA_DMA
	bool
	depends on ISA_DMA_API
	default y

config PPC_INDIRECT_PCI
	bool
	depends on PCI
	default y if 40x || 44x

config SBUS
	bool

config FSL_SOC
	bool

config FSL_PCI
	bool
	select ARCH_HAS_DMA_SET_MASK
	select PPC_INDIRECT_PCI
	select PCI_QUIRKS

config FSL_PMC
	bool
	default y
	depends on SUSPEND && (PPC_85xx || PPC_86xx)
	help
	  Freescale MPC85xx/MPC86xx power management controller support
	  (suspend/resume). For MPC83xx see platforms/83xx/suspend.c

config PPC4xx_CPM
	bool
	default y
	depends on SUSPEND && (44x || 40x)
	help
	  PPC4xx Clock Power Management (CPM) support (suspend/resume).
	  It also enables support for two different idle states (idle-wait
	  and idle-doze).

config 4xx_SOC
	bool

config FSL_LBC
	bool "Freescale Local Bus support"
	help
	  Enables reporting of errors from the Freescale local bus
	  controller.  Also contains some common code used by
	  drivers for specific local bus peripherals.

config FSL_GTM
	bool
	depends on PPC_83xx || QUICC_ENGINE || CPM2
	help
	  Freescale General-purpose Timers support

config PCI_8260
	bool
	depends on PCI && 8260
	select PPC_INDIRECT_PCI
	default y

config FSL_RIO
	bool "Freescale Embedded SRIO Controller support"
	depends on RAPIDIO = y && HAVE_RAPIDIO
	default "n"
	help
	  Include support for RapidIO controller on Freescale embedded
	  processors (MPC8548, MPC8641, etc).

endmenu

config NONSTATIC_KERNEL
	bool

menu "Advanced setup"
	depends on PPC32

config ADVANCED_OPTIONS
	bool "Prompt for advanced kernel configuration options"
	help
	  This option will enable prompting for a variety of advanced kernel
	  configuration options.  These options can cause the kernel to not
	  work if they are set incorrectly, but can be used to optimize certain
	  aspects of kernel memory management.

	  Unless you know what you are doing, say N here.

comment "Default settings for advanced configuration options are used"
	depends on !ADVANCED_OPTIONS

config LOWMEM_SIZE_BOOL
	bool "Set maximum low memory"
	depends on ADVANCED_OPTIONS
	help
	  This option allows you to set the maximum amount of memory which
	  will be used as "low memory", that is, memory which the kernel can
	  access directly, without having to set up a kernel virtual mapping.
	  This can be useful in optimizing the layout of kernel virtual
	  memory.

	  Say N here unless you know what you are doing.

config LOWMEM_SIZE
	hex "Maximum low memory size (in bytes)" if LOWMEM_SIZE_BOOL
	default "0x30000000"

config LOWMEM_CAM_NUM_BOOL
	bool "Set number of CAMs to use to map low memory"
	depends on ADVANCED_OPTIONS && FSL_BOOKE
	help
	  This option allows you to set the maximum number of CAM slots that
	  will be used to map low memory.  There are a limited number of slots
	  available and even more limited number that will fit in the L1 MMU.
	  However, using more entries will allow mapping more low memory.  This
	  can be useful in optimizing the layout of kernel virtual memory.

	  Say N here unless you know what you are doing.

config LOWMEM_CAM_NUM
	depends on FSL_BOOKE
	int "Number of CAMs to use to map low memory" if LOWMEM_CAM_NUM_BOOL
	default 3 if !STRICT_KERNEL_RWX
	default 9 if DATA_SHIFT >= 24
	default 12 if DATA_SHIFT >= 22
	default 15

config DYNAMIC_MEMSTART
	bool "Enable page aligned dynamic load address for kernel"
	depends on ADVANCED_OPTIONS && FLATMEM && (FSL_BOOKE || 44x)
	select NONSTATIC_KERNEL
	help
	  This option enables the kernel to be loaded at any page aligned
	  physical address. The kernel creates a mapping from KERNELBASE to
	  the address where the kernel is loaded. The page size here implies
	  the TLB page size of the mapping for kernel on the particular platform.
	  Please refer to the init code for finding the TLB page size.

	  DYNAMIC_MEMSTART is an easy way of implementing pseudo-RELOCATABLE
	  kernel image, where the only restriction is the page aligned kernel
	  load address. When this option is enabled, the compile time physical
	  address CONFIG_PHYSICAL_START is ignored.

	  This option is overridden by CONFIG_RELOCATABLE

config PAGE_OFFSET_BOOL
	bool "Set custom page offset address"
	depends on ADVANCED_OPTIONS
	help
	  This option allows you to set the kernel virtual address at which
	  the kernel will map low memory.  This can be useful in optimizing
	  the virtual memory layout of the system.

	  Say N here unless you know what you are doing.

config PAGE_OFFSET
	hex "Virtual address of memory base" if PAGE_OFFSET_BOOL
	default "0xc0000000"

config KERNEL_START_BOOL
	bool "Set custom kernel base address"
	depends on ADVANCED_OPTIONS
	help
	  This option allows you to set the kernel virtual address at which
	  the kernel will be loaded.  Normally this should match PAGE_OFFSET
	  however there are times (like kdump) that one might not want them
	  to be the same.

	  Say N here unless you know what you are doing.

config KERNEL_START
	hex "Virtual address of kernel base" if KERNEL_START_BOOL
	default PAGE_OFFSET if PAGE_OFFSET_BOOL
	default "0xc2000000" if CRASH_DUMP && !NONSTATIC_KERNEL
	default "0xc0000000"

config PHYSICAL_START_BOOL
	bool "Set physical address where the kernel is loaded"
	depends on ADVANCED_OPTIONS && FLATMEM && FSL_BOOKE
	help
	  This gives the physical address where the kernel is loaded.

	  Say N here unless you know what you are doing.

config PHYSICAL_START
	hex "Physical address where the kernel is loaded" if PHYSICAL_START_BOOL
	default "0x02000000" if PPC_BOOK3S && CRASH_DUMP && !NONSTATIC_KERNEL
	default "0x00000000"

config PHYSICAL_ALIGN
	hex
	default "0x04000000" if FSL_BOOKE
	help
	  This value puts the alignment restrictions on physical address
	  where kernel is loaded and run from. Kernel is compiled for an
	  address which meets above alignment restriction.

config TASK_SIZE_BOOL
	bool "Set custom user task size"
	depends on ADVANCED_OPTIONS
	help
	  This option allows you to set the amount of virtual address space
	  allocated to user tasks.  This can be useful in optimizing the
	  virtual memory layout of the system.

	  Say N here unless you know what you are doing.

config TASK_SIZE
	hex "Size of user task space" if TASK_SIZE_BOOL
	default "0x80000000" if PPC_8xx
	default "0xb0000000" if PPC_BOOK3S_32
	default "0xc0000000"
endmenu

if PPC64
# This value must have zeroes in the bottom 60 bits otherwise lots will break
config PAGE_OFFSET
	hex
	default "0xc000000000000000"
config KERNEL_START
	hex
	default "0xc000000000000000"
config PHYSICAL_START
	hex
	default "0x00000000"
endif

config	ARCH_RANDOM
	def_bool n

config PPC_LIB_RHEAP
	bool

source "arch/powerpc/kvm/Kconfig"

source "kernel/livepatch/Kconfig"<|MERGE_RESOLUTION|>--- conflicted
+++ resolved
@@ -139,10 +139,7 @@
 	select ARCH_HAS_SCALED_CPUTIME		if VIRT_CPU_ACCOUNTING_NATIVE && PPC_BOOK3S_64
 	select ARCH_HAS_SET_MEMORY
 	select ARCH_HAS_STRICT_KERNEL_RWX	if (PPC_BOOK3S || PPC_8xx || 40x) && !HIBERNATION
-<<<<<<< HEAD
-=======
 	select ARCH_HAS_STRICT_KERNEL_RWX	if FSL_BOOKE && !HIBERNATION && !RANDOMIZE_BASE
->>>>>>> 92b4b594
 	select ARCH_HAS_STRICT_MODULE_RWX	if ARCH_HAS_STRICT_KERNEL_RWX && !PPC_BOOK3S_32
 	select ARCH_HAS_TICK_BROADCAST		if GENERIC_CLOCKEVENTS_BROADCAST
 	select ARCH_HAS_UACCESS_FLUSHCACHE
