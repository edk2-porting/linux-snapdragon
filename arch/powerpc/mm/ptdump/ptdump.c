--- conflicted
+++ resolved
@@ -176,24 +176,7 @@
 		unit++;
 	}
 	pt_dump_seq_printf(st->seq, "%9lu%c", delta, *unit);
-<<<<<<< HEAD
-=======
-
-}
-
-static void note_prot_wx(struct pg_state *st, unsigned long addr)
-{
-	if (!st->check_wx)
-		return;
-
-	if (!((st->current_flags & pgprot_val(PAGE_KERNEL_X)) == pgprot_val(PAGE_KERNEL_X)))
-		return;
->>>>>>> 4b972a01
-
-	WARN_ONCE(1, "powerpc/mm: Found insecure W+X mapping at address %p/%pS\n",
-		  (void *)st->start_address, (void *)st->start_address);
-
-	st->wx_pages += (addr - st->start_address) / PAGE_SIZE;
+
 }
 
 static void note_prot_wx(struct pg_state *st, unsigned long addr)
