// SPDX-License-Identifier: GPL-2.0-or-later
/*
 * PowerPC64 port by Mike Corrigan and Dave Engebretsen
 *   {mikejc|engebret}@us.ibm.com
 *
 *    Copyright (c) 2000 Mike Corrigan <mikejc@us.ibm.com>
 *
 * SMP scalability work:
 *    Copyright (C) 2001 Anton Blanchard <anton@au.ibm.com>, IBM
 *
 *    Module name: htab.c
 *
 *    Description:
 *      PowerPC Hashed Page Table functions
 */

#undef DEBUG
#undef DEBUG_LOW

#define pr_fmt(fmt) "hash-mmu: " fmt
#include <linux/spinlock.h>
#include <linux/errno.h>
#include <linux/sched/mm.h>
#include <linux/proc_fs.h>
#include <linux/stat.h>
#include <linux/sysctl.h>
#include <linux/export.h>
#include <linux/ctype.h>
#include <linux/cache.h>
#include <linux/init.h>
#include <linux/signal.h>
#include <linux/memblock.h>
#include <linux/context_tracking.h>
#include <linux/libfdt.h>
#include <linux/pkeys.h>
#include <linux/hugetlb.h>
#include <linux/cpu.h>
#include <linux/pgtable.h>

#include <asm/debugfs.h>
#include <asm/interrupt.h>
#include <asm/processor.h>
#include <asm/mmu.h>
#include <asm/mmu_context.h>
#include <asm/page.h>
#include <asm/types.h>
#include <linux/uaccess.h>
#include <asm/machdep.h>
#include <asm/prom.h>
#include <asm/io.h>
#include <asm/eeh.h>
#include <asm/tlb.h>
#include <asm/cacheflush.h>
#include <asm/cputable.h>
#include <asm/sections.h>
#include <asm/copro.h>
#include <asm/udbg.h>
#include <asm/code-patching.h>
#include <asm/fadump.h>
#include <asm/firmware.h>
#include <asm/tm.h>
#include <asm/trace.h>
#include <asm/ps3.h>
#include <asm/pte-walk.h>
#include <asm/asm-prototypes.h>
#include <asm/ultravisor.h>

#include <mm/mmu_decl.h>

#include "internal.h"


#ifdef DEBUG
#define DBG(fmt...) udbg_printf(fmt)
#else
#define DBG(fmt...)
#endif

#ifdef DEBUG_LOW
#define DBG_LOW(fmt...) udbg_printf(fmt)
#else
#define DBG_LOW(fmt...)
#endif

#define KB (1024)
#define MB (1024*KB)
#define GB (1024L*MB)

/*
 * Note:  pte   --> Linux PTE
 *        HPTE  --> PowerPC Hashed Page Table Entry
 *
 * Execution context:
 *   htab_initialize is called with the MMU off (of course), but
 *   the kernel has been copied down to zero so it can directly
 *   reference global data.  At this point it is very difficult
 *   to print debug info.
 *
 */

static unsigned long _SDR1;
struct mmu_psize_def mmu_psize_defs[MMU_PAGE_COUNT];
EXPORT_SYMBOL_GPL(mmu_psize_defs);

u8 hpte_page_sizes[1 << LP_BITS];
EXPORT_SYMBOL_GPL(hpte_page_sizes);

struct hash_pte *htab_address;
unsigned long htab_size_bytes;
unsigned long htab_hash_mask;
EXPORT_SYMBOL_GPL(htab_hash_mask);
int mmu_linear_psize = MMU_PAGE_4K;
EXPORT_SYMBOL_GPL(mmu_linear_psize);
int mmu_virtual_psize = MMU_PAGE_4K;
int mmu_vmalloc_psize = MMU_PAGE_4K;
EXPORT_SYMBOL_GPL(mmu_vmalloc_psize);
#ifdef CONFIG_SPARSEMEM_VMEMMAP
int mmu_vmemmap_psize = MMU_PAGE_4K;
#endif
int mmu_io_psize = MMU_PAGE_4K;
int mmu_kernel_ssize = MMU_SEGSIZE_256M;
EXPORT_SYMBOL_GPL(mmu_kernel_ssize);
int mmu_highuser_ssize = MMU_SEGSIZE_256M;
u16 mmu_slb_size = 64;
EXPORT_SYMBOL_GPL(mmu_slb_size);
#ifdef CONFIG_PPC_64K_PAGES
int mmu_ci_restrictions;
#endif
#ifdef CONFIG_DEBUG_PAGEALLOC
static u8 *linear_map_hash_slots;
static unsigned long linear_map_hash_count;
static DEFINE_SPINLOCK(linear_map_hash_lock);
#endif /* CONFIG_DEBUG_PAGEALLOC */
struct mmu_hash_ops mmu_hash_ops;
EXPORT_SYMBOL(mmu_hash_ops);

/*
 * These are definitions of page sizes arrays to be used when none
 * is provided by the firmware.
 */

/*
 * Fallback (4k pages only)
 */
static struct mmu_psize_def mmu_psize_defaults[] = {
	[MMU_PAGE_4K] = {
		.shift	= 12,
		.sllp	= 0,
		.penc   = {[MMU_PAGE_4K] = 0, [1 ... MMU_PAGE_COUNT - 1] = -1},
		.avpnm	= 0,
		.tlbiel = 0,
	},
};

/*
 * POWER4, GPUL, POWER5
 *
 * Support for 16Mb large pages
 */
static struct mmu_psize_def mmu_psize_defaults_gp[] = {
	[MMU_PAGE_4K] = {
		.shift	= 12,
		.sllp	= 0,
		.penc   = {[MMU_PAGE_4K] = 0, [1 ... MMU_PAGE_COUNT - 1] = -1},
		.avpnm	= 0,
		.tlbiel = 1,
	},
	[MMU_PAGE_16M] = {
		.shift	= 24,
		.sllp	= SLB_VSID_L,
		.penc   = {[0 ... MMU_PAGE_16M - 1] = -1, [MMU_PAGE_16M] = 0,
			    [MMU_PAGE_16M + 1 ... MMU_PAGE_COUNT - 1] = -1 },
		.avpnm	= 0x1UL,
		.tlbiel = 0,
	},
};

/*
 * 'R' and 'C' update notes:
 *  - Under pHyp or KVM, the updatepp path will not set C, thus it *will*
 *     create writeable HPTEs without C set, because the hcall H_PROTECT
 *     that we use in that case will not update C
 *  - The above is however not a problem, because we also don't do that
 *     fancy "no flush" variant of eviction and we use H_REMOVE which will
 *     do the right thing and thus we don't have the race I described earlier
 *
 *    - Under bare metal,  we do have the race, so we need R and C set
 *    - We make sure R is always set and never lost
 *    - C is _PAGE_DIRTY, and *should* always be set for a writeable mapping
 */
unsigned long htab_convert_pte_flags(unsigned long pteflags, unsigned long flags)
{
	unsigned long rflags = 0;

	/* _PAGE_EXEC -> NOEXEC */
	if ((pteflags & _PAGE_EXEC) == 0)
		rflags |= HPTE_R_N;
	/*
	 * PPP bits:
	 * Linux uses slb key 0 for kernel and 1 for user.
	 * kernel RW areas are mapped with PPP=0b000
	 * User area is mapped with PPP=0b010 for read/write
	 * or PPP=0b011 for read-only (including writeable but clean pages).
	 */
	if (pteflags & _PAGE_PRIVILEGED) {
		/*
		 * Kernel read only mapped with ppp bits 0b110
		 */
		if (!(pteflags & _PAGE_WRITE)) {
			if (mmu_has_feature(MMU_FTR_KERNEL_RO))
				rflags |= (HPTE_R_PP0 | 0x2);
			else
				rflags |= 0x3;
		}
	} else {
		if (pteflags & _PAGE_RWX)
			rflags |= 0x2;
		if (!((pteflags & _PAGE_WRITE) && (pteflags & _PAGE_DIRTY)))
			rflags |= 0x1;
	}
	/*
	 * We can't allow hardware to update hpte bits. Hence always
	 * set 'R' bit and set 'C' if it is a write fault
	 */
	rflags |=  HPTE_R_R;

	if (pteflags & _PAGE_DIRTY)
		rflags |= HPTE_R_C;
	/*
	 * Add in WIG bits
	 */

	if ((pteflags & _PAGE_CACHE_CTL) == _PAGE_TOLERANT)
		rflags |= HPTE_R_I;
	else if ((pteflags & _PAGE_CACHE_CTL) == _PAGE_NON_IDEMPOTENT)
		rflags |= (HPTE_R_I | HPTE_R_G);
	else if ((pteflags & _PAGE_CACHE_CTL) == _PAGE_SAO)
		rflags |= (HPTE_R_W | HPTE_R_I | HPTE_R_M);
	else
		/*
		 * Add memory coherence if cache inhibited is not set
		 */
		rflags |= HPTE_R_M;

	rflags |= pte_to_hpte_pkey_bits(pteflags, flags);
	return rflags;
}

int htab_bolt_mapping(unsigned long vstart, unsigned long vend,
		      unsigned long pstart, unsigned long prot,
		      int psize, int ssize)
{
	unsigned long vaddr, paddr;
	unsigned int step, shift;
	int ret = 0;

	shift = mmu_psize_defs[psize].shift;
	step = 1 << shift;

	prot = htab_convert_pte_flags(prot, HPTE_USE_KERNEL_KEY);

	DBG("htab_bolt_mapping(%lx..%lx -> %lx (%lx,%d,%d)\n",
	    vstart, vend, pstart, prot, psize, ssize);

	/* Carefully map only the possible range */
	vaddr = ALIGN(vstart, step);
	paddr = ALIGN(pstart, step);
	vend  = ALIGN_DOWN(vend, step);

	for (; vaddr < vend; vaddr += step, paddr += step) {
		unsigned long hash, hpteg;
		unsigned long vsid = get_kernel_vsid(vaddr, ssize);
		unsigned long vpn  = hpt_vpn(vaddr, vsid, ssize);
		unsigned long tprot = prot;
		bool secondary_hash = false;

		/*
		 * If we hit a bad address return error.
		 */
		if (!vsid)
			return -1;
		/* Make kernel text executable */
		if (overlaps_kernel_text(vaddr, vaddr + step))
			tprot &= ~HPTE_R_N;

		/*
		 * If relocatable, check if it overlaps interrupt vectors that
		 * are copied down to real 0. For relocatable kernel
		 * (e.g. kdump case) we copy interrupt vectors down to real
		 * address 0. Mark that region as executable. This is
		 * because on p8 system with relocation on exception feature
		 * enabled, exceptions are raised with MMU (IR=DR=1) ON. Hence
		 * in order to execute the interrupt handlers in virtual
		 * mode the vector region need to be marked as executable.
		 */
		if ((PHYSICAL_START > MEMORY_START) &&
			overlaps_interrupt_vector_text(vaddr, vaddr + step))
				tprot &= ~HPTE_R_N;

		hash = hpt_hash(vpn, shift, ssize);
		hpteg = ((hash & htab_hash_mask) * HPTES_PER_GROUP);

		BUG_ON(!mmu_hash_ops.hpte_insert);
repeat:
		ret = mmu_hash_ops.hpte_insert(hpteg, vpn, paddr, tprot,
					       HPTE_V_BOLTED, psize, psize,
					       ssize);
		if (ret == -1) {
			/*
			 * Try to to keep bolted entries in primary.
			 * Remove non bolted entries and try insert again
			 */
			ret = mmu_hash_ops.hpte_remove(hpteg);
			if (ret != -1)
				ret = mmu_hash_ops.hpte_insert(hpteg, vpn, paddr, tprot,
							       HPTE_V_BOLTED, psize, psize,
							       ssize);
			if (ret == -1 && !secondary_hash) {
				secondary_hash = true;
				hpteg = ((~hash & htab_hash_mask) * HPTES_PER_GROUP);
				goto repeat;
			}
		}

		if (ret < 0)
			break;

		cond_resched();
#ifdef CONFIG_DEBUG_PAGEALLOC
		if (debug_pagealloc_enabled() &&
			(paddr >> PAGE_SHIFT) < linear_map_hash_count)
			linear_map_hash_slots[paddr >> PAGE_SHIFT] = ret | 0x80;
#endif /* CONFIG_DEBUG_PAGEALLOC */
	}
	return ret < 0 ? ret : 0;
}

int htab_remove_mapping(unsigned long vstart, unsigned long vend,
		      int psize, int ssize)
{
	unsigned long vaddr, time_limit;
	unsigned int step, shift;
	int rc;
	int ret = 0;

	shift = mmu_psize_defs[psize].shift;
	step = 1 << shift;

	if (!mmu_hash_ops.hpte_removebolted)
		return -ENODEV;

	/* Unmap the full range specificied */
	vaddr = ALIGN_DOWN(vstart, step);
	time_limit = jiffies + HZ;

	for (;vaddr < vend; vaddr += step) {
		rc = mmu_hash_ops.hpte_removebolted(vaddr, psize, ssize);

		/*
		 * For large number of mappings introduce a cond_resched()
		 * to prevent softlockup warnings.
		 */
		if (time_after(jiffies, time_limit)) {
			cond_resched();
			time_limit = jiffies + HZ;
		}
		if (rc == -ENOENT) {
			ret = -ENOENT;
			continue;
		}
		if (rc < 0)
			return rc;
	}

	return ret;
}

static bool disable_1tb_segments = false;

static int __init parse_disable_1tb_segments(char *p)
{
	disable_1tb_segments = true;
	return 0;
}
early_param("disable_1tb_segments", parse_disable_1tb_segments);

static int __init htab_dt_scan_seg_sizes(unsigned long node,
					 const char *uname, int depth,
					 void *data)
{
	const char *type = of_get_flat_dt_prop(node, "device_type", NULL);
	const __be32 *prop;
	int size = 0;

	/* We are scanning "cpu" nodes only */
	if (type == NULL || strcmp(type, "cpu") != 0)
		return 0;

	prop = of_get_flat_dt_prop(node, "ibm,processor-segment-sizes", &size);
	if (prop == NULL)
		return 0;
	for (; size >= 4; size -= 4, ++prop) {
		if (be32_to_cpu(prop[0]) == 40) {
			DBG("1T segment support detected\n");

			if (disable_1tb_segments) {
				DBG("1T segments disabled by command line\n");
				break;
			}

			cur_cpu_spec->mmu_features |= MMU_FTR_1T_SEGMENT;
			return 1;
		}
	}
	cur_cpu_spec->mmu_features &= ~MMU_FTR_NO_SLBIE_B;
	return 0;
}

static int __init get_idx_from_shift(unsigned int shift)
{
	int idx = -1;

	switch (shift) {
	case 0xc:
		idx = MMU_PAGE_4K;
		break;
	case 0x10:
		idx = MMU_PAGE_64K;
		break;
	case 0x14:
		idx = MMU_PAGE_1M;
		break;
	case 0x18:
		idx = MMU_PAGE_16M;
		break;
	case 0x22:
		idx = MMU_PAGE_16G;
		break;
	}
	return idx;
}

static int __init htab_dt_scan_page_sizes(unsigned long node,
					  const char *uname, int depth,
					  void *data)
{
	const char *type = of_get_flat_dt_prop(node, "device_type", NULL);
	const __be32 *prop;
	int size = 0;

	/* We are scanning "cpu" nodes only */
	if (type == NULL || strcmp(type, "cpu") != 0)
		return 0;

	prop = of_get_flat_dt_prop(node, "ibm,segment-page-sizes", &size);
	if (!prop)
		return 0;

	pr_info("Page sizes from device-tree:\n");
	size /= 4;
	cur_cpu_spec->mmu_features &= ~(MMU_FTR_16M_PAGE);
	while(size > 0) {
		unsigned int base_shift = be32_to_cpu(prop[0]);
		unsigned int slbenc = be32_to_cpu(prop[1]);
		unsigned int lpnum = be32_to_cpu(prop[2]);
		struct mmu_psize_def *def;
		int idx, base_idx;

		size -= 3; prop += 3;
		base_idx = get_idx_from_shift(base_shift);
		if (base_idx < 0) {
			/* skip the pte encoding also */
			prop += lpnum * 2; size -= lpnum * 2;
			continue;
		}
		def = &mmu_psize_defs[base_idx];
		if (base_idx == MMU_PAGE_16M)
			cur_cpu_spec->mmu_features |= MMU_FTR_16M_PAGE;

		def->shift = base_shift;
		if (base_shift <= 23)
			def->avpnm = 0;
		else
			def->avpnm = (1 << (base_shift - 23)) - 1;
		def->sllp = slbenc;
		/*
		 * We don't know for sure what's up with tlbiel, so
		 * for now we only set it for 4K and 64K pages
		 */
		if (base_idx == MMU_PAGE_4K || base_idx == MMU_PAGE_64K)
			def->tlbiel = 1;
		else
			def->tlbiel = 0;

		while (size > 0 && lpnum) {
			unsigned int shift = be32_to_cpu(prop[0]);
			int penc  = be32_to_cpu(prop[1]);

			prop += 2; size -= 2;
			lpnum--;

			idx = get_idx_from_shift(shift);
			if (idx < 0)
				continue;

			if (penc == -1)
				pr_err("Invalid penc for base_shift=%d "
				       "shift=%d\n", base_shift, shift);

			def->penc[idx] = penc;
			pr_info("base_shift=%d: shift=%d, sllp=0x%04lx,"
				" avpnm=0x%08lx, tlbiel=%d, penc=%d\n",
				base_shift, shift, def->sllp,
				def->avpnm, def->tlbiel, def->penc[idx]);
		}
	}

	return 1;
}

#ifdef CONFIG_HUGETLB_PAGE
/*
 * Scan for 16G memory blocks that have been set aside for huge pages
 * and reserve those blocks for 16G huge pages.
 */
static int __init htab_dt_scan_hugepage_blocks(unsigned long node,
					const char *uname, int depth,
					void *data) {
	const char *type = of_get_flat_dt_prop(node, "device_type", NULL);
	const __be64 *addr_prop;
	const __be32 *page_count_prop;
	unsigned int expected_pages;
	long unsigned int phys_addr;
	long unsigned int block_size;

	/* We are scanning "memory" nodes only */
	if (type == NULL || strcmp(type, "memory") != 0)
		return 0;

	/*
	 * This property is the log base 2 of the number of virtual pages that
	 * will represent this memory block.
	 */
	page_count_prop = of_get_flat_dt_prop(node, "ibm,expected#pages", NULL);
	if (page_count_prop == NULL)
		return 0;
	expected_pages = (1 << be32_to_cpu(page_count_prop[0]));
	addr_prop = of_get_flat_dt_prop(node, "reg", NULL);
	if (addr_prop == NULL)
		return 0;
	phys_addr = be64_to_cpu(addr_prop[0]);
	block_size = be64_to_cpu(addr_prop[1]);
	if (block_size != (16 * GB))
		return 0;
	printk(KERN_INFO "Huge page(16GB) memory: "
			"addr = 0x%lX size = 0x%lX pages = %d\n",
			phys_addr, block_size, expected_pages);
	if (phys_addr + block_size * expected_pages <= memblock_end_of_DRAM()) {
		memblock_reserve(phys_addr, block_size * expected_pages);
		pseries_add_gpage(phys_addr, block_size, expected_pages);
	}
	return 0;
}
#endif /* CONFIG_HUGETLB_PAGE */

static void mmu_psize_set_default_penc(void)
{
	int bpsize, apsize;
	for (bpsize = 0; bpsize < MMU_PAGE_COUNT; bpsize++)
		for (apsize = 0; apsize < MMU_PAGE_COUNT; apsize++)
			mmu_psize_defs[bpsize].penc[apsize] = -1;
}

#ifdef CONFIG_PPC_64K_PAGES

static bool might_have_hea(void)
{
	/*
	 * The HEA ethernet adapter requires awareness of the
	 * GX bus. Without that awareness we can easily assume
	 * we will never see an HEA ethernet device.
	 */
#ifdef CONFIG_IBMEBUS
	return !cpu_has_feature(CPU_FTR_ARCH_207S) &&
		firmware_has_feature(FW_FEATURE_SPLPAR);
#else
	return false;
#endif
}

#endif /* #ifdef CONFIG_PPC_64K_PAGES */

static void __init htab_scan_page_sizes(void)
{
	int rc;

	/* se the invalid penc to -1 */
	mmu_psize_set_default_penc();

	/* Default to 4K pages only */
	memcpy(mmu_psize_defs, mmu_psize_defaults,
	       sizeof(mmu_psize_defaults));

	/*
	 * Try to find the available page sizes in the device-tree
	 */
	rc = of_scan_flat_dt(htab_dt_scan_page_sizes, NULL);
	if (rc == 0 && early_mmu_has_feature(MMU_FTR_16M_PAGE)) {
		/*
		 * Nothing in the device-tree, but the CPU supports 16M pages,
		 * so let's fallback on a known size list for 16M capable CPUs.
		 */
		memcpy(mmu_psize_defs, mmu_psize_defaults_gp,
		       sizeof(mmu_psize_defaults_gp));
	}

#ifdef CONFIG_HUGETLB_PAGE
	if (!hugetlb_disabled && !early_radix_enabled() ) {
		/* Reserve 16G huge page memory sections for huge pages */
		of_scan_flat_dt(htab_dt_scan_hugepage_blocks, NULL);
	}
#endif /* CONFIG_HUGETLB_PAGE */
}

/*
 * Fill in the hpte_page_sizes[] array.
 * We go through the mmu_psize_defs[] array looking for all the
 * supported base/actual page size combinations.  Each combination
 * has a unique pagesize encoding (penc) value in the low bits of
 * the LP field of the HPTE.  For actual page sizes less than 1MB,
 * some of the upper LP bits are used for RPN bits, meaning that
 * we need to fill in several entries in hpte_page_sizes[].
 *
 * In diagrammatic form, with r = RPN bits and z = page size bits:
 *        PTE LP     actual page size
 *    rrrr rrrz		>=8KB
 *    rrrr rrzz		>=16KB
 *    rrrr rzzz		>=32KB
 *    rrrr zzzz		>=64KB
 *    ...
 *
 * The zzzz bits are implementation-specific but are chosen so that
 * no encoding for a larger page size uses the same value in its
 * low-order N bits as the encoding for the 2^(12+N) byte page size
 * (if it exists).
 */
static void init_hpte_page_sizes(void)
{
	long int ap, bp;
	long int shift, penc;

	for (bp = 0; bp < MMU_PAGE_COUNT; ++bp) {
		if (!mmu_psize_defs[bp].shift)
			continue;	/* not a supported page size */
		for (ap = bp; ap < MMU_PAGE_COUNT; ++ap) {
			penc = mmu_psize_defs[bp].penc[ap];
			if (penc == -1 || !mmu_psize_defs[ap].shift)
				continue;
			shift = mmu_psize_defs[ap].shift - LP_SHIFT;
			if (shift <= 0)
				continue;	/* should never happen */
			/*
			 * For page sizes less than 1MB, this loop
			 * replicates the entry for all possible values
			 * of the rrrr bits.
			 */
			while (penc < (1 << LP_BITS)) {
				hpte_page_sizes[penc] = (ap << 4) | bp;
				penc += 1 << shift;
			}
		}
	}
}

static void __init htab_init_page_sizes(void)
{
	bool aligned = true;
	init_hpte_page_sizes();

	if (!debug_pagealloc_enabled()) {
		/*
		 * Pick a size for the linear mapping. Currently, we only
		 * support 16M, 1M and 4K which is the default
		 */
		if (IS_ENABLED(CONFIG_STRICT_KERNEL_RWX) &&
		    (unsigned long)_stext % 0x1000000) {
			if (mmu_psize_defs[MMU_PAGE_16M].shift)
				pr_warn("Kernel not 16M aligned, disabling 16M linear map alignment\n");
			aligned = false;
		}

		if (mmu_psize_defs[MMU_PAGE_16M].shift && aligned)
			mmu_linear_psize = MMU_PAGE_16M;
		else if (mmu_psize_defs[MMU_PAGE_1M].shift)
			mmu_linear_psize = MMU_PAGE_1M;
	}

#ifdef CONFIG_PPC_64K_PAGES
	/*
	 * Pick a size for the ordinary pages. Default is 4K, we support
	 * 64K for user mappings and vmalloc if supported by the processor.
	 * We only use 64k for ioremap if the processor
	 * (and firmware) support cache-inhibited large pages.
	 * If not, we use 4k and set mmu_ci_restrictions so that
	 * hash_page knows to switch processes that use cache-inhibited
	 * mappings to 4k pages.
	 */
	if (mmu_psize_defs[MMU_PAGE_64K].shift) {
		mmu_virtual_psize = MMU_PAGE_64K;
		mmu_vmalloc_psize = MMU_PAGE_64K;
		if (mmu_linear_psize == MMU_PAGE_4K)
			mmu_linear_psize = MMU_PAGE_64K;
		if (mmu_has_feature(MMU_FTR_CI_LARGE_PAGE)) {
			/*
			 * When running on pSeries using 64k pages for ioremap
			 * would stop us accessing the HEA ethernet. So if we
			 * have the chance of ever seeing one, stay at 4k.
			 */
			if (!might_have_hea())
				mmu_io_psize = MMU_PAGE_64K;
		} else
			mmu_ci_restrictions = 1;
	}
#endif /* CONFIG_PPC_64K_PAGES */

#ifdef CONFIG_SPARSEMEM_VMEMMAP
	/*
	 * We try to use 16M pages for vmemmap if that is supported
	 * and we have at least 1G of RAM at boot
	 */
	if (mmu_psize_defs[MMU_PAGE_16M].shift &&
	    memblock_phys_mem_size() >= 0x40000000)
		mmu_vmemmap_psize = MMU_PAGE_16M;
	else
		mmu_vmemmap_psize = mmu_virtual_psize;
#endif /* CONFIG_SPARSEMEM_VMEMMAP */

	printk(KERN_DEBUG "Page orders: linear mapping = %d, "
	       "virtual = %d, io = %d"
#ifdef CONFIG_SPARSEMEM_VMEMMAP
	       ", vmemmap = %d"
#endif
	       "\n",
	       mmu_psize_defs[mmu_linear_psize].shift,
	       mmu_psize_defs[mmu_virtual_psize].shift,
	       mmu_psize_defs[mmu_io_psize].shift
#ifdef CONFIG_SPARSEMEM_VMEMMAP
	       ,mmu_psize_defs[mmu_vmemmap_psize].shift
#endif
	       );
}

static int __init htab_dt_scan_pftsize(unsigned long node,
				       const char *uname, int depth,
				       void *data)
{
	const char *type = of_get_flat_dt_prop(node, "device_type", NULL);
	const __be32 *prop;

	/* We are scanning "cpu" nodes only */
	if (type == NULL || strcmp(type, "cpu") != 0)
		return 0;

	prop = of_get_flat_dt_prop(node, "ibm,pft-size", NULL);
	if (prop != NULL) {
		/* pft_size[0] is the NUMA CEC cookie */
		ppc64_pft_size = be32_to_cpu(prop[1]);
		return 1;
	}
	return 0;
}

unsigned htab_shift_for_mem_size(unsigned long mem_size)
{
	unsigned memshift = __ilog2(mem_size);
	unsigned pshift = mmu_psize_defs[mmu_virtual_psize].shift;
	unsigned pteg_shift;

	/* round mem_size up to next power of 2 */
	if ((1UL << memshift) < mem_size)
		memshift += 1;

	/* aim for 2 pages / pteg */
	pteg_shift = memshift - (pshift + 1);

	/*
	 * 2^11 PTEGS of 128 bytes each, ie. 2^18 bytes is the minimum htab
	 * size permitted by the architecture.
	 */
	return max(pteg_shift + 7, 18U);
}

static unsigned long __init htab_get_table_size(void)
{
	/*
	 * If hash size isn't already provided by the platform, we try to
	 * retrieve it from the device-tree. If it's not there neither, we
	 * calculate it now based on the total RAM size
	 */
	if (ppc64_pft_size == 0)
		of_scan_flat_dt(htab_dt_scan_pftsize, NULL);
	if (ppc64_pft_size)
		return 1UL << ppc64_pft_size;

	return 1UL << htab_shift_for_mem_size(memblock_phys_mem_size());
}

#ifdef CONFIG_MEMORY_HOTPLUG
static int resize_hpt_for_hotplug(unsigned long new_mem_size)
{
	unsigned target_hpt_shift;

	if (!mmu_hash_ops.resize_hpt)
		return 0;

	target_hpt_shift = htab_shift_for_mem_size(new_mem_size);

	/*
	 * To avoid lots of HPT resizes if memory size is fluctuating
	 * across a boundary, we deliberately have some hysterisis
	 * here: we immediately increase the HPT size if the target
	 * shift exceeds the current shift, but we won't attempt to
	 * reduce unless the target shift is at least 2 below the
	 * current shift
	 */
	if (target_hpt_shift > ppc64_pft_size ||
	    target_hpt_shift < ppc64_pft_size - 1)
		return mmu_hash_ops.resize_hpt(target_hpt_shift);

	return 0;
}

int hash__create_section_mapping(unsigned long start, unsigned long end,
				 int nid, pgprot_t prot)
{
	int rc;

	if (end >= H_VMALLOC_START) {
		pr_warn("Outside the supported range\n");
		return -1;
	}

	resize_hpt_for_hotplug(memblock_phys_mem_size());

	rc = htab_bolt_mapping(start, end, __pa(start),
			       pgprot_val(prot), mmu_linear_psize,
			       mmu_kernel_ssize);

	if (rc < 0) {
		int rc2 = htab_remove_mapping(start, end, mmu_linear_psize,
					      mmu_kernel_ssize);
		BUG_ON(rc2 && (rc2 != -ENOENT));
	}
	return rc;
}

int hash__remove_section_mapping(unsigned long start, unsigned long end)
{
	int rc = htab_remove_mapping(start, end, mmu_linear_psize,
				     mmu_kernel_ssize);

	if (resize_hpt_for_hotplug(memblock_phys_mem_size()) == -ENOSPC)
		pr_warn("Hash collision while resizing HPT\n");

	return rc;
}
#endif /* CONFIG_MEMORY_HOTPLUG */

static void __init hash_init_partition_table(phys_addr_t hash_table,
					     unsigned long htab_size)
{
	mmu_partition_table_init();

	/*
	 * PS field (VRMA page size) is not used for LPID 0, hence set to 0.
	 * For now, UPRT is 0 and we have no segment table.
	 */
	htab_size =  __ilog2(htab_size) - 18;
	mmu_partition_table_set_entry(0, hash_table | htab_size, 0, false);
	pr_info("Partition table %p\n", partition_tb);
}

static void __init htab_initialize(void)
{
	unsigned long table;
	unsigned long pteg_count;
	unsigned long prot;
	phys_addr_t base = 0, size = 0, end;
	u64 i;

	DBG(" -> htab_initialize()\n");

	if (mmu_has_feature(MMU_FTR_1T_SEGMENT)) {
		mmu_kernel_ssize = MMU_SEGSIZE_1T;
		mmu_highuser_ssize = MMU_SEGSIZE_1T;
		printk(KERN_INFO "Using 1TB segments\n");
	}

	if (stress_slb_enabled)
		static_branch_enable(&stress_slb_key);

	/*
	 * Calculate the required size of the htab.  We want the number of
	 * PTEGs to equal one half the number of real pages.
	 */
	htab_size_bytes = htab_get_table_size();
	pteg_count = htab_size_bytes >> 7;

	htab_hash_mask = pteg_count - 1;

	if (firmware_has_feature(FW_FEATURE_LPAR) ||
	    firmware_has_feature(FW_FEATURE_PS3_LV1)) {
		/* Using a hypervisor which owns the htab */
		htab_address = NULL;
		_SDR1 = 0;
#ifdef CONFIG_FA_DUMP
		/*
		 * If firmware assisted dump is active firmware preserves
		 * the contents of htab along with entire partition memory.
		 * Clear the htab if firmware assisted dump is active so
		 * that we dont end up using old mappings.
		 */
		if (is_fadump_active() && mmu_hash_ops.hpte_clear_all)
			mmu_hash_ops.hpte_clear_all();
#endif
	} else {
		unsigned long limit = MEMBLOCK_ALLOC_ANYWHERE;

#ifdef CONFIG_PPC_CELL
		/*
		 * Cell may require the hash table down low when using the
		 * Axon IOMMU in order to fit the dynamic region over it, see
		 * comments in cell/iommu.c
		 */
		if (fdt_subnode_offset(initial_boot_params, 0, "axon") > 0) {
			limit = 0x80000000;
			pr_info("Hash table forced below 2G for Axon IOMMU\n");
		}
#endif /* CONFIG_PPC_CELL */

		table = memblock_phys_alloc_range(htab_size_bytes,
						  htab_size_bytes,
						  0, limit);
		if (!table)
			panic("ERROR: Failed to allocate %pa bytes below %pa\n",
			      &htab_size_bytes, &limit);

		DBG("Hash table allocated at %lx, size: %lx\n", table,
		    htab_size_bytes);

		htab_address = __va(table);

		/* htab absolute addr + encoded htabsize */
		_SDR1 = table + __ilog2(htab_size_bytes) - 18;

		/* Initialize the HPT with no entries */
		memset((void *)table, 0, htab_size_bytes);

		if (!cpu_has_feature(CPU_FTR_ARCH_300))
			/* Set SDR1 */
			mtspr(SPRN_SDR1, _SDR1);
		else
			hash_init_partition_table(table, htab_size_bytes);
	}

	prot = pgprot_val(PAGE_KERNEL);

#ifdef CONFIG_DEBUG_PAGEALLOC
	if (debug_pagealloc_enabled()) {
		linear_map_hash_count = memblock_end_of_DRAM() >> PAGE_SHIFT;
		linear_map_hash_slots = memblock_alloc_try_nid(
				linear_map_hash_count, 1, MEMBLOCK_LOW_LIMIT,
				ppc64_rma_size,	NUMA_NO_NODE);
		if (!linear_map_hash_slots)
			panic("%s: Failed to allocate %lu bytes max_addr=%pa\n",
			      __func__, linear_map_hash_count, &ppc64_rma_size);
	}
#endif /* CONFIG_DEBUG_PAGEALLOC */

	/* create bolted the linear mapping in the hash table */
	for_each_mem_range(i, &base, &end) {
		size = end - base;
		base = (unsigned long)__va(base);

		DBG("creating mapping for region: %lx..%lx (prot: %lx)\n",
		    base, size, prot);

		if ((base + size) >= H_VMALLOC_START) {
			pr_warn("Outside the supported range\n");
			continue;
		}

		BUG_ON(htab_bolt_mapping(base, base + size, __pa(base),
				prot, mmu_linear_psize, mmu_kernel_ssize));
	}
	memblock_set_current_limit(MEMBLOCK_ALLOC_ANYWHERE);

	/*
	 * If we have a memory_limit and we've allocated TCEs then we need to
	 * explicitly map the TCE area at the top of RAM. We also cope with the
	 * case that the TCEs start below memory_limit.
	 * tce_alloc_start/end are 16MB aligned so the mapping should work
	 * for either 4K or 16MB pages.
	 */
	if (tce_alloc_start) {
		tce_alloc_start = (unsigned long)__va(tce_alloc_start);
		tce_alloc_end = (unsigned long)__va(tce_alloc_end);

		if (base + size >= tce_alloc_start)
			tce_alloc_start = base + size + 1;

		BUG_ON(htab_bolt_mapping(tce_alloc_start, tce_alloc_end,
					 __pa(tce_alloc_start), prot,
					 mmu_linear_psize, mmu_kernel_ssize));
	}


	DBG(" <- htab_initialize()\n");
}
#undef KB
#undef MB

void __init hash__early_init_devtree(void)
{
	/* Initialize segment sizes */
	of_scan_flat_dt(htab_dt_scan_seg_sizes, NULL);

	/* Initialize page sizes */
	htab_scan_page_sizes();
}

static struct hash_mm_context init_hash_mm_context;
void __init hash__early_init_mmu(void)
{
#ifndef CONFIG_PPC_64K_PAGES
	/*
	 * We have code in __hash_page_4K() and elsewhere, which assumes it can
	 * do the following:
	 *   new_pte |= (slot << H_PAGE_F_GIX_SHIFT) & (H_PAGE_F_SECOND | H_PAGE_F_GIX);
	 *
	 * Where the slot number is between 0-15, and values of 8-15 indicate
	 * the secondary bucket. For that code to work H_PAGE_F_SECOND and
	 * H_PAGE_F_GIX must occupy four contiguous bits in the PTE, and
	 * H_PAGE_F_SECOND must be placed above H_PAGE_F_GIX. Assert that here
	 * with a BUILD_BUG_ON().
	 */
	BUILD_BUG_ON(H_PAGE_F_SECOND != (1ul  << (H_PAGE_F_GIX_SHIFT + 3)));
#endif /* CONFIG_PPC_64K_PAGES */

	htab_init_page_sizes();

	/*
	 * initialize page table size
	 */
	__pte_frag_nr = H_PTE_FRAG_NR;
	__pte_frag_size_shift = H_PTE_FRAG_SIZE_SHIFT;
	__pmd_frag_nr = H_PMD_FRAG_NR;
	__pmd_frag_size_shift = H_PMD_FRAG_SIZE_SHIFT;

	__pte_index_size = H_PTE_INDEX_SIZE;
	__pmd_index_size = H_PMD_INDEX_SIZE;
	__pud_index_size = H_PUD_INDEX_SIZE;
	__pgd_index_size = H_PGD_INDEX_SIZE;
	__pud_cache_index = H_PUD_CACHE_INDEX;
	__pte_table_size = H_PTE_TABLE_SIZE;
	__pmd_table_size = H_PMD_TABLE_SIZE;
	__pud_table_size = H_PUD_TABLE_SIZE;
	__pgd_table_size = H_PGD_TABLE_SIZE;
	/*
	 * 4k use hugepd format, so for hash set then to
	 * zero
	 */
	__pmd_val_bits = HASH_PMD_VAL_BITS;
	__pud_val_bits = HASH_PUD_VAL_BITS;
	__pgd_val_bits = HASH_PGD_VAL_BITS;

	__kernel_virt_start = H_KERN_VIRT_START;
	__vmalloc_start = H_VMALLOC_START;
	__vmalloc_end = H_VMALLOC_END;
	__kernel_io_start = H_KERN_IO_START;
	__kernel_io_end = H_KERN_IO_END;
	vmemmap = (struct page *)H_VMEMMAP_START;
	ioremap_bot = IOREMAP_BASE;

#ifdef CONFIG_PCI
	pci_io_base = ISA_IO_BASE;
#endif

	/* Select appropriate backend */
	if (firmware_has_feature(FW_FEATURE_PS3_LV1))
		ps3_early_mm_init();
	else if (firmware_has_feature(FW_FEATURE_LPAR))
		hpte_init_pseries();
	else if (IS_ENABLED(CONFIG_PPC_NATIVE))
		hpte_init_native();

	if (!mmu_hash_ops.hpte_insert)
		panic("hash__early_init_mmu: No MMU hash ops defined!\n");

	/*
	 * Initialize the MMU Hash table and create the linear mapping
	 * of memory. Has to be done before SLB initialization as this is
	 * currently where the page size encoding is obtained.
	 */
	htab_initialize();

	init_mm.context.hash_context = &init_hash_mm_context;
	mm_ctx_set_slb_addr_limit(&init_mm.context, SLB_ADDR_LIMIT_DEFAULT);

	pr_info("Initializing hash mmu with SLB\n");
	/* Initialize SLB management */
	slb_initialize();

	if (cpu_has_feature(CPU_FTR_ARCH_206)
			&& cpu_has_feature(CPU_FTR_HVMODE))
		tlbiel_all();
}

#ifdef CONFIG_SMP
void hash__early_init_mmu_secondary(void)
{
	/* Initialize hash table for that CPU */
	if (!firmware_has_feature(FW_FEATURE_LPAR)) {

		if (!cpu_has_feature(CPU_FTR_ARCH_300))
			mtspr(SPRN_SDR1, _SDR1);
		else
			set_ptcr_when_no_uv(__pa(partition_tb) |
					    (PATB_SIZE_SHIFT - 12));
	}
	/* Initialize SLB */
	slb_initialize();

	if (cpu_has_feature(CPU_FTR_ARCH_206)
			&& cpu_has_feature(CPU_FTR_HVMODE))
		tlbiel_all();

#ifdef CONFIG_PPC_MEM_KEYS
	if (mmu_has_feature(MMU_FTR_PKEY))
		mtspr(SPRN_UAMOR, default_uamor);
#endif
}
#endif /* CONFIG_SMP */

/*
 * Called by asm hashtable.S for doing lazy icache flush
 */
unsigned int hash_page_do_lazy_icache(unsigned int pp, pte_t pte, int trap)
{
	struct page *page;

	if (!pfn_valid(pte_pfn(pte)))
		return pp;

	page = pte_page(pte);

	/* page is dirty */
	if (!test_bit(PG_dcache_clean, &page->flags) && !PageReserved(page)) {
		if (trap == INTERRUPT_INST_STORAGE) {
			flush_dcache_icache_page(page);
			set_bit(PG_dcache_clean, &page->flags);
		} else
			pp |= HPTE_R_N;
	}
	return pp;
}

#ifdef CONFIG_PPC_MM_SLICES
static unsigned int get_paca_psize(unsigned long addr)
{
	unsigned char *psizes;
	unsigned long index, mask_index;

	if (addr < SLICE_LOW_TOP) {
		psizes = get_paca()->mm_ctx_low_slices_psize;
		index = GET_LOW_SLICE_INDEX(addr);
	} else {
		psizes = get_paca()->mm_ctx_high_slices_psize;
		index = GET_HIGH_SLICE_INDEX(addr);
	}
	mask_index = index & 0x1;
	return (psizes[index >> 1] >> (mask_index * 4)) & 0xF;
}

#else
unsigned int get_paca_psize(unsigned long addr)
{
	return get_paca()->mm_ctx_user_psize;
}
#endif

/*
 * Demote a segment to using 4k pages.
 * For now this makes the whole process use 4k pages.
 */
#ifdef CONFIG_PPC_64K_PAGES
void demote_segment_4k(struct mm_struct *mm, unsigned long addr)
{
	if (get_slice_psize(mm, addr) == MMU_PAGE_4K)
		return;
	slice_set_range_psize(mm, addr, 1, MMU_PAGE_4K);
	copro_flush_all_slbs(mm);
	if ((get_paca_psize(addr) != MMU_PAGE_4K) && (current->mm == mm)) {

		copy_mm_to_paca(mm);
		slb_flush_and_restore_bolted();
	}
}
#endif /* CONFIG_PPC_64K_PAGES */

#ifdef CONFIG_PPC_SUBPAGE_PROT
/*
 * This looks up a 2-bit protection code for a 4k subpage of a 64k page.
 * Userspace sets the subpage permissions using the subpage_prot system call.
 *
 * Result is 0: full permissions, _PAGE_RW: read-only,
 * _PAGE_RWX: no access.
 */
static int subpage_protection(struct mm_struct *mm, unsigned long ea)
{
	struct subpage_prot_table *spt = mm_ctx_subpage_prot(&mm->context);
	u32 spp = 0;
	u32 **sbpm, *sbpp;

	if (!spt)
		return 0;

	if (ea >= spt->maxaddr)
		return 0;
	if (ea < 0x100000000UL) {
		/* addresses below 4GB use spt->low_prot */
		sbpm = spt->low_prot;
	} else {
		sbpm = spt->protptrs[ea >> SBP_L3_SHIFT];
		if (!sbpm)
			return 0;
	}
	sbpp = sbpm[(ea >> SBP_L2_SHIFT) & (SBP_L2_COUNT - 1)];
	if (!sbpp)
		return 0;
	spp = sbpp[(ea >> PAGE_SHIFT) & (SBP_L1_COUNT - 1)];

	/* extract 2-bit bitfield for this 4k subpage */
	spp >>= 30 - 2 * ((ea >> 12) & 0xf);

	/*
	 * 0 -> full premission
	 * 1 -> Read only
	 * 2 -> no access.
	 * We return the flag that need to be cleared.
	 */
	spp = ((spp & 2) ? _PAGE_RWX : 0) | ((spp & 1) ? _PAGE_WRITE : 0);
	return spp;
}

#else /* CONFIG_PPC_SUBPAGE_PROT */
static inline int subpage_protection(struct mm_struct *mm, unsigned long ea)
{
	return 0;
}
#endif

void hash_failure_debug(unsigned long ea, unsigned long access,
			unsigned long vsid, unsigned long trap,
			int ssize, int psize, int lpsize, unsigned long pte)
{
	if (!printk_ratelimit())
		return;
	pr_info("mm: Hashing failure ! EA=0x%lx access=0x%lx current=%s\n",
		ea, access, current->comm);
	pr_info("    trap=0x%lx vsid=0x%lx ssize=%d base psize=%d psize %d pte=0x%lx\n",
		trap, vsid, ssize, psize, lpsize, pte);
}

static void check_paca_psize(unsigned long ea, struct mm_struct *mm,
			     int psize, bool user_region)
{
	if (user_region) {
		if (psize != get_paca_psize(ea)) {
			copy_mm_to_paca(mm);
			slb_flush_and_restore_bolted();
		}
	} else if (get_paca()->vmalloc_sllp !=
		   mmu_psize_defs[mmu_vmalloc_psize].sllp) {
		get_paca()->vmalloc_sllp =
			mmu_psize_defs[mmu_vmalloc_psize].sllp;
		slb_vmalloc_update();
	}
}

/*
 * Result code is:
 *  0 - handled
 *  1 - normal page fault
 * -1 - critical hash insertion error
 * -2 - access not permitted by subpage protection mechanism
 */
int hash_page_mm(struct mm_struct *mm, unsigned long ea,
		 unsigned long access, unsigned long trap,
		 unsigned long flags)
{
	bool is_thp;
	pgd_t *pgdir;
	unsigned long vsid;
	pte_t *ptep;
	unsigned hugeshift;
	int rc, user_region = 0;
	int psize, ssize;

	DBG_LOW("hash_page(ea=%016lx, access=%lx, trap=%lx\n",
		ea, access, trap);
	trace_hash_fault(ea, access, trap);

	/* Get region & vsid */
	switch (get_region_id(ea)) {
	case USER_REGION_ID:
		user_region = 1;
		if (! mm) {
			DBG_LOW(" user region with no mm !\n");
			rc = 1;
			goto bail;
		}
		psize = get_slice_psize(mm, ea);
		ssize = user_segment_size(ea);
		vsid = get_user_vsid(&mm->context, ea, ssize);
		break;
	case VMALLOC_REGION_ID:
		vsid = get_kernel_vsid(ea, mmu_kernel_ssize);
		psize = mmu_vmalloc_psize;
		ssize = mmu_kernel_ssize;
		flags |= HPTE_USE_KERNEL_KEY;
		break;

	case IO_REGION_ID:
		vsid = get_kernel_vsid(ea, mmu_kernel_ssize);
		psize = mmu_io_psize;
		ssize = mmu_kernel_ssize;
		flags |= HPTE_USE_KERNEL_KEY;
		break;
	default:
		/*
		 * Not a valid range
		 * Send the problem up to do_page_fault()
		 */
		rc = 1;
		goto bail;
	}
	DBG_LOW(" mm=%p, mm->pgdir=%p, vsid=%016lx\n", mm, mm->pgd, vsid);

	/* Bad address. */
	if (!vsid) {
		DBG_LOW("Bad address!\n");
		rc = 1;
		goto bail;
	}
	/* Get pgdir */
	pgdir = mm->pgd;
	if (pgdir == NULL) {
		rc = 1;
		goto bail;
	}

	/* Check CPU locality */
	if (user_region && mm_is_thread_local(mm))
		flags |= HPTE_LOCAL_UPDATE;

#ifndef CONFIG_PPC_64K_PAGES
	/*
	 * If we use 4K pages and our psize is not 4K, then we might
	 * be hitting a special driver mapping, and need to align the
	 * address before we fetch the PTE.
	 *
	 * It could also be a hugepage mapping, in which case this is
	 * not necessary, but it's not harmful, either.
	 */
	if (psize != MMU_PAGE_4K)
		ea &= ~((1ul << mmu_psize_defs[psize].shift) - 1);
#endif /* CONFIG_PPC_64K_PAGES */

	/* Get PTE and page size from page tables */
	ptep = find_linux_pte(pgdir, ea, &is_thp, &hugeshift);
	if (ptep == NULL || !pte_present(*ptep)) {
		DBG_LOW(" no PTE !\n");
		rc = 1;
		goto bail;
	}

	/*
	 * Add _PAGE_PRESENT to the required access perm. If there are parallel
	 * updates to the pte that can possibly clear _PAGE_PTE, catch that too.
	 *
	 * We can safely use the return pte address in rest of the function
	 * because we do set H_PAGE_BUSY which prevents further updates to pte
	 * from generic code.
	 */
	access |= _PAGE_PRESENT | _PAGE_PTE;

	/*
	 * Pre-check access permissions (will be re-checked atomically
	 * in __hash_page_XX but this pre-check is a fast path
	 */
	if (!check_pte_access(access, pte_val(*ptep))) {
		DBG_LOW(" no access !\n");
		rc = 1;
		goto bail;
	}

	if (hugeshift) {
		if (is_thp)
			rc = __hash_page_thp(ea, access, vsid, (pmd_t *)ptep,
					     trap, flags, ssize, psize);
#ifdef CONFIG_HUGETLB_PAGE
		else
			rc = __hash_page_huge(ea, access, vsid, ptep, trap,
					      flags, ssize, hugeshift, psize);
#else
		else {
			/*
			 * if we have hugeshift, and is not transhuge with
			 * hugetlb disabled, something is really wrong.
			 */
			rc = 1;
			WARN_ON(1);
		}
#endif
		if (current->mm == mm)
			check_paca_psize(ea, mm, psize, user_region);

		goto bail;
	}

#ifndef CONFIG_PPC_64K_PAGES
	DBG_LOW(" i-pte: %016lx\n", pte_val(*ptep));
#else
	DBG_LOW(" i-pte: %016lx %016lx\n", pte_val(*ptep),
		pte_val(*(ptep + PTRS_PER_PTE)));
#endif
	/* Do actual hashing */
#ifdef CONFIG_PPC_64K_PAGES
	/* If H_PAGE_4K_PFN is set, make sure this is a 4k segment */
	if ((pte_val(*ptep) & H_PAGE_4K_PFN) && psize == MMU_PAGE_64K) {
		demote_segment_4k(mm, ea);
		psize = MMU_PAGE_4K;
	}

	/*
	 * If this PTE is non-cacheable and we have restrictions on
	 * using non cacheable large pages, then we switch to 4k
	 */
	if (mmu_ci_restrictions && psize == MMU_PAGE_64K && pte_ci(*ptep)) {
		if (user_region) {
			demote_segment_4k(mm, ea);
			psize = MMU_PAGE_4K;
		} else if (ea < VMALLOC_END) {
			/*
			 * some driver did a non-cacheable mapping
			 * in vmalloc space, so switch vmalloc
			 * to 4k pages
			 */
			printk(KERN_ALERT "Reducing vmalloc segment "
			       "to 4kB pages because of "
			       "non-cacheable mapping\n");
			psize = mmu_vmalloc_psize = MMU_PAGE_4K;
			copro_flush_all_slbs(mm);
		}
	}

#endif /* CONFIG_PPC_64K_PAGES */

	if (current->mm == mm)
		check_paca_psize(ea, mm, psize, user_region);

#ifdef CONFIG_PPC_64K_PAGES
	if (psize == MMU_PAGE_64K)
		rc = __hash_page_64K(ea, access, vsid, ptep, trap,
				     flags, ssize);
	else
#endif /* CONFIG_PPC_64K_PAGES */
	{
		int spp = subpage_protection(mm, ea);
		if (access & spp)
			rc = -2;
		else
			rc = __hash_page_4K(ea, access, vsid, ptep, trap,
					    flags, ssize, spp);
	}

	/*
	 * Dump some info in case of hash insertion failure, they should
	 * never happen so it is really useful to know if/when they do
	 */
	if (rc == -1)
		hash_failure_debug(ea, access, vsid, trap, ssize, psize,
				   psize, pte_val(*ptep));
#ifndef CONFIG_PPC_64K_PAGES
	DBG_LOW(" o-pte: %016lx\n", pte_val(*ptep));
#else
	DBG_LOW(" o-pte: %016lx %016lx\n", pte_val(*ptep),
		pte_val(*(ptep + PTRS_PER_PTE)));
#endif
	DBG_LOW(" -> rc=%d\n", rc);

bail:
	return rc;
}
EXPORT_SYMBOL_GPL(hash_page_mm);

int hash_page(unsigned long ea, unsigned long access, unsigned long trap,
	      unsigned long dsisr)
{
	unsigned long flags = 0;
	struct mm_struct *mm = current->mm;

	if ((get_region_id(ea) == VMALLOC_REGION_ID) ||
	    (get_region_id(ea) == IO_REGION_ID))
		mm = &init_mm;

	if (dsisr & DSISR_NOHPTE)
		flags |= HPTE_NOHPTE_UPDATE;

	return hash_page_mm(mm, ea, access, trap, flags);
}
EXPORT_SYMBOL_GPL(hash_page);

DECLARE_INTERRUPT_HANDLER(__do_hash_fault);
DEFINE_INTERRUPT_HANDLER(__do_hash_fault)
{
	unsigned long ea = regs->dar;
	unsigned long dsisr = regs->dsisr;
	unsigned long access = _PAGE_PRESENT | _PAGE_READ;
	unsigned long flags = 0;
	struct mm_struct *mm;
	unsigned int region_id;
	long err;

	if (unlikely(dsisr & (DSISR_BAD_FAULT_64S | DSISR_KEYFAULT))) {
		hash__do_page_fault(regs);
		return;
	}

	region_id = get_region_id(ea);
	if ((region_id == VMALLOC_REGION_ID) || (region_id == IO_REGION_ID))
		mm = &init_mm;
	else
		mm = current->mm;

	if (dsisr & DSISR_NOHPTE)
		flags |= HPTE_NOHPTE_UPDATE;

	if (dsisr & DSISR_ISSTORE)
		access |= _PAGE_WRITE;
	/*
	 * We set _PAGE_PRIVILEGED only when
	 * kernel mode access kernel space.
	 *
	 * _PAGE_PRIVILEGED is NOT set
	 * 1) when kernel mode access user space
	 * 2) user space access kernel space.
	 */
	access |= _PAGE_PRIVILEGED;
	if (user_mode(regs) || (region_id == USER_REGION_ID))
		access &= ~_PAGE_PRIVILEGED;

<<<<<<< HEAD
	if (TRAP(regs) == 0x400)
=======
	if (TRAP(regs) == INTERRUPT_INST_STORAGE)
>>>>>>> 25423f4b
		access |= _PAGE_EXEC;

	err = hash_page_mm(mm, ea, access, TRAP(regs), flags);
	if (unlikely(err < 0)) {
		// failed to instert a hash PTE due to an hypervisor error
		if (user_mode(regs)) {
			if (IS_ENABLED(CONFIG_PPC_SUBPAGE_PROT) && err == -2)
				_exception(SIGSEGV, regs, SEGV_ACCERR, ea);
			else
				_exception(SIGBUS, regs, BUS_ADRERR, ea);
		} else {
			bad_page_fault(regs, SIGBUS);
		}
		err = 0;

	} else if (err) {
		hash__do_page_fault(regs);
	}
}

/*
 * The _RAW interrupt entry checks for the in_nmi() case before
 * running the full handler.
 */
DEFINE_INTERRUPT_HANDLER_RAW(do_hash_fault)
{
	/*
	 * If we are in an "NMI" (e.g., an interrupt when soft-disabled), then
	 * don't call hash_page, just fail the fault. This is required to
	 * prevent re-entrancy problems in the hash code, namely perf
	 * interrupts hitting while something holds H_PAGE_BUSY, and taking a
	 * hash fault. See the comment in hash_preload().
	 *
	 * We come here as a result of a DSI at a point where we don't want
	 * to call hash_page, such as when we are accessing memory (possibly
	 * user memory) inside a PMU interrupt that occurred while interrupts
	 * were soft-disabled.  We want to invoke the exception handler for
	 * the access, or panic if there isn't a handler.
	 */
	if (unlikely(in_nmi())) {
		do_bad_page_fault_segv(regs);
		return 0;
	}

	__do_hash_fault(regs);

	return 0;
}

#ifdef CONFIG_PPC_MM_SLICES
static bool should_hash_preload(struct mm_struct *mm, unsigned long ea)
{
	int psize = get_slice_psize(mm, ea);

	/* We only prefault standard pages for now */
	if (unlikely(psize != mm_ctx_user_psize(&mm->context)))
		return false;

	/*
	 * Don't prefault if subpage protection is enabled for the EA.
	 */
	if (unlikely((psize == MMU_PAGE_4K) && subpage_protection(mm, ea)))
		return false;

	return true;
}
#else
static bool should_hash_preload(struct mm_struct *mm, unsigned long ea)
{
	return true;
}
#endif

static void hash_preload(struct mm_struct *mm, pte_t *ptep, unsigned long ea,
			 bool is_exec, unsigned long trap)
{
	unsigned long vsid;
	pgd_t *pgdir;
	int rc, ssize, update_flags = 0;
	unsigned long access = _PAGE_PRESENT | _PAGE_READ | (is_exec ? _PAGE_EXEC : 0);
	unsigned long flags;

	BUG_ON(get_region_id(ea) != USER_REGION_ID);

	if (!should_hash_preload(mm, ea))
		return;

	DBG_LOW("hash_preload(mm=%p, mm->pgdir=%p, ea=%016lx, access=%lx,"
		" trap=%lx\n", mm, mm->pgd, ea, access, trap);

	/* Get Linux PTE if available */
	pgdir = mm->pgd;
	if (pgdir == NULL)
		return;

	/* Get VSID */
	ssize = user_segment_size(ea);
	vsid = get_user_vsid(&mm->context, ea, ssize);
	if (!vsid)
		return;

#ifdef CONFIG_PPC_64K_PAGES
	/* If either H_PAGE_4K_PFN or cache inhibited is set (and we are on
	 * a 64K kernel), then we don't preload, hash_page() will take
	 * care of it once we actually try to access the page.
	 * That way we don't have to duplicate all of the logic for segment
	 * page size demotion here
	 * Called with  PTL held, hence can be sure the value won't change in
	 * between.
	 */
	if ((pte_val(*ptep) & H_PAGE_4K_PFN) || pte_ci(*ptep))
		return;
#endif /* CONFIG_PPC_64K_PAGES */

	/*
	 * __hash_page_* must run with interrupts off, as it sets the
	 * H_PAGE_BUSY bit. It's possible for perf interrupts to hit at any
	 * time and may take a hash fault reading the user stack, see
	 * read_user_stack_slow() in the powerpc/perf code.
	 *
	 * If that takes a hash fault on the same page as we lock here, it
	 * will bail out when seeing H_PAGE_BUSY set, and retry the access
	 * leading to an infinite loop.
	 *
	 * Disabling interrupts here does not prevent perf interrupts, but it
	 * will prevent them taking hash faults (see the NMI test in
	 * do_hash_page), then read_user_stack's copy_from_user_nofault will
	 * fail and perf will fall back to read_user_stack_slow(), which
	 * walks the Linux page tables.
	 *
	 * Interrupts must also be off for the duration of the
	 * mm_is_thread_local test and update, to prevent preempt running the
	 * mm on another CPU (XXX: this may be racy vs kthread_use_mm).
	 */
	local_irq_save(flags);

	/* Is that local to this CPU ? */
	if (mm_is_thread_local(mm))
		update_flags |= HPTE_LOCAL_UPDATE;

	/* Hash it in */
#ifdef CONFIG_PPC_64K_PAGES
	if (mm_ctx_user_psize(&mm->context) == MMU_PAGE_64K)
		rc = __hash_page_64K(ea, access, vsid, ptep, trap,
				     update_flags, ssize);
	else
#endif /* CONFIG_PPC_64K_PAGES */
		rc = __hash_page_4K(ea, access, vsid, ptep, trap, update_flags,
				    ssize, subpage_protection(mm, ea));

	/* Dump some info in case of hash insertion failure, they should
	 * never happen so it is really useful to know if/when they do
	 */
	if (rc == -1)
		hash_failure_debug(ea, access, vsid, trap, ssize,
				   mm_ctx_user_psize(&mm->context),
				   mm_ctx_user_psize(&mm->context),
				   pte_val(*ptep));

	local_irq_restore(flags);
}

/*
 * This is called at the end of handling a user page fault, when the
 * fault has been handled by updating a PTE in the linux page tables.
 * We use it to preload an HPTE into the hash table corresponding to
 * the updated linux PTE.
 *
 * This must always be called with the pte lock held.
 */
void update_mmu_cache(struct vm_area_struct *vma, unsigned long address,
		      pte_t *ptep)
{
	/*
	 * We don't need to worry about _PAGE_PRESENT here because we are
	 * called with either mm->page_table_lock held or ptl lock held
	 */
	unsigned long trap;
	bool is_exec;

	if (radix_enabled())
		return;

	/* We only want HPTEs for linux PTEs that have _PAGE_ACCESSED set */
	if (!pte_young(*ptep) || address >= TASK_SIZE)
		return;

	/*
	 * We try to figure out if we are coming from an instruction
	 * access fault and pass that down to __hash_page so we avoid
	 * double-faulting on execution of fresh text. We have to test
	 * for regs NULL since init will get here first thing at boot.
	 *
	 * We also avoid filling the hash if not coming from a fault.
	 */

	trap = current->thread.regs ? TRAP(current->thread.regs) : 0UL;
	switch (trap) {
	case 0x300:
		is_exec = false;
		break;
	case 0x400:
		is_exec = true;
		break;
	default:
		return;
	}

	hash_preload(vma->vm_mm, ptep, address, is_exec, trap);
}

#ifdef CONFIG_PPC_TRANSACTIONAL_MEM
static inline void tm_flush_hash_page(int local)
{
	/*
	 * Transactions are not aborted by tlbiel, only tlbie. Without, syncing a
	 * page back to a block device w/PIO could pick up transactional data
	 * (bad!) so we force an abort here. Before the sync the page will be
	 * made read-only, which will flush_hash_page. BIG ISSUE here: if the
	 * kernel uses a page from userspace without unmapping it first, it may
	 * see the speculated version.
	 */
	if (local && cpu_has_feature(CPU_FTR_TM) && current->thread.regs &&
	    MSR_TM_ACTIVE(current->thread.regs->msr)) {
		tm_enable();
		tm_abort(TM_CAUSE_TLBI);
	}
}
#else
static inline void tm_flush_hash_page(int local)
{
}
#endif

/*
 * Return the global hash slot, corresponding to the given PTE, which contains
 * the HPTE.
 */
unsigned long pte_get_hash_gslot(unsigned long vpn, unsigned long shift,
		int ssize, real_pte_t rpte, unsigned int subpg_index)
{
	unsigned long hash, gslot, hidx;

	hash = hpt_hash(vpn, shift, ssize);
	hidx = __rpte_to_hidx(rpte, subpg_index);
	if (hidx & _PTEIDX_SECONDARY)
		hash = ~hash;
	gslot = (hash & htab_hash_mask) * HPTES_PER_GROUP;
	gslot += hidx & _PTEIDX_GROUP_IX;
	return gslot;
}

void flush_hash_page(unsigned long vpn, real_pte_t pte, int psize, int ssize,
		     unsigned long flags)
{
	unsigned long index, shift, gslot;
	int local = flags & HPTE_LOCAL_UPDATE;

	DBG_LOW("flush_hash_page(vpn=%016lx)\n", vpn);
	pte_iterate_hashed_subpages(pte, psize, vpn, index, shift) {
		gslot = pte_get_hash_gslot(vpn, shift, ssize, pte, index);
		DBG_LOW(" sub %ld: gslot=%lx\n", index, gslot);
		/*
		 * We use same base page size and actual psize, because we don't
		 * use these functions for hugepage
		 */
		mmu_hash_ops.hpte_invalidate(gslot, vpn, psize, psize,
					     ssize, local);
	} pte_iterate_hashed_end();

	tm_flush_hash_page(local);
}

#ifdef CONFIG_TRANSPARENT_HUGEPAGE
void flush_hash_hugepage(unsigned long vsid, unsigned long addr,
			 pmd_t *pmdp, unsigned int psize, int ssize,
			 unsigned long flags)
{
	int i, max_hpte_count, valid;
	unsigned long s_addr;
	unsigned char *hpte_slot_array;
	unsigned long hidx, shift, vpn, hash, slot;
	int local = flags & HPTE_LOCAL_UPDATE;

	s_addr = addr & HPAGE_PMD_MASK;
	hpte_slot_array = get_hpte_slot_array(pmdp);
	/*
	 * IF we try to do a HUGE PTE update after a withdraw is done.
	 * we will find the below NULL. This happens when we do
	 * split_huge_pmd
	 */
	if (!hpte_slot_array)
		return;

	if (mmu_hash_ops.hugepage_invalidate) {
		mmu_hash_ops.hugepage_invalidate(vsid, s_addr, hpte_slot_array,
						 psize, ssize, local);
		goto tm_abort;
	}
	/*
	 * No bluk hpte removal support, invalidate each entry
	 */
	shift = mmu_psize_defs[psize].shift;
	max_hpte_count = HPAGE_PMD_SIZE >> shift;
	for (i = 0; i < max_hpte_count; i++) {
		/*
		 * 8 bits per each hpte entries
		 * 000| [ secondary group (one bit) | hidx (3 bits) | valid bit]
		 */
		valid = hpte_valid(hpte_slot_array, i);
		if (!valid)
			continue;
		hidx =  hpte_hash_index(hpte_slot_array, i);

		/* get the vpn */
		addr = s_addr + (i * (1ul << shift));
		vpn = hpt_vpn(addr, vsid, ssize);
		hash = hpt_hash(vpn, shift, ssize);
		if (hidx & _PTEIDX_SECONDARY)
			hash = ~hash;

		slot = (hash & htab_hash_mask) * HPTES_PER_GROUP;
		slot += hidx & _PTEIDX_GROUP_IX;
		mmu_hash_ops.hpte_invalidate(slot, vpn, psize,
					     MMU_PAGE_16M, ssize, local);
	}
tm_abort:
	tm_flush_hash_page(local);
}
#endif /* CONFIG_TRANSPARENT_HUGEPAGE */

void flush_hash_range(unsigned long number, int local)
{
	if (mmu_hash_ops.flush_hash_range)
		mmu_hash_ops.flush_hash_range(number, local);
	else {
		int i;
		struct ppc64_tlb_batch *batch =
			this_cpu_ptr(&ppc64_tlb_batch);

		for (i = 0; i < number; i++)
			flush_hash_page(batch->vpn[i], batch->pte[i],
					batch->psize, batch->ssize, local);
	}
}

long hpte_insert_repeating(unsigned long hash, unsigned long vpn,
			   unsigned long pa, unsigned long rflags,
			   unsigned long vflags, int psize, int ssize)
{
	unsigned long hpte_group;
	long slot;

repeat:
	hpte_group = (hash & htab_hash_mask) * HPTES_PER_GROUP;

	/* Insert into the hash table, primary slot */
	slot = mmu_hash_ops.hpte_insert(hpte_group, vpn, pa, rflags, vflags,
					psize, psize, ssize);

	/* Primary is full, try the secondary */
	if (unlikely(slot == -1)) {
		hpte_group = (~hash & htab_hash_mask) * HPTES_PER_GROUP;
		slot = mmu_hash_ops.hpte_insert(hpte_group, vpn, pa, rflags,
						vflags | HPTE_V_SECONDARY,
						psize, psize, ssize);
		if (slot == -1) {
			if (mftb() & 0x1)
				hpte_group = (hash & htab_hash_mask) *
						HPTES_PER_GROUP;

			mmu_hash_ops.hpte_remove(hpte_group);
			goto repeat;
		}
	}

	return slot;
}

#ifdef CONFIG_DEBUG_PAGEALLOC
static void kernel_map_linear_page(unsigned long vaddr, unsigned long lmi)
{
	unsigned long hash;
	unsigned long vsid = get_kernel_vsid(vaddr, mmu_kernel_ssize);
	unsigned long vpn = hpt_vpn(vaddr, vsid, mmu_kernel_ssize);
	unsigned long mode = htab_convert_pte_flags(pgprot_val(PAGE_KERNEL), HPTE_USE_KERNEL_KEY);
	long ret;

	hash = hpt_hash(vpn, PAGE_SHIFT, mmu_kernel_ssize);

	/* Don't create HPTE entries for bad address */
	if (!vsid)
		return;

	ret = hpte_insert_repeating(hash, vpn, __pa(vaddr), mode,
				    HPTE_V_BOLTED,
				    mmu_linear_psize, mmu_kernel_ssize);

	BUG_ON (ret < 0);
	spin_lock(&linear_map_hash_lock);
	BUG_ON(linear_map_hash_slots[lmi] & 0x80);
	linear_map_hash_slots[lmi] = ret | 0x80;
	spin_unlock(&linear_map_hash_lock);
}

static void kernel_unmap_linear_page(unsigned long vaddr, unsigned long lmi)
{
	unsigned long hash, hidx, slot;
	unsigned long vsid = get_kernel_vsid(vaddr, mmu_kernel_ssize);
	unsigned long vpn = hpt_vpn(vaddr, vsid, mmu_kernel_ssize);

	hash = hpt_hash(vpn, PAGE_SHIFT, mmu_kernel_ssize);
	spin_lock(&linear_map_hash_lock);
	BUG_ON(!(linear_map_hash_slots[lmi] & 0x80));
	hidx = linear_map_hash_slots[lmi] & 0x7f;
	linear_map_hash_slots[lmi] = 0;
	spin_unlock(&linear_map_hash_lock);
	if (hidx & _PTEIDX_SECONDARY)
		hash = ~hash;
	slot = (hash & htab_hash_mask) * HPTES_PER_GROUP;
	slot += hidx & _PTEIDX_GROUP_IX;
	mmu_hash_ops.hpte_invalidate(slot, vpn, mmu_linear_psize,
				     mmu_linear_psize,
				     mmu_kernel_ssize, 0);
}

void __kernel_map_pages(struct page *page, int numpages, int enable)
{
	unsigned long flags, vaddr, lmi;
	int i;

	local_irq_save(flags);
	for (i = 0; i < numpages; i++, page++) {
		vaddr = (unsigned long)page_address(page);
		lmi = __pa(vaddr) >> PAGE_SHIFT;
		if (lmi >= linear_map_hash_count)
			continue;
		if (enable)
			kernel_map_linear_page(vaddr, lmi);
		else
			kernel_unmap_linear_page(vaddr, lmi);
	}
	local_irq_restore(flags);
}
#endif /* CONFIG_DEBUG_PAGEALLOC */

void hash__setup_initial_memory_limit(phys_addr_t first_memblock_base,
				phys_addr_t first_memblock_size)
{
	/*
	 * We don't currently support the first MEMBLOCK not mapping 0
	 * physical on those processors
	 */
	BUG_ON(first_memblock_base != 0);

	/*
	 * On virtualized systems the first entry is our RMA region aka VRMA,
	 * non-virtualized 64-bit hash MMU systems don't have a limitation
	 * on real mode access.
	 *
	 * For guests on platforms before POWER9, we clamp the it limit to 1G
	 * to avoid some funky things such as RTAS bugs etc...
	 *
	 * On POWER9 we limit to 1TB in case the host erroneously told us that
	 * the RMA was >1TB. Effective address bits 0:23 are treated as zero
	 * (meaning the access is aliased to zero i.e. addr = addr % 1TB)
	 * for virtual real mode addressing and so it doesn't make sense to
	 * have an area larger than 1TB as it can't be addressed.
	 */
	if (!early_cpu_has_feature(CPU_FTR_HVMODE)) {
		ppc64_rma_size = first_memblock_size;
		if (!early_cpu_has_feature(CPU_FTR_ARCH_300))
			ppc64_rma_size = min_t(u64, ppc64_rma_size, 0x40000000);
		else
			ppc64_rma_size = min_t(u64, ppc64_rma_size,
					       1UL << SID_SHIFT_1T);

		/* Finally limit subsequent allocations */
		memblock_set_current_limit(ppc64_rma_size);
	} else {
		ppc64_rma_size = ULONG_MAX;
	}
}

#ifdef CONFIG_DEBUG_FS

static int hpt_order_get(void *data, u64 *val)
{
	*val = ppc64_pft_size;
	return 0;
}

static int hpt_order_set(void *data, u64 val)
{
	int ret;

	if (!mmu_hash_ops.resize_hpt)
		return -ENODEV;

	cpus_read_lock();
	ret = mmu_hash_ops.resize_hpt(val);
	cpus_read_unlock();

	return ret;
}

DEFINE_DEBUGFS_ATTRIBUTE(fops_hpt_order, hpt_order_get, hpt_order_set, "%llu\n");

static int __init hash64_debugfs(void)
{
	debugfs_create_file("hpt_order", 0600, powerpc_debugfs_root, NULL,
			    &fops_hpt_order);
	return 0;
}
machine_device_initcall(pseries, hash64_debugfs);
#endif /* CONFIG_DEBUG_FS */

void __init print_system_hash_info(void)
{
	pr_info("ppc64_pft_size    = 0x%llx\n", ppc64_pft_size);

	if (htab_hash_mask)
		pr_info("htab_hash_mask    = 0x%lx\n", htab_hash_mask);
}<|MERGE_RESOLUTION|>--- conflicted
+++ resolved
@@ -1561,11 +1561,7 @@
 	if (user_mode(regs) || (region_id == USER_REGION_ID))
 		access &= ~_PAGE_PRIVILEGED;
 
-<<<<<<< HEAD
-	if (TRAP(regs) == 0x400)
-=======
 	if (TRAP(regs) == INTERRUPT_INST_STORAGE)
->>>>>>> 25423f4b
 		access |= _PAGE_EXEC;
 
 	err = hash_page_mm(mm, ea, access, TRAP(regs), flags);
