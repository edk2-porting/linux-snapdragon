--- conflicted
+++ resolved
@@ -1016,14 +1016,6 @@
 			__u8 seq_arr_len;
 			__u8 pad[7];
 		};
-<<<<<<< HEAD
-
-		/* Absolute timeout to wait for an interrupt in microseconds.
-		 * Relevant only when HL_WAIT_CS_FLAGS_INTERRUPT is set
-		 */
-		__u64 interrupt_timeout_us;
-	};
-=======
 
 		/* Absolute timeout to wait for an interrupt in microseconds.
 		 * Relevant only when HL_WAIT_CS_FLAGS_INTERRUPT is set
@@ -1039,7 +1031,6 @@
 	 * relevant only when HL_WAIT_CS_FLAGS_INTERRUPT_KERNEL_CQ is set
 	 */
 	__u64 cq_counters_offset;
->>>>>>> 77b5472d
 };
 
 #define HL_WAIT_CS_STATUS_COMPLETED	0
