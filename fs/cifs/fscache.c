--- conflicted
+++ resolved
@@ -66,11 +66,7 @@
 	 * In the future, as we integrate with newer fscache features,
 	 * we may want to instead add a check if cookie has changed
 	 */
-<<<<<<< HEAD
-	if (tcon->fscache == NULL)
-=======
 	if (tcon->fscache)
->>>>>>> 8590222e
 		return;
 
 	sharename = extract_sharename(tcon->treeName);
