--- conflicted
+++ resolved
@@ -2319,11 +2319,7 @@
 		cond_resched();
 	}
 
-<<<<<<< HEAD
-	ctx_flush_and_put(ctx, &locked);
-=======
 	ctx_flush_and_put(ctx, &uring_locked);
->>>>>>> 77b5472d
 
 	/* relaxed read is enough as only the task itself sets ->in_idle */
 	if (unlikely(atomic_read(&tctx->in_idle)))
@@ -4139,15 +4135,10 @@
 	if (issue_flags & IO_URING_F_NONBLOCK)
 		return -EAGAIN;
 
-<<<<<<< HEAD
-	in = io_file_get(req->ctx, req, sp->splice_fd_in,
-				  (sp->flags & SPLICE_F_FD_IN_FIXED));
-=======
 	if (sp->flags & SPLICE_F_FD_IN_FIXED)
 		in = io_file_get_fixed(req, sp->splice_fd_in, IO_URING_F_UNLOCKED);
 	else
 		in = io_file_get_normal(req, sp->splice_fd_in);
->>>>>>> 77b5472d
 	if (!in) {
 		ret = -EBADF;
 		goto done;
@@ -4186,15 +4177,10 @@
 	if (issue_flags & IO_URING_F_NONBLOCK)
 		return -EAGAIN;
 
-<<<<<<< HEAD
-	in = io_file_get(req->ctx, req, sp->splice_fd_in,
-				  (sp->flags & SPLICE_F_FD_IN_FIXED));
-=======
 	if (sp->flags & SPLICE_F_FD_IN_FIXED)
 		in = io_file_get_fixed(req, sp->splice_fd_in, IO_URING_F_UNLOCKED);
 	else
 		in = io_file_get_normal(req, sp->splice_fd_in);
->>>>>>> 77b5472d
 	if (!in) {
 		ret = -EBADF;
 		goto done;
@@ -5999,36 +5985,7 @@
 
 	spin_lock(&ctx->completion_lock);
 	preq = io_poll_find(ctx, req->poll_update.old_user_data, true);
-<<<<<<< HEAD
-	if (!preq) {
-		ret = -ENOENT;
-		goto err;
-	}
-
-	if (!req->poll_update.update_events && !req->poll_update.update_user_data) {
-		completing = true;
-		ret = io_poll_remove_one(preq) ? 0 : -EALREADY;
-		goto err;
-	}
-
-	/*
-	 * Don't allow racy completion with singleshot, as we cannot safely
-	 * update those. For multishot, if we're racing with completion, just
-	 * let completion re-add it.
-	 */
-	io_poll_remove_double(preq);
-	completing = !__io_poll_remove_one(preq, &preq->poll, false);
-	if (completing && (preq->poll.events & EPOLLONESHOT)) {
-		ret = -EALREADY;
-		goto err;
-	}
-	/* we now have a detached poll request. reissue. */
-	ret = 0;
-err:
-	if (ret < 0) {
-=======
 	if (!preq || !io_poll_disarm(preq)) {
->>>>>>> 77b5472d
 		spin_unlock(&ctx->completion_lock);
 		ret = preq ? -EALREADY : -ENOENT;
 		goto out;
