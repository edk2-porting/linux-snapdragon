// SPDX-License-Identifier: GPL-2.0
/*
 * Copyright (C) 2011, 2012 STRATO.  All rights reserved.
 */

#include <linux/blkdev.h>
#include <linux/ratelimit.h>
#include <linux/sched/mm.h>
#include <crypto/hash.h>
#include "ctree.h"
#include "discard.h"
#include "volumes.h"
#include "disk-io.h"
#include "ordered-data.h"
#include "transaction.h"
#include "backref.h"
#include "extent_io.h"
#include "dev-replace.h"
#include "check-integrity.h"
#include "rcu-string.h"
#include "raid56.h"
#include "block-group.h"

/*
 * This is only the first step towards a full-features scrub. It reads all
 * extent and super block and verifies the checksums. In case a bad checksum
 * is found or the extent cannot be read, good data will be written back if
 * any can be found.
 *
 * Future enhancements:
 *  - In case an unrepairable extent is encountered, track which files are
 *    affected and report them
 *  - track and record media errors, throw out bad devices
 *  - add a mode to also read unallocated space
 */

struct scrub_block;
struct scrub_ctx;

/*
 * the following three values only influence the performance.
 * The last one configures the number of parallel and outstanding I/O
 * operations. The first two values configure an upper limit for the number
 * of (dynamically allocated) pages that are added to a bio.
 */
#define SCRUB_PAGES_PER_RD_BIO	32	/* 128k per bio */
#define SCRUB_PAGES_PER_WR_BIO	32	/* 128k per bio */
#define SCRUB_BIOS_PER_SCTX	64	/* 8MB per device in flight */

/*
 * the following value times PAGE_SIZE needs to be large enough to match the
 * largest node/leaf/sector size that shall be supported.
 * Values larger than BTRFS_STRIPE_LEN are not supported.
 */
#define SCRUB_MAX_PAGES_PER_BLOCK	16	/* 64k per node/leaf/sector */

struct scrub_recover {
	refcount_t		refs;
	struct btrfs_bio	*bbio;
	u64			map_length;
};

struct scrub_page {
	struct scrub_block	*sblock;
	struct page		*page;
	struct btrfs_device	*dev;
	struct list_head	list;
	u64			flags;  /* extent flags */
	u64			generation;
	u64			logical;
	u64			physical;
	u64			physical_for_dev_replace;
	atomic_t		refs;
	struct {
		unsigned int	mirror_num:8;
		unsigned int	have_csum:1;
		unsigned int	io_error:1;
	};
	u8			csum[BTRFS_CSUM_SIZE];

	struct scrub_recover	*recover;
};

struct scrub_bio {
	int			index;
	struct scrub_ctx	*sctx;
	struct btrfs_device	*dev;
	struct bio		*bio;
	blk_status_t		status;
	u64			logical;
	u64			physical;
#if SCRUB_PAGES_PER_WR_BIO >= SCRUB_PAGES_PER_RD_BIO
	struct scrub_page	*pagev[SCRUB_PAGES_PER_WR_BIO];
#else
	struct scrub_page	*pagev[SCRUB_PAGES_PER_RD_BIO];
#endif
	int			page_count;
	int			next_free;
	struct btrfs_work	work;
};

struct scrub_block {
	struct scrub_page	*pagev[SCRUB_MAX_PAGES_PER_BLOCK];
	int			page_count;
	atomic_t		outstanding_pages;
	refcount_t		refs; /* free mem on transition to zero */
	struct scrub_ctx	*sctx;
	struct scrub_parity	*sparity;
	struct {
		unsigned int	header_error:1;
		unsigned int	checksum_error:1;
		unsigned int	no_io_error_seen:1;
		unsigned int	generation_error:1; /* also sets header_error */

		/* The following is for the data used to check parity */
		/* It is for the data with checksum */
		unsigned int	data_corrected:1;
	};
	struct btrfs_work	work;
};

/* Used for the chunks with parity stripe such RAID5/6 */
struct scrub_parity {
	struct scrub_ctx	*sctx;

	struct btrfs_device	*scrub_dev;

	u64			logic_start;

	u64			logic_end;

	int			nsectors;

	u64			stripe_len;

	refcount_t		refs;

	struct list_head	spages;

	/* Work of parity check and repair */
	struct btrfs_work	work;

	/* Mark the parity blocks which have data */
	unsigned long		*dbitmap;

	/*
	 * Mark the parity blocks which have data, but errors happen when
	 * read data or check data
	 */
	unsigned long		*ebitmap;

	unsigned long		bitmap[];
};

struct scrub_ctx {
	struct scrub_bio	*bios[SCRUB_BIOS_PER_SCTX];
	struct btrfs_fs_info	*fs_info;
	int			first_free;
	int			curr;
	atomic_t		bios_in_flight;
	atomic_t		workers_pending;
	spinlock_t		list_lock;
	wait_queue_head_t	list_wait;
	u16			csum_size;
	struct list_head	csum_list;
	atomic_t		cancel_req;
	int			readonly;
	int			pages_per_rd_bio;

	int			is_dev_replace;

	struct scrub_bio        *wr_curr_bio;
	struct mutex            wr_lock;
	int                     pages_per_wr_bio; /* <= SCRUB_PAGES_PER_WR_BIO */
	struct btrfs_device     *wr_tgtdev;
	bool                    flush_all_writes;

	/*
	 * statistics
	 */
	struct btrfs_scrub_progress stat;
	spinlock_t		stat_lock;

	/*
	 * Use a ref counter to avoid use-after-free issues. Scrub workers
	 * decrement bios_in_flight and workers_pending and then do a wakeup
	 * on the list_wait wait queue. We must ensure the main scrub task
	 * doesn't free the scrub context before or while the workers are
	 * doing the wakeup() call.
	 */
	refcount_t              refs;
};

struct scrub_warning {
	struct btrfs_path	*path;
	u64			extent_item_size;
	const char		*errstr;
	u64			physical;
	u64			logical;
	struct btrfs_device	*dev;
};

struct full_stripe_lock {
	struct rb_node node;
	u64 logical;
	u64 refs;
	struct mutex mutex;
};

static void scrub_pending_bio_inc(struct scrub_ctx *sctx);
static void scrub_pending_bio_dec(struct scrub_ctx *sctx);
static int scrub_handle_errored_block(struct scrub_block *sblock_to_check);
static int scrub_setup_recheck_block(struct scrub_block *original_sblock,
				     struct scrub_block *sblocks_for_recheck);
static void scrub_recheck_block(struct btrfs_fs_info *fs_info,
				struct scrub_block *sblock,
				int retry_failed_mirror);
static void scrub_recheck_block_checksum(struct scrub_block *sblock);
static int scrub_repair_block_from_good_copy(struct scrub_block *sblock_bad,
					     struct scrub_block *sblock_good);
static int scrub_repair_page_from_good_copy(struct scrub_block *sblock_bad,
					    struct scrub_block *sblock_good,
					    int page_num, int force_write);
static void scrub_write_block_to_dev_replace(struct scrub_block *sblock);
static int scrub_write_page_to_dev_replace(struct scrub_block *sblock,
					   int page_num);
static int scrub_checksum_data(struct scrub_block *sblock);
static int scrub_checksum_tree_block(struct scrub_block *sblock);
static int scrub_checksum_super(struct scrub_block *sblock);
static void scrub_block_get(struct scrub_block *sblock);
static void scrub_block_put(struct scrub_block *sblock);
static void scrub_page_get(struct scrub_page *spage);
static void scrub_page_put(struct scrub_page *spage);
static void scrub_parity_get(struct scrub_parity *sparity);
static void scrub_parity_put(struct scrub_parity *sparity);
static int scrub_add_page_to_rd_bio(struct scrub_ctx *sctx,
				    struct scrub_page *spage);
static int scrub_pages(struct scrub_ctx *sctx, u64 logical, u64 len,
		       u64 physical, struct btrfs_device *dev, u64 flags,
		       u64 gen, int mirror_num, u8 *csum, int force,
		       u64 physical_for_dev_replace);
static void scrub_bio_end_io(struct bio *bio);
static void scrub_bio_end_io_worker(struct btrfs_work *work);
static void scrub_block_complete(struct scrub_block *sblock);
static void scrub_remap_extent(struct btrfs_fs_info *fs_info,
			       u64 extent_logical, u64 extent_len,
			       u64 *extent_physical,
			       struct btrfs_device **extent_dev,
			       int *extent_mirror_num);
static int scrub_add_page_to_wr_bio(struct scrub_ctx *sctx,
				    struct scrub_page *spage);
static void scrub_wr_submit(struct scrub_ctx *sctx);
static void scrub_wr_bio_end_io(struct bio *bio);
static void scrub_wr_bio_end_io_worker(struct btrfs_work *work);
static void __scrub_blocked_if_needed(struct btrfs_fs_info *fs_info);
static void scrub_blocked_if_needed(struct btrfs_fs_info *fs_info);
static void scrub_put_ctx(struct scrub_ctx *sctx);

static inline int scrub_is_page_on_raid56(struct scrub_page *page)
{
	return page->recover &&
	       (page->recover->bbio->map_type & BTRFS_BLOCK_GROUP_RAID56_MASK);
}

static void scrub_pending_bio_inc(struct scrub_ctx *sctx)
{
	refcount_inc(&sctx->refs);
	atomic_inc(&sctx->bios_in_flight);
}

static void scrub_pending_bio_dec(struct scrub_ctx *sctx)
{
	atomic_dec(&sctx->bios_in_flight);
	wake_up(&sctx->list_wait);
	scrub_put_ctx(sctx);
}

static void __scrub_blocked_if_needed(struct btrfs_fs_info *fs_info)
{
	while (atomic_read(&fs_info->scrub_pause_req)) {
		mutex_unlock(&fs_info->scrub_lock);
		wait_event(fs_info->scrub_pause_wait,
		   atomic_read(&fs_info->scrub_pause_req) == 0);
		mutex_lock(&fs_info->scrub_lock);
	}
}

static void scrub_pause_on(struct btrfs_fs_info *fs_info)
{
	atomic_inc(&fs_info->scrubs_paused);
	wake_up(&fs_info->scrub_pause_wait);
}

static void scrub_pause_off(struct btrfs_fs_info *fs_info)
{
	mutex_lock(&fs_info->scrub_lock);
	__scrub_blocked_if_needed(fs_info);
	atomic_dec(&fs_info->scrubs_paused);
	mutex_unlock(&fs_info->scrub_lock);

	wake_up(&fs_info->scrub_pause_wait);
}

static void scrub_blocked_if_needed(struct btrfs_fs_info *fs_info)
{
	scrub_pause_on(fs_info);
	scrub_pause_off(fs_info);
}

/*
 * Insert new full stripe lock into full stripe locks tree
 *
 * Return pointer to existing or newly inserted full_stripe_lock structure if
 * everything works well.
 * Return ERR_PTR(-ENOMEM) if we failed to allocate memory
 *
 * NOTE: caller must hold full_stripe_locks_root->lock before calling this
 * function
 */
static struct full_stripe_lock *insert_full_stripe_lock(
		struct btrfs_full_stripe_locks_tree *locks_root,
		u64 fstripe_logical)
{
	struct rb_node **p;
	struct rb_node *parent = NULL;
	struct full_stripe_lock *entry;
	struct full_stripe_lock *ret;

	lockdep_assert_held(&locks_root->lock);

	p = &locks_root->root.rb_node;
	while (*p) {
		parent = *p;
		entry = rb_entry(parent, struct full_stripe_lock, node);
		if (fstripe_logical < entry->logical) {
			p = &(*p)->rb_left;
		} else if (fstripe_logical > entry->logical) {
			p = &(*p)->rb_right;
		} else {
			entry->refs++;
			return entry;
		}
	}

	/*
	 * Insert new lock.
	 */
	ret = kmalloc(sizeof(*ret), GFP_KERNEL);
	if (!ret)
		return ERR_PTR(-ENOMEM);
	ret->logical = fstripe_logical;
	ret->refs = 1;
	mutex_init(&ret->mutex);

	rb_link_node(&ret->node, parent, p);
	rb_insert_color(&ret->node, &locks_root->root);
	return ret;
}

/*
 * Search for a full stripe lock of a block group
 *
 * Return pointer to existing full stripe lock if found
 * Return NULL if not found
 */
static struct full_stripe_lock *search_full_stripe_lock(
		struct btrfs_full_stripe_locks_tree *locks_root,
		u64 fstripe_logical)
{
	struct rb_node *node;
	struct full_stripe_lock *entry;

	lockdep_assert_held(&locks_root->lock);

	node = locks_root->root.rb_node;
	while (node) {
		entry = rb_entry(node, struct full_stripe_lock, node);
		if (fstripe_logical < entry->logical)
			node = node->rb_left;
		else if (fstripe_logical > entry->logical)
			node = node->rb_right;
		else
			return entry;
	}
	return NULL;
}

/*
 * Helper to get full stripe logical from a normal bytenr.
 *
 * Caller must ensure @cache is a RAID56 block group.
 */
static u64 get_full_stripe_logical(struct btrfs_block_group *cache, u64 bytenr)
{
	u64 ret;

	/*
	 * Due to chunk item size limit, full stripe length should not be
	 * larger than U32_MAX. Just a sanity check here.
	 */
	WARN_ON_ONCE(cache->full_stripe_len >= U32_MAX);

	/*
	 * round_down() can only handle power of 2, while RAID56 full
	 * stripe length can be 64KiB * n, so we need to manually round down.
	 */
	ret = div64_u64(bytenr - cache->start, cache->full_stripe_len) *
			cache->full_stripe_len + cache->start;
	return ret;
}

/*
 * Lock a full stripe to avoid concurrency of recovery and read
 *
 * It's only used for profiles with parities (RAID5/6), for other profiles it
 * does nothing.
 *
 * Return 0 if we locked full stripe covering @bytenr, with a mutex held.
 * So caller must call unlock_full_stripe() at the same context.
 *
 * Return <0 if encounters error.
 */
static int lock_full_stripe(struct btrfs_fs_info *fs_info, u64 bytenr,
			    bool *locked_ret)
{
	struct btrfs_block_group *bg_cache;
	struct btrfs_full_stripe_locks_tree *locks_root;
	struct full_stripe_lock *existing;
	u64 fstripe_start;
	int ret = 0;

	*locked_ret = false;
	bg_cache = btrfs_lookup_block_group(fs_info, bytenr);
	if (!bg_cache) {
		ASSERT(0);
		return -ENOENT;
	}

	/* Profiles not based on parity don't need full stripe lock */
	if (!(bg_cache->flags & BTRFS_BLOCK_GROUP_RAID56_MASK))
		goto out;
	locks_root = &bg_cache->full_stripe_locks_root;

	fstripe_start = get_full_stripe_logical(bg_cache, bytenr);

	/* Now insert the full stripe lock */
	mutex_lock(&locks_root->lock);
	existing = insert_full_stripe_lock(locks_root, fstripe_start);
	mutex_unlock(&locks_root->lock);
	if (IS_ERR(existing)) {
		ret = PTR_ERR(existing);
		goto out;
	}
	mutex_lock(&existing->mutex);
	*locked_ret = true;
out:
	btrfs_put_block_group(bg_cache);
	return ret;
}

/*
 * Unlock a full stripe.
 *
 * NOTE: Caller must ensure it's the same context calling corresponding
 * lock_full_stripe().
 *
 * Return 0 if we unlock full stripe without problem.
 * Return <0 for error
 */
static int unlock_full_stripe(struct btrfs_fs_info *fs_info, u64 bytenr,
			      bool locked)
{
	struct btrfs_block_group *bg_cache;
	struct btrfs_full_stripe_locks_tree *locks_root;
	struct full_stripe_lock *fstripe_lock;
	u64 fstripe_start;
	bool freeit = false;
	int ret = 0;

	/* If we didn't acquire full stripe lock, no need to continue */
	if (!locked)
		return 0;

	bg_cache = btrfs_lookup_block_group(fs_info, bytenr);
	if (!bg_cache) {
		ASSERT(0);
		return -ENOENT;
	}
	if (!(bg_cache->flags & BTRFS_BLOCK_GROUP_RAID56_MASK))
		goto out;

	locks_root = &bg_cache->full_stripe_locks_root;
	fstripe_start = get_full_stripe_logical(bg_cache, bytenr);

	mutex_lock(&locks_root->lock);
	fstripe_lock = search_full_stripe_lock(locks_root, fstripe_start);
	/* Unpaired unlock_full_stripe() detected */
	if (!fstripe_lock) {
		WARN_ON(1);
		ret = -ENOENT;
		mutex_unlock(&locks_root->lock);
		goto out;
	}

	if (fstripe_lock->refs == 0) {
		WARN_ON(1);
		btrfs_warn(fs_info, "full stripe lock at %llu refcount underflow",
			fstripe_lock->logical);
	} else {
		fstripe_lock->refs--;
	}

	if (fstripe_lock->refs == 0) {
		rb_erase(&fstripe_lock->node, &locks_root->root);
		freeit = true;
	}
	mutex_unlock(&locks_root->lock);

	mutex_unlock(&fstripe_lock->mutex);
	if (freeit)
		kfree(fstripe_lock);
out:
	btrfs_put_block_group(bg_cache);
	return ret;
}

static void scrub_free_csums(struct scrub_ctx *sctx)
{
	while (!list_empty(&sctx->csum_list)) {
		struct btrfs_ordered_sum *sum;
		sum = list_first_entry(&sctx->csum_list,
				       struct btrfs_ordered_sum, list);
		list_del(&sum->list);
		kfree(sum);
	}
}

static noinline_for_stack void scrub_free_ctx(struct scrub_ctx *sctx)
{
	int i;

	if (!sctx)
		return;

	/* this can happen when scrub is cancelled */
	if (sctx->curr != -1) {
		struct scrub_bio *sbio = sctx->bios[sctx->curr];

		for (i = 0; i < sbio->page_count; i++) {
			WARN_ON(!sbio->pagev[i]->page);
			scrub_block_put(sbio->pagev[i]->sblock);
		}
		bio_put(sbio->bio);
	}

	for (i = 0; i < SCRUB_BIOS_PER_SCTX; ++i) {
		struct scrub_bio *sbio = sctx->bios[i];

		if (!sbio)
			break;
		kfree(sbio);
	}

	kfree(sctx->wr_curr_bio);
	scrub_free_csums(sctx);
	kfree(sctx);
}

static void scrub_put_ctx(struct scrub_ctx *sctx)
{
	if (refcount_dec_and_test(&sctx->refs))
		scrub_free_ctx(sctx);
}

static noinline_for_stack struct scrub_ctx *scrub_setup_ctx(
		struct btrfs_fs_info *fs_info, int is_dev_replace)
{
	struct scrub_ctx *sctx;
	int		i;

	sctx = kzalloc(sizeof(*sctx), GFP_KERNEL);
	if (!sctx)
		goto nomem;
	refcount_set(&sctx->refs, 1);
	sctx->is_dev_replace = is_dev_replace;
	sctx->pages_per_rd_bio = SCRUB_PAGES_PER_RD_BIO;
	sctx->curr = -1;
	sctx->fs_info = fs_info;
	INIT_LIST_HEAD(&sctx->csum_list);
	for (i = 0; i < SCRUB_BIOS_PER_SCTX; ++i) {
		struct scrub_bio *sbio;

		sbio = kzalloc(sizeof(*sbio), GFP_KERNEL);
		if (!sbio)
			goto nomem;
		sctx->bios[i] = sbio;

		sbio->index = i;
		sbio->sctx = sctx;
		sbio->page_count = 0;
		btrfs_init_work(&sbio->work, scrub_bio_end_io_worker, NULL,
				NULL);

		if (i != SCRUB_BIOS_PER_SCTX - 1)
			sctx->bios[i]->next_free = i + 1;
		else
			sctx->bios[i]->next_free = -1;
	}
	sctx->first_free = 0;
	atomic_set(&sctx->bios_in_flight, 0);
	atomic_set(&sctx->workers_pending, 0);
	atomic_set(&sctx->cancel_req, 0);
	sctx->csum_size = btrfs_super_csum_size(fs_info->super_copy);

	spin_lock_init(&sctx->list_lock);
	spin_lock_init(&sctx->stat_lock);
	init_waitqueue_head(&sctx->list_wait);

	WARN_ON(sctx->wr_curr_bio != NULL);
	mutex_init(&sctx->wr_lock);
	sctx->wr_curr_bio = NULL;
	if (is_dev_replace) {
		WARN_ON(!fs_info->dev_replace.tgtdev);
		sctx->pages_per_wr_bio = SCRUB_PAGES_PER_WR_BIO;
		sctx->wr_tgtdev = fs_info->dev_replace.tgtdev;
		sctx->flush_all_writes = false;
	}

	return sctx;

nomem:
	scrub_free_ctx(sctx);
	return ERR_PTR(-ENOMEM);
}

static int scrub_print_warning_inode(u64 inum, u64 offset, u64 root,
				     void *warn_ctx)
{
	u64 isize;
	u32 nlink;
	int ret;
	int i;
	unsigned nofs_flag;
	struct extent_buffer *eb;
	struct btrfs_inode_item *inode_item;
	struct scrub_warning *swarn = warn_ctx;
	struct btrfs_fs_info *fs_info = swarn->dev->fs_info;
	struct inode_fs_paths *ipath = NULL;
	struct btrfs_root *local_root;
	struct btrfs_key key;

	local_root = btrfs_get_fs_root(fs_info, root, true);
	if (IS_ERR(local_root)) {
		ret = PTR_ERR(local_root);
		goto err;
	}

	/*
	 * this makes the path point to (inum INODE_ITEM ioff)
	 */
	key.objectid = inum;
	key.type = BTRFS_INODE_ITEM_KEY;
	key.offset = 0;

	ret = btrfs_search_slot(NULL, local_root, &key, swarn->path, 0, 0);
	if (ret) {
		btrfs_put_root(local_root);
		btrfs_release_path(swarn->path);
		goto err;
	}

	eb = swarn->path->nodes[0];
	inode_item = btrfs_item_ptr(eb, swarn->path->slots[0],
					struct btrfs_inode_item);
	isize = btrfs_inode_size(eb, inode_item);
	nlink = btrfs_inode_nlink(eb, inode_item);
	btrfs_release_path(swarn->path);

	/*
	 * init_path might indirectly call vmalloc, or use GFP_KERNEL. Scrub
	 * uses GFP_NOFS in this context, so we keep it consistent but it does
	 * not seem to be strictly necessary.
	 */
	nofs_flag = memalloc_nofs_save();
	ipath = init_ipath(4096, local_root, swarn->path);
	memalloc_nofs_restore(nofs_flag);
	if (IS_ERR(ipath)) {
		btrfs_put_root(local_root);
		ret = PTR_ERR(ipath);
		ipath = NULL;
		goto err;
	}
	ret = paths_from_inode(inum, ipath);

	if (ret < 0)
		goto err;

	/*
	 * we deliberately ignore the bit ipath might have been too small to
	 * hold all of the paths here
	 */
	for (i = 0; i < ipath->fspath->elem_cnt; ++i)
		btrfs_warn_in_rcu(fs_info,
"%s at logical %llu on dev %s, physical %llu, root %llu, inode %llu, offset %llu, length %llu, links %u (path: %s)",
				  swarn->errstr, swarn->logical,
				  rcu_str_deref(swarn->dev->name),
				  swarn->physical,
				  root, inum, offset,
				  min(isize - offset, (u64)PAGE_SIZE), nlink,
				  (char *)(unsigned long)ipath->fspath->val[i]);

	btrfs_put_root(local_root);
	free_ipath(ipath);
	return 0;

err:
	btrfs_warn_in_rcu(fs_info,
			  "%s at logical %llu on dev %s, physical %llu, root %llu, inode %llu, offset %llu: path resolving failed with ret=%d",
			  swarn->errstr, swarn->logical,
			  rcu_str_deref(swarn->dev->name),
			  swarn->physical,
			  root, inum, offset, ret);

	free_ipath(ipath);
	return 0;
}

static void scrub_print_warning(const char *errstr, struct scrub_block *sblock)
{
	struct btrfs_device *dev;
	struct btrfs_fs_info *fs_info;
	struct btrfs_path *path;
	struct btrfs_key found_key;
	struct extent_buffer *eb;
	struct btrfs_extent_item *ei;
	struct scrub_warning swarn;
	unsigned long ptr = 0;
	u64 extent_item_pos;
	u64 flags = 0;
	u64 ref_root;
	u32 item_size;
	u8 ref_level = 0;
	int ret;

	WARN_ON(sblock->page_count < 1);
	dev = sblock->pagev[0]->dev;
	fs_info = sblock->sctx->fs_info;

	path = btrfs_alloc_path();
	if (!path)
		return;

	swarn.physical = sblock->pagev[0]->physical;
	swarn.logical = sblock->pagev[0]->logical;
	swarn.errstr = errstr;
	swarn.dev = NULL;

	ret = extent_from_logical(fs_info, swarn.logical, path, &found_key,
				  &flags);
	if (ret < 0)
		goto out;

	extent_item_pos = swarn.logical - found_key.objectid;
	swarn.extent_item_size = found_key.offset;

	eb = path->nodes[0];
	ei = btrfs_item_ptr(eb, path->slots[0], struct btrfs_extent_item);
	item_size = btrfs_item_size_nr(eb, path->slots[0]);

	if (flags & BTRFS_EXTENT_FLAG_TREE_BLOCK) {
		do {
			ret = tree_backref_for_extent(&ptr, eb, &found_key, ei,
						      item_size, &ref_root,
						      &ref_level);
			btrfs_warn_in_rcu(fs_info,
"%s at logical %llu on dev %s, physical %llu: metadata %s (level %d) in tree %llu",
				errstr, swarn.logical,
				rcu_str_deref(dev->name),
				swarn.physical,
				ref_level ? "node" : "leaf",
				ret < 0 ? -1 : ref_level,
				ret < 0 ? -1 : ref_root);
		} while (ret != 1);
		btrfs_release_path(path);
	} else {
		btrfs_release_path(path);
		swarn.path = path;
		swarn.dev = dev;
		iterate_extent_inodes(fs_info, found_key.objectid,
					extent_item_pos, 1,
					scrub_print_warning_inode, &swarn, false);
	}

out:
	btrfs_free_path(path);
}

static inline void scrub_get_recover(struct scrub_recover *recover)
{
	refcount_inc(&recover->refs);
}

static inline void scrub_put_recover(struct btrfs_fs_info *fs_info,
				     struct scrub_recover *recover)
{
	if (refcount_dec_and_test(&recover->refs)) {
		btrfs_bio_counter_dec(fs_info);
		btrfs_put_bbio(recover->bbio);
		kfree(recover);
	}
}

/*
 * scrub_handle_errored_block gets called when either verification of the
 * pages failed or the bio failed to read, e.g. with EIO. In the latter
 * case, this function handles all pages in the bio, even though only one
 * may be bad.
 * The goal of this function is to repair the errored block by using the
 * contents of one of the mirrors.
 */
static int scrub_handle_errored_block(struct scrub_block *sblock_to_check)
{
	struct scrub_ctx *sctx = sblock_to_check->sctx;
	struct btrfs_device *dev;
	struct btrfs_fs_info *fs_info;
	u64 logical;
	unsigned int failed_mirror_index;
	unsigned int is_metadata;
	unsigned int have_csum;
	struct scrub_block *sblocks_for_recheck; /* holds one for each mirror */
	struct scrub_block *sblock_bad;
	int ret;
	int mirror_index;
	int page_num;
	int success;
	bool full_stripe_locked;
	unsigned int nofs_flag;
	static DEFINE_RATELIMIT_STATE(_rs, DEFAULT_RATELIMIT_INTERVAL,
				      DEFAULT_RATELIMIT_BURST);

	BUG_ON(sblock_to_check->page_count < 1);
	fs_info = sctx->fs_info;
	if (sblock_to_check->pagev[0]->flags & BTRFS_EXTENT_FLAG_SUPER) {
		/*
		 * if we find an error in a super block, we just report it.
		 * They will get written with the next transaction commit
		 * anyway
		 */
		spin_lock(&sctx->stat_lock);
		++sctx->stat.super_errors;
		spin_unlock(&sctx->stat_lock);
		return 0;
	}
	logical = sblock_to_check->pagev[0]->logical;
	BUG_ON(sblock_to_check->pagev[0]->mirror_num < 1);
	failed_mirror_index = sblock_to_check->pagev[0]->mirror_num - 1;
	is_metadata = !(sblock_to_check->pagev[0]->flags &
			BTRFS_EXTENT_FLAG_DATA);
	have_csum = sblock_to_check->pagev[0]->have_csum;
	dev = sblock_to_check->pagev[0]->dev;

	/*
	 * We must use GFP_NOFS because the scrub task might be waiting for a
	 * worker task executing this function and in turn a transaction commit
	 * might be waiting the scrub task to pause (which needs to wait for all
	 * the worker tasks to complete before pausing).
	 * We do allocations in the workers through insert_full_stripe_lock()
	 * and scrub_add_page_to_wr_bio(), which happens down the call chain of
	 * this function.
	 */
	nofs_flag = memalloc_nofs_save();
	/*
	 * For RAID5/6, race can happen for a different device scrub thread.
	 * For data corruption, Parity and Data threads will both try
	 * to recovery the data.
	 * Race can lead to doubly added csum error, or even unrecoverable
	 * error.
	 */
	ret = lock_full_stripe(fs_info, logical, &full_stripe_locked);
	if (ret < 0) {
		memalloc_nofs_restore(nofs_flag);
		spin_lock(&sctx->stat_lock);
		if (ret == -ENOMEM)
			sctx->stat.malloc_errors++;
		sctx->stat.read_errors++;
		sctx->stat.uncorrectable_errors++;
		spin_unlock(&sctx->stat_lock);
		return ret;
	}

	/*
	 * read all mirrors one after the other. This includes to
	 * re-read the extent or metadata block that failed (that was
	 * the cause that this fixup code is called) another time,
	 * page by page this time in order to know which pages
	 * caused I/O errors and which ones are good (for all mirrors).
	 * It is the goal to handle the situation when more than one
	 * mirror contains I/O errors, but the errors do not
	 * overlap, i.e. the data can be repaired by selecting the
	 * pages from those mirrors without I/O error on the
	 * particular pages. One example (with blocks >= 2 * PAGE_SIZE)
	 * would be that mirror #1 has an I/O error on the first page,
	 * the second page is good, and mirror #2 has an I/O error on
	 * the second page, but the first page is good.
	 * Then the first page of the first mirror can be repaired by
	 * taking the first page of the second mirror, and the
	 * second page of the second mirror can be repaired by
	 * copying the contents of the 2nd page of the 1st mirror.
	 * One more note: if the pages of one mirror contain I/O
	 * errors, the checksum cannot be verified. In order to get
	 * the best data for repairing, the first attempt is to find
	 * a mirror without I/O errors and with a validated checksum.
	 * Only if this is not possible, the pages are picked from
	 * mirrors with I/O errors without considering the checksum.
	 * If the latter is the case, at the end, the checksum of the
	 * repaired area is verified in order to correctly maintain
	 * the statistics.
	 */

	sblocks_for_recheck = kcalloc(BTRFS_MAX_MIRRORS,
				      sizeof(*sblocks_for_recheck), GFP_KERNEL);
	if (!sblocks_for_recheck) {
		spin_lock(&sctx->stat_lock);
		sctx->stat.malloc_errors++;
		sctx->stat.read_errors++;
		sctx->stat.uncorrectable_errors++;
		spin_unlock(&sctx->stat_lock);
		btrfs_dev_stat_inc_and_print(dev, BTRFS_DEV_STAT_READ_ERRS);
		goto out;
	}

	/* setup the context, map the logical blocks and alloc the pages */
	ret = scrub_setup_recheck_block(sblock_to_check, sblocks_for_recheck);
	if (ret) {
		spin_lock(&sctx->stat_lock);
		sctx->stat.read_errors++;
		sctx->stat.uncorrectable_errors++;
		spin_unlock(&sctx->stat_lock);
		btrfs_dev_stat_inc_and_print(dev, BTRFS_DEV_STAT_READ_ERRS);
		goto out;
	}
	BUG_ON(failed_mirror_index >= BTRFS_MAX_MIRRORS);
	sblock_bad = sblocks_for_recheck + failed_mirror_index;

	/* build and submit the bios for the failed mirror, check checksums */
	scrub_recheck_block(fs_info, sblock_bad, 1);

	if (!sblock_bad->header_error && !sblock_bad->checksum_error &&
	    sblock_bad->no_io_error_seen) {
		/*
		 * the error disappeared after reading page by page, or
		 * the area was part of a huge bio and other parts of the
		 * bio caused I/O errors, or the block layer merged several
		 * read requests into one and the error is caused by a
		 * different bio (usually one of the two latter cases is
		 * the cause)
		 */
		spin_lock(&sctx->stat_lock);
		sctx->stat.unverified_errors++;
		sblock_to_check->data_corrected = 1;
		spin_unlock(&sctx->stat_lock);

		if (sctx->is_dev_replace)
			scrub_write_block_to_dev_replace(sblock_bad);
		goto out;
	}

	if (!sblock_bad->no_io_error_seen) {
		spin_lock(&sctx->stat_lock);
		sctx->stat.read_errors++;
		spin_unlock(&sctx->stat_lock);
		if (__ratelimit(&_rs))
			scrub_print_warning("i/o error", sblock_to_check);
		btrfs_dev_stat_inc_and_print(dev, BTRFS_DEV_STAT_READ_ERRS);
	} else if (sblock_bad->checksum_error) {
		spin_lock(&sctx->stat_lock);
		sctx->stat.csum_errors++;
		spin_unlock(&sctx->stat_lock);
		if (__ratelimit(&_rs))
			scrub_print_warning("checksum error", sblock_to_check);
		btrfs_dev_stat_inc_and_print(dev,
					     BTRFS_DEV_STAT_CORRUPTION_ERRS);
	} else if (sblock_bad->header_error) {
		spin_lock(&sctx->stat_lock);
		sctx->stat.verify_errors++;
		spin_unlock(&sctx->stat_lock);
		if (__ratelimit(&_rs))
			scrub_print_warning("checksum/header error",
					    sblock_to_check);
		if (sblock_bad->generation_error)
			btrfs_dev_stat_inc_and_print(dev,
				BTRFS_DEV_STAT_GENERATION_ERRS);
		else
			btrfs_dev_stat_inc_and_print(dev,
				BTRFS_DEV_STAT_CORRUPTION_ERRS);
	}

	if (sctx->readonly) {
		ASSERT(!sctx->is_dev_replace);
		goto out;
	}

	/*
	 * now build and submit the bios for the other mirrors, check
	 * checksums.
	 * First try to pick the mirror which is completely without I/O
	 * errors and also does not have a checksum error.
	 * If one is found, and if a checksum is present, the full block
	 * that is known to contain an error is rewritten. Afterwards
	 * the block is known to be corrected.
	 * If a mirror is found which is completely correct, and no
	 * checksum is present, only those pages are rewritten that had
	 * an I/O error in the block to be repaired, since it cannot be
	 * determined, which copy of the other pages is better (and it
	 * could happen otherwise that a correct page would be
	 * overwritten by a bad one).
	 */
	for (mirror_index = 0; ;mirror_index++) {
		struct scrub_block *sblock_other;

		if (mirror_index == failed_mirror_index)
			continue;

		/* raid56's mirror can be more than BTRFS_MAX_MIRRORS */
		if (!scrub_is_page_on_raid56(sblock_bad->pagev[0])) {
			if (mirror_index >= BTRFS_MAX_MIRRORS)
				break;
			if (!sblocks_for_recheck[mirror_index].page_count)
				break;

			sblock_other = sblocks_for_recheck + mirror_index;
		} else {
			struct scrub_recover *r = sblock_bad->pagev[0]->recover;
			int max_allowed = r->bbio->num_stripes -
						r->bbio->num_tgtdevs;

			if (mirror_index >= max_allowed)
				break;
			if (!sblocks_for_recheck[1].page_count)
				break;

			ASSERT(failed_mirror_index == 0);
			sblock_other = sblocks_for_recheck + 1;
			sblock_other->pagev[0]->mirror_num = 1 + mirror_index;
		}

		/* build and submit the bios, check checksums */
		scrub_recheck_block(fs_info, sblock_other, 0);

		if (!sblock_other->header_error &&
		    !sblock_other->checksum_error &&
		    sblock_other->no_io_error_seen) {
			if (sctx->is_dev_replace) {
				scrub_write_block_to_dev_replace(sblock_other);
				goto corrected_error;
			} else {
				ret = scrub_repair_block_from_good_copy(
						sblock_bad, sblock_other);
				if (!ret)
					goto corrected_error;
			}
		}
	}

	if (sblock_bad->no_io_error_seen && !sctx->is_dev_replace)
		goto did_not_correct_error;

	/*
	 * In case of I/O errors in the area that is supposed to be
	 * repaired, continue by picking good copies of those pages.
	 * Select the good pages from mirrors to rewrite bad pages from
	 * the area to fix. Afterwards verify the checksum of the block
	 * that is supposed to be repaired. This verification step is
	 * only done for the purpose of statistic counting and for the
	 * final scrub report, whether errors remain.
	 * A perfect algorithm could make use of the checksum and try
	 * all possible combinations of pages from the different mirrors
	 * until the checksum verification succeeds. For example, when
	 * the 2nd page of mirror #1 faces I/O errors, and the 2nd page
	 * of mirror #2 is readable but the final checksum test fails,
	 * then the 2nd page of mirror #3 could be tried, whether now
	 * the final checksum succeeds. But this would be a rare
	 * exception and is therefore not implemented. At least it is
	 * avoided that the good copy is overwritten.
	 * A more useful improvement would be to pick the sectors
	 * without I/O error based on sector sizes (512 bytes on legacy
	 * disks) instead of on PAGE_SIZE. Then maybe 512 byte of one
	 * mirror could be repaired by taking 512 byte of a different
	 * mirror, even if other 512 byte sectors in the same PAGE_SIZE
	 * area are unreadable.
	 */
	success = 1;
	for (page_num = 0; page_num < sblock_bad->page_count;
	     page_num++) {
		struct scrub_page *page_bad = sblock_bad->pagev[page_num];
		struct scrub_block *sblock_other = NULL;

		/* skip no-io-error page in scrub */
		if (!page_bad->io_error && !sctx->is_dev_replace)
			continue;

		if (scrub_is_page_on_raid56(sblock_bad->pagev[0])) {
			/*
			 * In case of dev replace, if raid56 rebuild process
			 * didn't work out correct data, then copy the content
			 * in sblock_bad to make sure target device is identical
			 * to source device, instead of writing garbage data in
			 * sblock_for_recheck array to target device.
			 */
			sblock_other = NULL;
		} else if (page_bad->io_error) {
			/* try to find no-io-error page in mirrors */
			for (mirror_index = 0;
			     mirror_index < BTRFS_MAX_MIRRORS &&
			     sblocks_for_recheck[mirror_index].page_count > 0;
			     mirror_index++) {
				if (!sblocks_for_recheck[mirror_index].
				    pagev[page_num]->io_error) {
					sblock_other = sblocks_for_recheck +
						       mirror_index;
					break;
				}
			}
			if (!sblock_other)
				success = 0;
		}

		if (sctx->is_dev_replace) {
			/*
			 * did not find a mirror to fetch the page
			 * from. scrub_write_page_to_dev_replace()
			 * handles this case (page->io_error), by
			 * filling the block with zeros before
			 * submitting the write request
			 */
			if (!sblock_other)
				sblock_other = sblock_bad;

			if (scrub_write_page_to_dev_replace(sblock_other,
							    page_num) != 0) {
				atomic64_inc(
					&fs_info->dev_replace.num_write_errors);
				success = 0;
			}
		} else if (sblock_other) {
			ret = scrub_repair_page_from_good_copy(sblock_bad,
							       sblock_other,
							       page_num, 0);
			if (0 == ret)
				page_bad->io_error = 0;
			else
				success = 0;
		}
	}

	if (success && !sctx->is_dev_replace) {
		if (is_metadata || have_csum) {
			/*
			 * need to verify the checksum now that all
			 * sectors on disk are repaired (the write
			 * request for data to be repaired is on its way).
			 * Just be lazy and use scrub_recheck_block()
			 * which re-reads the data before the checksum
			 * is verified, but most likely the data comes out
			 * of the page cache.
			 */
			scrub_recheck_block(fs_info, sblock_bad, 1);
			if (!sblock_bad->header_error &&
			    !sblock_bad->checksum_error &&
			    sblock_bad->no_io_error_seen)
				goto corrected_error;
			else
				goto did_not_correct_error;
		} else {
corrected_error:
			spin_lock(&sctx->stat_lock);
			sctx->stat.corrected_errors++;
			sblock_to_check->data_corrected = 1;
			spin_unlock(&sctx->stat_lock);
			btrfs_err_rl_in_rcu(fs_info,
				"fixed up error at logical %llu on dev %s",
				logical, rcu_str_deref(dev->name));
		}
	} else {
did_not_correct_error:
		spin_lock(&sctx->stat_lock);
		sctx->stat.uncorrectable_errors++;
		spin_unlock(&sctx->stat_lock);
		btrfs_err_rl_in_rcu(fs_info,
			"unable to fixup (regular) error at logical %llu on dev %s",
			logical, rcu_str_deref(dev->name));
	}

out:
	if (sblocks_for_recheck) {
		for (mirror_index = 0; mirror_index < BTRFS_MAX_MIRRORS;
		     mirror_index++) {
			struct scrub_block *sblock = sblocks_for_recheck +
						     mirror_index;
			struct scrub_recover *recover;
			int page_index;

			for (page_index = 0; page_index < sblock->page_count;
			     page_index++) {
				sblock->pagev[page_index]->sblock = NULL;
				recover = sblock->pagev[page_index]->recover;
				if (recover) {
					scrub_put_recover(fs_info, recover);
					sblock->pagev[page_index]->recover =
									NULL;
				}
				scrub_page_put(sblock->pagev[page_index]);
			}
		}
		kfree(sblocks_for_recheck);
	}

	ret = unlock_full_stripe(fs_info, logical, full_stripe_locked);
	memalloc_nofs_restore(nofs_flag);
	if (ret < 0)
		return ret;
	return 0;
}

static inline int scrub_nr_raid_mirrors(struct btrfs_bio *bbio)
{
	if (bbio->map_type & BTRFS_BLOCK_GROUP_RAID5)
		return 2;
	else if (bbio->map_type & BTRFS_BLOCK_GROUP_RAID6)
		return 3;
	else
		return (int)bbio->num_stripes;
}

static inline void scrub_stripe_index_and_offset(u64 logical, u64 map_type,
						 u64 *raid_map,
						 u64 mapped_length,
						 int nstripes, int mirror,
						 int *stripe_index,
						 u64 *stripe_offset)
{
	int i;

	if (map_type & BTRFS_BLOCK_GROUP_RAID56_MASK) {
		/* RAID5/6 */
		for (i = 0; i < nstripes; i++) {
			if (raid_map[i] == RAID6_Q_STRIPE ||
			    raid_map[i] == RAID5_P_STRIPE)
				continue;

			if (logical >= raid_map[i] &&
			    logical < raid_map[i] + mapped_length)
				break;
		}

		*stripe_index = i;
		*stripe_offset = logical - raid_map[i];
	} else {
		/* The other RAID type */
		*stripe_index = mirror;
		*stripe_offset = 0;
	}
}

static int scrub_setup_recheck_block(struct scrub_block *original_sblock,
				     struct scrub_block *sblocks_for_recheck)
{
	struct scrub_ctx *sctx = original_sblock->sctx;
	struct btrfs_fs_info *fs_info = sctx->fs_info;
	u64 length = original_sblock->page_count * PAGE_SIZE;
	u64 logical = original_sblock->pagev[0]->logical;
	u64 generation = original_sblock->pagev[0]->generation;
	u64 flags = original_sblock->pagev[0]->flags;
	u64 have_csum = original_sblock->pagev[0]->have_csum;
	struct scrub_recover *recover;
	struct btrfs_bio *bbio;
	u64 sublen;
	u64 mapped_length;
	u64 stripe_offset;
	int stripe_index;
	int page_index = 0;
	int mirror_index;
	int nmirrors;
	int ret;

	/*
	 * note: the two members refs and outstanding_pages
	 * are not used (and not set) in the blocks that are used for
	 * the recheck procedure
	 */

	while (length > 0) {
		sublen = min_t(u64, length, PAGE_SIZE);
		mapped_length = sublen;
		bbio = NULL;

		/*
		 * with a length of PAGE_SIZE, each returned stripe
		 * represents one mirror
		 */
		btrfs_bio_counter_inc_blocked(fs_info);
		ret = btrfs_map_sblock(fs_info, BTRFS_MAP_GET_READ_MIRRORS,
				logical, &mapped_length, &bbio);
		if (ret || !bbio || mapped_length < sublen) {
			btrfs_put_bbio(bbio);
			btrfs_bio_counter_dec(fs_info);
			return -EIO;
		}

		recover = kzalloc(sizeof(struct scrub_recover), GFP_NOFS);
		if (!recover) {
			btrfs_put_bbio(bbio);
			btrfs_bio_counter_dec(fs_info);
			return -ENOMEM;
		}

		refcount_set(&recover->refs, 1);
		recover->bbio = bbio;
		recover->map_length = mapped_length;

		BUG_ON(page_index >= SCRUB_MAX_PAGES_PER_BLOCK);

		nmirrors = min(scrub_nr_raid_mirrors(bbio), BTRFS_MAX_MIRRORS);

		for (mirror_index = 0; mirror_index < nmirrors;
		     mirror_index++) {
			struct scrub_block *sblock;
			struct scrub_page *page;

			sblock = sblocks_for_recheck + mirror_index;
			sblock->sctx = sctx;

			page = kzalloc(sizeof(*page), GFP_NOFS);
			if (!page) {
leave_nomem:
				spin_lock(&sctx->stat_lock);
				sctx->stat.malloc_errors++;
				spin_unlock(&sctx->stat_lock);
				scrub_put_recover(fs_info, recover);
				return -ENOMEM;
			}
			scrub_page_get(page);
			sblock->pagev[page_index] = page;
			page->sblock = sblock;
			page->flags = flags;
			page->generation = generation;
			page->logical = logical;
			page->have_csum = have_csum;
			if (have_csum)
				memcpy(page->csum,
				       original_sblock->pagev[0]->csum,
				       sctx->csum_size);

			scrub_stripe_index_and_offset(logical,
						      bbio->map_type,
						      bbio->raid_map,
						      mapped_length,
						      bbio->num_stripes -
						      bbio->num_tgtdevs,
						      mirror_index,
						      &stripe_index,
						      &stripe_offset);
			page->physical = bbio->stripes[stripe_index].physical +
					 stripe_offset;
			page->dev = bbio->stripes[stripe_index].dev;

			BUG_ON(page_index >= original_sblock->page_count);
			page->physical_for_dev_replace =
				original_sblock->pagev[page_index]->
				physical_for_dev_replace;
			/* for missing devices, dev->bdev is NULL */
			page->mirror_num = mirror_index + 1;
			sblock->page_count++;
			page->page = alloc_page(GFP_NOFS);
			if (!page->page)
				goto leave_nomem;

			scrub_get_recover(recover);
			page->recover = recover;
		}
		scrub_put_recover(fs_info, recover);
		length -= sublen;
		logical += sublen;
		page_index++;
	}

	return 0;
}

static void scrub_bio_wait_endio(struct bio *bio)
{
	complete(bio->bi_private);
}

static int scrub_submit_raid56_bio_wait(struct btrfs_fs_info *fs_info,
					struct bio *bio,
					struct scrub_page *page)
{
	DECLARE_COMPLETION_ONSTACK(done);
	int ret;
	int mirror_num;

	bio->bi_iter.bi_sector = page->logical >> 9;
	bio->bi_private = &done;
	bio->bi_end_io = scrub_bio_wait_endio;

	mirror_num = page->sblock->pagev[0]->mirror_num;
	ret = raid56_parity_recover(fs_info, bio, page->recover->bbio,
				    page->recover->map_length,
				    mirror_num, 0);
	if (ret)
		return ret;

	wait_for_completion_io(&done);
	return blk_status_to_errno(bio->bi_status);
}

static void scrub_recheck_block_on_raid56(struct btrfs_fs_info *fs_info,
					  struct scrub_block *sblock)
{
	struct scrub_page *first_page = sblock->pagev[0];
	struct bio *bio;
	int page_num;

	/* All pages in sblock belong to the same stripe on the same device. */
	ASSERT(first_page->dev);
	if (!first_page->dev->bdev)
		goto out;

	bio = btrfs_io_bio_alloc(BIO_MAX_PAGES);
	bio_set_dev(bio, first_page->dev->bdev);

	for (page_num = 0; page_num < sblock->page_count; page_num++) {
		struct scrub_page *page = sblock->pagev[page_num];

		WARN_ON(!page->page);
		bio_add_page(bio, page->page, PAGE_SIZE, 0);
	}

	if (scrub_submit_raid56_bio_wait(fs_info, bio, first_page)) {
		bio_put(bio);
		goto out;
	}

	bio_put(bio);

	scrub_recheck_block_checksum(sblock);

	return;
out:
	for (page_num = 0; page_num < sblock->page_count; page_num++)
		sblock->pagev[page_num]->io_error = 1;

	sblock->no_io_error_seen = 0;
}

/*
 * this function will check the on disk data for checksum errors, header
 * errors and read I/O errors. If any I/O errors happen, the exact pages
 * which are errored are marked as being bad. The goal is to enable scrub
 * to take those pages that are not errored from all the mirrors so that
 * the pages that are errored in the just handled mirror can be repaired.
 */
static void scrub_recheck_block(struct btrfs_fs_info *fs_info,
				struct scrub_block *sblock,
				int retry_failed_mirror)
{
	int page_num;

	sblock->no_io_error_seen = 1;

	/* short cut for raid56 */
	if (!retry_failed_mirror && scrub_is_page_on_raid56(sblock->pagev[0]))
		return scrub_recheck_block_on_raid56(fs_info, sblock);

	for (page_num = 0; page_num < sblock->page_count; page_num++) {
		struct bio *bio;
		struct scrub_page *page = sblock->pagev[page_num];

		if (page->dev->bdev == NULL) {
			page->io_error = 1;
			sblock->no_io_error_seen = 0;
			continue;
		}

		WARN_ON(!page->page);
		bio = btrfs_io_bio_alloc(1);
		bio_set_dev(bio, page->dev->bdev);

		bio_add_page(bio, page->page, PAGE_SIZE, 0);
		bio->bi_iter.bi_sector = page->physical >> 9;
		bio->bi_opf = REQ_OP_READ;

		if (btrfsic_submit_bio_wait(bio)) {
			page->io_error = 1;
			sblock->no_io_error_seen = 0;
		}

		bio_put(bio);
	}

	if (sblock->no_io_error_seen)
		scrub_recheck_block_checksum(sblock);
}

static inline int scrub_check_fsid(u8 fsid[],
				   struct scrub_page *spage)
{
	struct btrfs_fs_devices *fs_devices = spage->dev->fs_devices;
	int ret;

	ret = memcmp(fsid, fs_devices->fsid, BTRFS_FSID_SIZE);
	return !ret;
}

static void scrub_recheck_block_checksum(struct scrub_block *sblock)
{
	sblock->header_error = 0;
	sblock->checksum_error = 0;
	sblock->generation_error = 0;

	if (sblock->pagev[0]->flags & BTRFS_EXTENT_FLAG_DATA)
		scrub_checksum_data(sblock);
	else
		scrub_checksum_tree_block(sblock);
}

static int scrub_repair_block_from_good_copy(struct scrub_block *sblock_bad,
					     struct scrub_block *sblock_good)
{
	int page_num;
	int ret = 0;

	for (page_num = 0; page_num < sblock_bad->page_count; page_num++) {
		int ret_sub;

		ret_sub = scrub_repair_page_from_good_copy(sblock_bad,
							   sblock_good,
							   page_num, 1);
		if (ret_sub)
			ret = ret_sub;
	}

	return ret;
}

static int scrub_repair_page_from_good_copy(struct scrub_block *sblock_bad,
					    struct scrub_block *sblock_good,
					    int page_num, int force_write)
{
	struct scrub_page *page_bad = sblock_bad->pagev[page_num];
	struct scrub_page *page_good = sblock_good->pagev[page_num];
	struct btrfs_fs_info *fs_info = sblock_bad->sctx->fs_info;

	BUG_ON(page_bad->page == NULL);
	BUG_ON(page_good->page == NULL);
	if (force_write || sblock_bad->header_error ||
	    sblock_bad->checksum_error || page_bad->io_error) {
		struct bio *bio;
		int ret;

		if (!page_bad->dev->bdev) {
			btrfs_warn_rl(fs_info,
				"scrub_repair_page_from_good_copy(bdev == NULL) is unexpected");
			return -EIO;
		}

		bio = btrfs_io_bio_alloc(1);
		bio_set_dev(bio, page_bad->dev->bdev);
		bio->bi_iter.bi_sector = page_bad->physical >> 9;
		bio->bi_opf = REQ_OP_WRITE;

		ret = bio_add_page(bio, page_good->page, PAGE_SIZE, 0);
		if (PAGE_SIZE != ret) {
			bio_put(bio);
			return -EIO;
		}

		if (btrfsic_submit_bio_wait(bio)) {
			btrfs_dev_stat_inc_and_print(page_bad->dev,
				BTRFS_DEV_STAT_WRITE_ERRS);
			atomic64_inc(&fs_info->dev_replace.num_write_errors);
			bio_put(bio);
			return -EIO;
		}
		bio_put(bio);
	}

	return 0;
}

static void scrub_write_block_to_dev_replace(struct scrub_block *sblock)
{
	struct btrfs_fs_info *fs_info = sblock->sctx->fs_info;
	int page_num;

	/*
	 * This block is used for the check of the parity on the source device,
	 * so the data needn't be written into the destination device.
	 */
	if (sblock->sparity)
		return;

	for (page_num = 0; page_num < sblock->page_count; page_num++) {
		int ret;

		ret = scrub_write_page_to_dev_replace(sblock, page_num);
		if (ret)
			atomic64_inc(&fs_info->dev_replace.num_write_errors);
	}
}

static int scrub_write_page_to_dev_replace(struct scrub_block *sblock,
					   int page_num)
{
	struct scrub_page *spage = sblock->pagev[page_num];

	BUG_ON(spage->page == NULL);
	if (spage->io_error) {
		void *mapped_buffer = kmap_atomic(spage->page);

		clear_page(mapped_buffer);
		flush_dcache_page(spage->page);
		kunmap_atomic(mapped_buffer);
	}
	return scrub_add_page_to_wr_bio(sblock->sctx, spage);
}

static int scrub_add_page_to_wr_bio(struct scrub_ctx *sctx,
				    struct scrub_page *spage)
{
	struct scrub_bio *sbio;
	int ret;

	mutex_lock(&sctx->wr_lock);
again:
	if (!sctx->wr_curr_bio) {
		sctx->wr_curr_bio = kzalloc(sizeof(*sctx->wr_curr_bio),
					      GFP_KERNEL);
		if (!sctx->wr_curr_bio) {
			mutex_unlock(&sctx->wr_lock);
			return -ENOMEM;
		}
		sctx->wr_curr_bio->sctx = sctx;
		sctx->wr_curr_bio->page_count = 0;
	}
	sbio = sctx->wr_curr_bio;
	if (sbio->page_count == 0) {
		struct bio *bio;

		sbio->physical = spage->physical_for_dev_replace;
		sbio->logical = spage->logical;
		sbio->dev = sctx->wr_tgtdev;
		bio = sbio->bio;
		if (!bio) {
			bio = btrfs_io_bio_alloc(sctx->pages_per_wr_bio);
			sbio->bio = bio;
		}

		bio->bi_private = sbio;
		bio->bi_end_io = scrub_wr_bio_end_io;
		bio_set_dev(bio, sbio->dev->bdev);
		bio->bi_iter.bi_sector = sbio->physical >> 9;
		bio->bi_opf = REQ_OP_WRITE;
		sbio->status = 0;
	} else if (sbio->physical + sbio->page_count * PAGE_SIZE !=
		   spage->physical_for_dev_replace ||
		   sbio->logical + sbio->page_count * PAGE_SIZE !=
		   spage->logical) {
		scrub_wr_submit(sctx);
		goto again;
	}

	ret = bio_add_page(sbio->bio, spage->page, PAGE_SIZE, 0);
	if (ret != PAGE_SIZE) {
		if (sbio->page_count < 1) {
			bio_put(sbio->bio);
			sbio->bio = NULL;
			mutex_unlock(&sctx->wr_lock);
			return -EIO;
		}
		scrub_wr_submit(sctx);
		goto again;
	}

	sbio->pagev[sbio->page_count] = spage;
	scrub_page_get(spage);
	sbio->page_count++;
	if (sbio->page_count == sctx->pages_per_wr_bio)
		scrub_wr_submit(sctx);
	mutex_unlock(&sctx->wr_lock);

	return 0;
}

static void scrub_wr_submit(struct scrub_ctx *sctx)
{
	struct scrub_bio *sbio;

	if (!sctx->wr_curr_bio)
		return;

	sbio = sctx->wr_curr_bio;
	sctx->wr_curr_bio = NULL;
	WARN_ON(!sbio->bio->bi_disk);
	scrub_pending_bio_inc(sctx);
	/* process all writes in a single worker thread. Then the block layer
	 * orders the requests before sending them to the driver which
	 * doubled the write performance on spinning disks when measured
	 * with Linux 3.5 */
	btrfsic_submit_bio(sbio->bio);
}

static void scrub_wr_bio_end_io(struct bio *bio)
{
	struct scrub_bio *sbio = bio->bi_private;
	struct btrfs_fs_info *fs_info = sbio->dev->fs_info;

	sbio->status = bio->bi_status;
	sbio->bio = bio;

	btrfs_init_work(&sbio->work, scrub_wr_bio_end_io_worker, NULL, NULL);
	btrfs_queue_work(fs_info->scrub_wr_completion_workers, &sbio->work);
}

static void scrub_wr_bio_end_io_worker(struct btrfs_work *work)
{
	struct scrub_bio *sbio = container_of(work, struct scrub_bio, work);
	struct scrub_ctx *sctx = sbio->sctx;
	int i;

	WARN_ON(sbio->page_count > SCRUB_PAGES_PER_WR_BIO);
	if (sbio->status) {
		struct btrfs_dev_replace *dev_replace =
			&sbio->sctx->fs_info->dev_replace;

		for (i = 0; i < sbio->page_count; i++) {
			struct scrub_page *spage = sbio->pagev[i];

			spage->io_error = 1;
			atomic64_inc(&dev_replace->num_write_errors);
		}
	}

	for (i = 0; i < sbio->page_count; i++)
		scrub_page_put(sbio->pagev[i]);

	bio_put(sbio->bio);
	kfree(sbio);
	scrub_pending_bio_dec(sctx);
}

static int scrub_checksum(struct scrub_block *sblock)
{
	u64 flags;
	int ret;

	/*
	 * No need to initialize these stats currently,
	 * because this function only use return value
	 * instead of these stats value.
	 *
	 * Todo:
	 * always use stats
	 */
	sblock->header_error = 0;
	sblock->generation_error = 0;
	sblock->checksum_error = 0;

	WARN_ON(sblock->page_count < 1);
	flags = sblock->pagev[0]->flags;
	ret = 0;
	if (flags & BTRFS_EXTENT_FLAG_DATA)
		ret = scrub_checksum_data(sblock);
	else if (flags & BTRFS_EXTENT_FLAG_TREE_BLOCK)
		ret = scrub_checksum_tree_block(sblock);
	else if (flags & BTRFS_EXTENT_FLAG_SUPER)
		(void)scrub_checksum_super(sblock);
	else
		WARN_ON(1);
	if (ret)
		scrub_handle_errored_block(sblock);

	return ret;
}

static int scrub_checksum_data(struct scrub_block *sblock)
{
	struct scrub_ctx *sctx = sblock->sctx;
	struct btrfs_fs_info *fs_info = sctx->fs_info;
	SHASH_DESC_ON_STACK(shash, fs_info->csum_shash);
	u8 csum[BTRFS_CSUM_SIZE];
	u8 *on_disk_csum;
	struct page *page;
	void *buffer;
	u64 len;
	int index;

	BUG_ON(sblock->page_count < 1);
	if (!sblock->pagev[0]->have_csum)
		return 0;

	shash->tfm = fs_info->csum_shash;
	crypto_shash_init(shash);

	on_disk_csum = sblock->pagev[0]->csum;
	page = sblock->pagev[0]->page;
	buffer = kmap_atomic(page);

	len = sctx->fs_info->sectorsize;
	index = 0;
	for (;;) {
		u64 l = min_t(u64, len, PAGE_SIZE);

		crypto_shash_update(shash, buffer, l);
		kunmap_atomic(buffer);
		len -= l;
		if (len == 0)
			break;
		index++;
		BUG_ON(index >= sblock->page_count);
		BUG_ON(!sblock->pagev[index]->page);
		page = sblock->pagev[index]->page;
		buffer = kmap_atomic(page);
	}

	crypto_shash_final(shash, csum);
	if (memcmp(csum, on_disk_csum, sctx->csum_size))
		sblock->checksum_error = 1;

	return sblock->checksum_error;
}

static int scrub_checksum_tree_block(struct scrub_block *sblock)
{
	struct scrub_ctx *sctx = sblock->sctx;
	struct btrfs_header *h;
	struct btrfs_fs_info *fs_info = sctx->fs_info;
	SHASH_DESC_ON_STACK(shash, fs_info->csum_shash);
	u8 calculated_csum[BTRFS_CSUM_SIZE];
	u8 on_disk_csum[BTRFS_CSUM_SIZE];
	struct page *page;
	void *mapped_buffer;
	u64 mapped_size;
	void *p;
	u64 len;
	int index;

	shash->tfm = fs_info->csum_shash;
	crypto_shash_init(shash);

	BUG_ON(sblock->page_count < 1);
	page = sblock->pagev[0]->page;
	mapped_buffer = kmap_atomic(page);
	h = (struct btrfs_header *)mapped_buffer;
	memcpy(on_disk_csum, h->csum, sctx->csum_size);

	/*
	 * we don't use the getter functions here, as we
	 * a) don't have an extent buffer and
	 * b) the page is already kmapped
	 */
	if (sblock->pagev[0]->logical != btrfs_stack_header_bytenr(h))
		sblock->header_error = 1;

	if (sblock->pagev[0]->generation != btrfs_stack_header_generation(h)) {
		sblock->header_error = 1;
		sblock->generation_error = 1;
	}

	if (!scrub_check_fsid(h->fsid, sblock->pagev[0]))
		sblock->header_error = 1;

	if (memcmp(h->chunk_tree_uuid, fs_info->chunk_tree_uuid,
		   BTRFS_UUID_SIZE))
		sblock->header_error = 1;

	len = sctx->fs_info->nodesize - BTRFS_CSUM_SIZE;
	mapped_size = PAGE_SIZE - BTRFS_CSUM_SIZE;
	p = ((u8 *)mapped_buffer) + BTRFS_CSUM_SIZE;
	index = 0;
	for (;;) {
		u64 l = min_t(u64, len, mapped_size);

		crypto_shash_update(shash, p, l);
		kunmap_atomic(mapped_buffer);
		len -= l;
		if (len == 0)
			break;
		index++;
		BUG_ON(index >= sblock->page_count);
		BUG_ON(!sblock->pagev[index]->page);
		page = sblock->pagev[index]->page;
		mapped_buffer = kmap_atomic(page);
		mapped_size = PAGE_SIZE;
		p = mapped_buffer;
	}

	crypto_shash_final(shash, calculated_csum);
	if (memcmp(calculated_csum, on_disk_csum, sctx->csum_size))
		sblock->checksum_error = 1;

	return sblock->header_error || sblock->checksum_error;
}

static int scrub_checksum_super(struct scrub_block *sblock)
{
	struct btrfs_super_block *s;
	struct scrub_ctx *sctx = sblock->sctx;
	struct btrfs_fs_info *fs_info = sctx->fs_info;
	SHASH_DESC_ON_STACK(shash, fs_info->csum_shash);
	u8 calculated_csum[BTRFS_CSUM_SIZE];
	u8 on_disk_csum[BTRFS_CSUM_SIZE];
	struct page *page;
	void *mapped_buffer;
	u64 mapped_size;
	void *p;
	int fail_gen = 0;
	int fail_cor = 0;
	u64 len;
	int index;

	shash->tfm = fs_info->csum_shash;
	crypto_shash_init(shash);

	BUG_ON(sblock->page_count < 1);
	page = sblock->pagev[0]->page;
	mapped_buffer = kmap_atomic(page);
	s = (struct btrfs_super_block *)mapped_buffer;
	memcpy(on_disk_csum, s->csum, sctx->csum_size);

	if (sblock->pagev[0]->logical != btrfs_super_bytenr(s))
		++fail_cor;

	if (sblock->pagev[0]->generation != btrfs_super_generation(s))
		++fail_gen;

	if (!scrub_check_fsid(s->fsid, sblock->pagev[0]))
		++fail_cor;

	len = BTRFS_SUPER_INFO_SIZE - BTRFS_CSUM_SIZE;
	mapped_size = PAGE_SIZE - BTRFS_CSUM_SIZE;
	p = ((u8 *)mapped_buffer) + BTRFS_CSUM_SIZE;
	index = 0;
	for (;;) {
		u64 l = min_t(u64, len, mapped_size);

		crypto_shash_update(shash, p, l);
		kunmap_atomic(mapped_buffer);
		len -= l;
		if (len == 0)
			break;
		index++;
		BUG_ON(index >= sblock->page_count);
		BUG_ON(!sblock->pagev[index]->page);
		page = sblock->pagev[index]->page;
		mapped_buffer = kmap_atomic(page);
		mapped_size = PAGE_SIZE;
		p = mapped_buffer;
	}

	crypto_shash_final(shash, calculated_csum);
	if (memcmp(calculated_csum, on_disk_csum, sctx->csum_size))
		++fail_cor;

	if (fail_cor + fail_gen) {
		/*
		 * if we find an error in a super block, we just report it.
		 * They will get written with the next transaction commit
		 * anyway
		 */
		spin_lock(&sctx->stat_lock);
		++sctx->stat.super_errors;
		spin_unlock(&sctx->stat_lock);
		if (fail_cor)
			btrfs_dev_stat_inc_and_print(sblock->pagev[0]->dev,
				BTRFS_DEV_STAT_CORRUPTION_ERRS);
		else
			btrfs_dev_stat_inc_and_print(sblock->pagev[0]->dev,
				BTRFS_DEV_STAT_GENERATION_ERRS);
	}

	return fail_cor + fail_gen;
}

static void scrub_block_get(struct scrub_block *sblock)
{
	refcount_inc(&sblock->refs);
}

static void scrub_block_put(struct scrub_block *sblock)
{
	if (refcount_dec_and_test(&sblock->refs)) {
		int i;

		if (sblock->sparity)
			scrub_parity_put(sblock->sparity);

		for (i = 0; i < sblock->page_count; i++)
			scrub_page_put(sblock->pagev[i]);
		kfree(sblock);
	}
}

static void scrub_page_get(struct scrub_page *spage)
{
	atomic_inc(&spage->refs);
}

static void scrub_page_put(struct scrub_page *spage)
{
	if (atomic_dec_and_test(&spage->refs)) {
		if (spage->page)
			__free_page(spage->page);
		kfree(spage);
	}
}

static void scrub_submit(struct scrub_ctx *sctx)
{
	struct scrub_bio *sbio;

	if (sctx->curr == -1)
		return;

	sbio = sctx->bios[sctx->curr];
	sctx->curr = -1;
	scrub_pending_bio_inc(sctx);
	btrfsic_submit_bio(sbio->bio);
}

static int scrub_add_page_to_rd_bio(struct scrub_ctx *sctx,
				    struct scrub_page *spage)
{
	struct scrub_block *sblock = spage->sblock;
	struct scrub_bio *sbio;
	int ret;

again:
	/*
	 * grab a fresh bio or wait for one to become available
	 */
	while (sctx->curr == -1) {
		spin_lock(&sctx->list_lock);
		sctx->curr = sctx->first_free;
		if (sctx->curr != -1) {
			sctx->first_free = sctx->bios[sctx->curr]->next_free;
			sctx->bios[sctx->curr]->next_free = -1;
			sctx->bios[sctx->curr]->page_count = 0;
			spin_unlock(&sctx->list_lock);
		} else {
			spin_unlock(&sctx->list_lock);
			wait_event(sctx->list_wait, sctx->first_free != -1);
		}
	}
	sbio = sctx->bios[sctx->curr];
	if (sbio->page_count == 0) {
		struct bio *bio;

		sbio->physical = spage->physical;
		sbio->logical = spage->logical;
		sbio->dev = spage->dev;
		bio = sbio->bio;
		if (!bio) {
			bio = btrfs_io_bio_alloc(sctx->pages_per_rd_bio);
			sbio->bio = bio;
		}

		bio->bi_private = sbio;
		bio->bi_end_io = scrub_bio_end_io;
		bio_set_dev(bio, sbio->dev->bdev);
		bio->bi_iter.bi_sector = sbio->physical >> 9;
		bio->bi_opf = REQ_OP_READ;
		sbio->status = 0;
	} else if (sbio->physical + sbio->page_count * PAGE_SIZE !=
		   spage->physical ||
		   sbio->logical + sbio->page_count * PAGE_SIZE !=
		   spage->logical ||
		   sbio->dev != spage->dev) {
		scrub_submit(sctx);
		goto again;
	}

	sbio->pagev[sbio->page_count] = spage;
	ret = bio_add_page(sbio->bio, spage->page, PAGE_SIZE, 0);
	if (ret != PAGE_SIZE) {
		if (sbio->page_count < 1) {
			bio_put(sbio->bio);
			sbio->bio = NULL;
			return -EIO;
		}
		scrub_submit(sctx);
		goto again;
	}

	scrub_block_get(sblock); /* one for the page added to the bio */
	atomic_inc(&sblock->outstanding_pages);
	sbio->page_count++;
	if (sbio->page_count == sctx->pages_per_rd_bio)
		scrub_submit(sctx);

	return 0;
}

static void scrub_missing_raid56_end_io(struct bio *bio)
{
	struct scrub_block *sblock = bio->bi_private;
	struct btrfs_fs_info *fs_info = sblock->sctx->fs_info;

	if (bio->bi_status)
		sblock->no_io_error_seen = 0;

	bio_put(bio);

	btrfs_queue_work(fs_info->scrub_workers, &sblock->work);
}

static void scrub_missing_raid56_worker(struct btrfs_work *work)
{
	struct scrub_block *sblock = container_of(work, struct scrub_block, work);
	struct scrub_ctx *sctx = sblock->sctx;
	struct btrfs_fs_info *fs_info = sctx->fs_info;
	u64 logical;
	struct btrfs_device *dev;

	logical = sblock->pagev[0]->logical;
	dev = sblock->pagev[0]->dev;

	if (sblock->no_io_error_seen)
		scrub_recheck_block_checksum(sblock);

	if (!sblock->no_io_error_seen) {
		spin_lock(&sctx->stat_lock);
		sctx->stat.read_errors++;
		spin_unlock(&sctx->stat_lock);
		btrfs_err_rl_in_rcu(fs_info,
			"IO error rebuilding logical %llu for dev %s",
			logical, rcu_str_deref(dev->name));
	} else if (sblock->header_error || sblock->checksum_error) {
		spin_lock(&sctx->stat_lock);
		sctx->stat.uncorrectable_errors++;
		spin_unlock(&sctx->stat_lock);
		btrfs_err_rl_in_rcu(fs_info,
			"failed to rebuild valid logical %llu for dev %s",
			logical, rcu_str_deref(dev->name));
	} else {
		scrub_write_block_to_dev_replace(sblock);
	}

	if (sctx->is_dev_replace && sctx->flush_all_writes) {
		mutex_lock(&sctx->wr_lock);
		scrub_wr_submit(sctx);
		mutex_unlock(&sctx->wr_lock);
	}

	scrub_block_put(sblock);
	scrub_pending_bio_dec(sctx);
}

static void scrub_missing_raid56_pages(struct scrub_block *sblock)
{
	struct scrub_ctx *sctx = sblock->sctx;
	struct btrfs_fs_info *fs_info = sctx->fs_info;
	u64 length = sblock->page_count * PAGE_SIZE;
	u64 logical = sblock->pagev[0]->logical;
	struct btrfs_bio *bbio = NULL;
	struct bio *bio;
	struct btrfs_raid_bio *rbio;
	int ret;
	int i;

	btrfs_bio_counter_inc_blocked(fs_info);
	ret = btrfs_map_sblock(fs_info, BTRFS_MAP_GET_READ_MIRRORS, logical,
			&length, &bbio);
	if (ret || !bbio || !bbio->raid_map)
		goto bbio_out;

	if (WARN_ON(!sctx->is_dev_replace ||
		    !(bbio->map_type & BTRFS_BLOCK_GROUP_RAID56_MASK))) {
		/*
		 * We shouldn't be scrubbing a missing device. Even for dev
		 * replace, we should only get here for RAID 5/6. We either
		 * managed to mount something with no mirrors remaining or
		 * there's a bug in scrub_remap_extent()/btrfs_map_block().
		 */
		goto bbio_out;
	}

	bio = btrfs_io_bio_alloc(0);
	bio->bi_iter.bi_sector = logical >> 9;
	bio->bi_private = sblock;
	bio->bi_end_io = scrub_missing_raid56_end_io;

	rbio = raid56_alloc_missing_rbio(fs_info, bio, bbio, length);
	if (!rbio)
		goto rbio_out;

	for (i = 0; i < sblock->page_count; i++) {
		struct scrub_page *spage = sblock->pagev[i];

		raid56_add_scrub_pages(rbio, spage->page, spage->logical);
	}

	btrfs_init_work(&sblock->work, scrub_missing_raid56_worker, NULL, NULL);
	scrub_block_get(sblock);
	scrub_pending_bio_inc(sctx);
	raid56_submit_missing_rbio(rbio);
	return;

rbio_out:
	bio_put(bio);
bbio_out:
	btrfs_bio_counter_dec(fs_info);
	btrfs_put_bbio(bbio);
	spin_lock(&sctx->stat_lock);
	sctx->stat.malloc_errors++;
	spin_unlock(&sctx->stat_lock);
}

static int scrub_pages(struct scrub_ctx *sctx, u64 logical, u64 len,
		       u64 physical, struct btrfs_device *dev, u64 flags,
		       u64 gen, int mirror_num, u8 *csum, int force,
		       u64 physical_for_dev_replace)
{
	struct scrub_block *sblock;
	int index;

	sblock = kzalloc(sizeof(*sblock), GFP_KERNEL);
	if (!sblock) {
		spin_lock(&sctx->stat_lock);
		sctx->stat.malloc_errors++;
		spin_unlock(&sctx->stat_lock);
		return -ENOMEM;
	}

	/* one ref inside this function, plus one for each page added to
	 * a bio later on */
	refcount_set(&sblock->refs, 1);
	sblock->sctx = sctx;
	sblock->no_io_error_seen = 1;

	for (index = 0; len > 0; index++) {
		struct scrub_page *spage;
		u64 l = min_t(u64, len, PAGE_SIZE);

		spage = kzalloc(sizeof(*spage), GFP_KERNEL);
		if (!spage) {
leave_nomem:
			spin_lock(&sctx->stat_lock);
			sctx->stat.malloc_errors++;
			spin_unlock(&sctx->stat_lock);
			scrub_block_put(sblock);
			return -ENOMEM;
		}
		BUG_ON(index >= SCRUB_MAX_PAGES_PER_BLOCK);
		scrub_page_get(spage);
		sblock->pagev[index] = spage;
		spage->sblock = sblock;
		spage->dev = dev;
		spage->flags = flags;
		spage->generation = gen;
		spage->logical = logical;
		spage->physical = physical;
		spage->physical_for_dev_replace = physical_for_dev_replace;
		spage->mirror_num = mirror_num;
		if (csum) {
			spage->have_csum = 1;
			memcpy(spage->csum, csum, sctx->csum_size);
		} else {
			spage->have_csum = 0;
		}
		sblock->page_count++;
		spage->page = alloc_page(GFP_KERNEL);
		if (!spage->page)
			goto leave_nomem;
		len -= l;
		logical += l;
		physical += l;
		physical_for_dev_replace += l;
	}

	WARN_ON(sblock->page_count == 0);
	if (test_bit(BTRFS_DEV_STATE_MISSING, &dev->dev_state)) {
		/*
		 * This case should only be hit for RAID 5/6 device replace. See
		 * the comment in scrub_missing_raid56_pages() for details.
		 */
		scrub_missing_raid56_pages(sblock);
	} else {
		for (index = 0; index < sblock->page_count; index++) {
			struct scrub_page *spage = sblock->pagev[index];
			int ret;

			ret = scrub_add_page_to_rd_bio(sctx, spage);
			if (ret) {
				scrub_block_put(sblock);
				return ret;
			}
		}

		if (force)
			scrub_submit(sctx);
	}

	/* last one frees, either here or in bio completion for last page */
	scrub_block_put(sblock);
	return 0;
}

static void scrub_bio_end_io(struct bio *bio)
{
	struct scrub_bio *sbio = bio->bi_private;
	struct btrfs_fs_info *fs_info = sbio->dev->fs_info;

	sbio->status = bio->bi_status;
	sbio->bio = bio;

	btrfs_queue_work(fs_info->scrub_workers, &sbio->work);
}

static void scrub_bio_end_io_worker(struct btrfs_work *work)
{
	struct scrub_bio *sbio = container_of(work, struct scrub_bio, work);
	struct scrub_ctx *sctx = sbio->sctx;
	int i;

	BUG_ON(sbio->page_count > SCRUB_PAGES_PER_RD_BIO);
	if (sbio->status) {
		for (i = 0; i < sbio->page_count; i++) {
			struct scrub_page *spage = sbio->pagev[i];

			spage->io_error = 1;
			spage->sblock->no_io_error_seen = 0;
		}
	}

	/* now complete the scrub_block items that have all pages completed */
	for (i = 0; i < sbio->page_count; i++) {
		struct scrub_page *spage = sbio->pagev[i];
		struct scrub_block *sblock = spage->sblock;

		if (atomic_dec_and_test(&sblock->outstanding_pages))
			scrub_block_complete(sblock);
		scrub_block_put(sblock);
	}

	bio_put(sbio->bio);
	sbio->bio = NULL;
	spin_lock(&sctx->list_lock);
	sbio->next_free = sctx->first_free;
	sctx->first_free = sbio->index;
	spin_unlock(&sctx->list_lock);

	if (sctx->is_dev_replace && sctx->flush_all_writes) {
		mutex_lock(&sctx->wr_lock);
		scrub_wr_submit(sctx);
		mutex_unlock(&sctx->wr_lock);
	}

	scrub_pending_bio_dec(sctx);
}

static inline void __scrub_mark_bitmap(struct scrub_parity *sparity,
				       unsigned long *bitmap,
				       u64 start, u64 len)
{
	u64 offset;
	u64 nsectors64;
	u32 nsectors;
	int sectorsize = sparity->sctx->fs_info->sectorsize;

	if (len >= sparity->stripe_len) {
		bitmap_set(bitmap, 0, sparity->nsectors);
		return;
	}

	start -= sparity->logic_start;
	start = div64_u64_rem(start, sparity->stripe_len, &offset);
	offset = div_u64(offset, sectorsize);
	nsectors64 = div_u64(len, sectorsize);

	ASSERT(nsectors64 < UINT_MAX);
	nsectors = (u32)nsectors64;

	if (offset + nsectors <= sparity->nsectors) {
		bitmap_set(bitmap, offset, nsectors);
		return;
	}

	bitmap_set(bitmap, offset, sparity->nsectors - offset);
	bitmap_set(bitmap, 0, nsectors - (sparity->nsectors - offset));
}

static inline void scrub_parity_mark_sectors_error(struct scrub_parity *sparity,
						   u64 start, u64 len)
{
	__scrub_mark_bitmap(sparity, sparity->ebitmap, start, len);
}

static inline void scrub_parity_mark_sectors_data(struct scrub_parity *sparity,
						  u64 start, u64 len)
{
	__scrub_mark_bitmap(sparity, sparity->dbitmap, start, len);
}

static void scrub_block_complete(struct scrub_block *sblock)
{
	int corrupted = 0;

	if (!sblock->no_io_error_seen) {
		corrupted = 1;
		scrub_handle_errored_block(sblock);
	} else {
		/*
		 * if has checksum error, write via repair mechanism in
		 * dev replace case, otherwise write here in dev replace
		 * case.
		 */
		corrupted = scrub_checksum(sblock);
		if (!corrupted && sblock->sctx->is_dev_replace)
			scrub_write_block_to_dev_replace(sblock);
	}

	if (sblock->sparity && corrupted && !sblock->data_corrected) {
		u64 start = sblock->pagev[0]->logical;
		u64 end = sblock->pagev[sblock->page_count - 1]->logical +
			  PAGE_SIZE;

		scrub_parity_mark_sectors_error(sblock->sparity,
						start, end - start);
	}
}

static int scrub_find_csum(struct scrub_ctx *sctx, u64 logical, u8 *csum)
{
	struct btrfs_ordered_sum *sum = NULL;
	unsigned long index;
	unsigned long num_sectors;

	while (!list_empty(&sctx->csum_list)) {
		sum = list_first_entry(&sctx->csum_list,
				       struct btrfs_ordered_sum, list);
		if (sum->bytenr > logical)
			return 0;
		if (sum->bytenr + sum->len > logical)
			break;

		++sctx->stat.csum_discards;
		list_del(&sum->list);
		kfree(sum);
		sum = NULL;
	}
	if (!sum)
		return 0;

	index = div_u64(logical - sum->bytenr, sctx->fs_info->sectorsize);
	ASSERT(index < UINT_MAX);

	num_sectors = sum->len / sctx->fs_info->sectorsize;
	memcpy(csum, sum->sums + index * sctx->csum_size, sctx->csum_size);
	if (index == num_sectors - 1) {
		list_del(&sum->list);
		kfree(sum);
	}
	return 1;
}

/* scrub extent tries to collect up to 64 kB for each bio */
static int scrub_extent(struct scrub_ctx *sctx, struct map_lookup *map,
			u64 logical, u64 len,
			u64 physical, struct btrfs_device *dev, u64 flags,
			u64 gen, int mirror_num, u64 physical_for_dev_replace)
{
	int ret;
	u8 csum[BTRFS_CSUM_SIZE];
	u32 blocksize;

	if (flags & BTRFS_EXTENT_FLAG_DATA) {
		if (map->type & BTRFS_BLOCK_GROUP_RAID56_MASK)
			blocksize = map->stripe_len;
		else
			blocksize = sctx->fs_info->sectorsize;
		spin_lock(&sctx->stat_lock);
		sctx->stat.data_extents_scrubbed++;
		sctx->stat.data_bytes_scrubbed += len;
		spin_unlock(&sctx->stat_lock);
	} else if (flags & BTRFS_EXTENT_FLAG_TREE_BLOCK) {
		if (map->type & BTRFS_BLOCK_GROUP_RAID56_MASK)
			blocksize = map->stripe_len;
		else
			blocksize = sctx->fs_info->nodesize;
		spin_lock(&sctx->stat_lock);
		sctx->stat.tree_extents_scrubbed++;
		sctx->stat.tree_bytes_scrubbed += len;
		spin_unlock(&sctx->stat_lock);
	} else {
		blocksize = sctx->fs_info->sectorsize;
		WARN_ON(1);
	}

	while (len) {
		u64 l = min_t(u64, len, blocksize);
		int have_csum = 0;

		if (flags & BTRFS_EXTENT_FLAG_DATA) {
			/* push csums to sbio */
			have_csum = scrub_find_csum(sctx, logical, csum);
			if (have_csum == 0)
				++sctx->stat.no_csum;
		}
		ret = scrub_pages(sctx, logical, l, physical, dev, flags, gen,
				  mirror_num, have_csum ? csum : NULL, 0,
				  physical_for_dev_replace);
		if (ret)
			return ret;
		len -= l;
		logical += l;
		physical += l;
		physical_for_dev_replace += l;
	}
	return 0;
}

static int scrub_pages_for_parity(struct scrub_parity *sparity,
				  u64 logical, u64 len,
				  u64 physical, struct btrfs_device *dev,
				  u64 flags, u64 gen, int mirror_num, u8 *csum)
{
	struct scrub_ctx *sctx = sparity->sctx;
	struct scrub_block *sblock;
	int index;

	sblock = kzalloc(sizeof(*sblock), GFP_KERNEL);
	if (!sblock) {
		spin_lock(&sctx->stat_lock);
		sctx->stat.malloc_errors++;
		spin_unlock(&sctx->stat_lock);
		return -ENOMEM;
	}

	/* one ref inside this function, plus one for each page added to
	 * a bio later on */
	refcount_set(&sblock->refs, 1);
	sblock->sctx = sctx;
	sblock->no_io_error_seen = 1;
	sblock->sparity = sparity;
	scrub_parity_get(sparity);

	for (index = 0; len > 0; index++) {
		struct scrub_page *spage;
		u64 l = min_t(u64, len, PAGE_SIZE);

		spage = kzalloc(sizeof(*spage), GFP_KERNEL);
		if (!spage) {
leave_nomem:
			spin_lock(&sctx->stat_lock);
			sctx->stat.malloc_errors++;
			spin_unlock(&sctx->stat_lock);
			scrub_block_put(sblock);
			return -ENOMEM;
		}
		BUG_ON(index >= SCRUB_MAX_PAGES_PER_BLOCK);
		/* For scrub block */
		scrub_page_get(spage);
		sblock->pagev[index] = spage;
		/* For scrub parity */
		scrub_page_get(spage);
		list_add_tail(&spage->list, &sparity->spages);
		spage->sblock = sblock;
		spage->dev = dev;
		spage->flags = flags;
		spage->generation = gen;
		spage->logical = logical;
		spage->physical = physical;
		spage->mirror_num = mirror_num;
		if (csum) {
			spage->have_csum = 1;
			memcpy(spage->csum, csum, sctx->csum_size);
		} else {
			spage->have_csum = 0;
		}
		sblock->page_count++;
		spage->page = alloc_page(GFP_KERNEL);
		if (!spage->page)
			goto leave_nomem;
		len -= l;
		logical += l;
		physical += l;
	}

	WARN_ON(sblock->page_count == 0);
	for (index = 0; index < sblock->page_count; index++) {
		struct scrub_page *spage = sblock->pagev[index];
		int ret;

		ret = scrub_add_page_to_rd_bio(sctx, spage);
		if (ret) {
			scrub_block_put(sblock);
			return ret;
		}
	}

	/* last one frees, either here or in bio completion for last page */
	scrub_block_put(sblock);
	return 0;
}

static int scrub_extent_for_parity(struct scrub_parity *sparity,
				   u64 logical, u64 len,
				   u64 physical, struct btrfs_device *dev,
				   u64 flags, u64 gen, int mirror_num)
{
	struct scrub_ctx *sctx = sparity->sctx;
	int ret;
	u8 csum[BTRFS_CSUM_SIZE];
	u32 blocksize;

	if (test_bit(BTRFS_DEV_STATE_MISSING, &dev->dev_state)) {
		scrub_parity_mark_sectors_error(sparity, logical, len);
		return 0;
	}

	if (flags & BTRFS_EXTENT_FLAG_DATA) {
		blocksize = sparity->stripe_len;
	} else if (flags & BTRFS_EXTENT_FLAG_TREE_BLOCK) {
		blocksize = sparity->stripe_len;
	} else {
		blocksize = sctx->fs_info->sectorsize;
		WARN_ON(1);
	}

	while (len) {
		u64 l = min_t(u64, len, blocksize);
		int have_csum = 0;

		if (flags & BTRFS_EXTENT_FLAG_DATA) {
			/* push csums to sbio */
			have_csum = scrub_find_csum(sctx, logical, csum);
			if (have_csum == 0)
				goto skip;
		}
		ret = scrub_pages_for_parity(sparity, logical, l, physical, dev,
					     flags, gen, mirror_num,
					     have_csum ? csum : NULL);
		if (ret)
			return ret;
skip:
		len -= l;
		logical += l;
		physical += l;
	}
	return 0;
}

/*
 * Given a physical address, this will calculate it's
 * logical offset. if this is a parity stripe, it will return
 * the most left data stripe's logical offset.
 *
 * return 0 if it is a data stripe, 1 means parity stripe.
 */
static int get_raid56_logic_offset(u64 physical, int num,
				   struct map_lookup *map, u64 *offset,
				   u64 *stripe_start)
{
	int i;
	int j = 0;
	u64 stripe_nr;
	u64 last_offset;
	u32 stripe_index;
	u32 rot;
	const int data_stripes = nr_data_stripes(map);

	last_offset = (physical - map->stripes[num].physical) * data_stripes;
	if (stripe_start)
		*stripe_start = last_offset;

	*offset = last_offset;
	for (i = 0; i < data_stripes; i++) {
		*offset = last_offset + i * map->stripe_len;

		stripe_nr = div64_u64(*offset, map->stripe_len);
		stripe_nr = div_u64(stripe_nr, data_stripes);

		/* Work out the disk rotation on this stripe-set */
		stripe_nr = div_u64_rem(stripe_nr, map->num_stripes, &rot);
		/* calculate which stripe this data locates */
		rot += i;
		stripe_index = rot % map->num_stripes;
		if (stripe_index == num)
			return 0;
		if (stripe_index < num)
			j++;
	}
	*offset = last_offset + j * map->stripe_len;
	return 1;
}

static void scrub_free_parity(struct scrub_parity *sparity)
{
	struct scrub_ctx *sctx = sparity->sctx;
	struct scrub_page *curr, *next;
	int nbits;

	nbits = bitmap_weight(sparity->ebitmap, sparity->nsectors);
	if (nbits) {
		spin_lock(&sctx->stat_lock);
		sctx->stat.read_errors += nbits;
		sctx->stat.uncorrectable_errors += nbits;
		spin_unlock(&sctx->stat_lock);
	}

	list_for_each_entry_safe(curr, next, &sparity->spages, list) {
		list_del_init(&curr->list);
		scrub_page_put(curr);
	}

	kfree(sparity);
}

static void scrub_parity_bio_endio_worker(struct btrfs_work *work)
{
	struct scrub_parity *sparity = container_of(work, struct scrub_parity,
						    work);
	struct scrub_ctx *sctx = sparity->sctx;

	scrub_free_parity(sparity);
	scrub_pending_bio_dec(sctx);
}

static void scrub_parity_bio_endio(struct bio *bio)
{
	struct scrub_parity *sparity = (struct scrub_parity *)bio->bi_private;
	struct btrfs_fs_info *fs_info = sparity->sctx->fs_info;

	if (bio->bi_status)
		bitmap_or(sparity->ebitmap, sparity->ebitmap, sparity->dbitmap,
			  sparity->nsectors);

	bio_put(bio);

	btrfs_init_work(&sparity->work, scrub_parity_bio_endio_worker, NULL,
			NULL);
	btrfs_queue_work(fs_info->scrub_parity_workers, &sparity->work);
}

static void scrub_parity_check_and_repair(struct scrub_parity *sparity)
{
	struct scrub_ctx *sctx = sparity->sctx;
	struct btrfs_fs_info *fs_info = sctx->fs_info;
	struct bio *bio;
	struct btrfs_raid_bio *rbio;
	struct btrfs_bio *bbio = NULL;
	u64 length;
	int ret;

	if (!bitmap_andnot(sparity->dbitmap, sparity->dbitmap, sparity->ebitmap,
			   sparity->nsectors))
		goto out;

	length = sparity->logic_end - sparity->logic_start;

	btrfs_bio_counter_inc_blocked(fs_info);
	ret = btrfs_map_sblock(fs_info, BTRFS_MAP_WRITE, sparity->logic_start,
			       &length, &bbio);
	if (ret || !bbio || !bbio->raid_map)
		goto bbio_out;

	bio = btrfs_io_bio_alloc(0);
	bio->bi_iter.bi_sector = sparity->logic_start >> 9;
	bio->bi_private = sparity;
	bio->bi_end_io = scrub_parity_bio_endio;

	rbio = raid56_parity_alloc_scrub_rbio(fs_info, bio, bbio,
					      length, sparity->scrub_dev,
					      sparity->dbitmap,
					      sparity->nsectors);
	if (!rbio)
		goto rbio_out;

	scrub_pending_bio_inc(sctx);
	raid56_parity_submit_scrub_rbio(rbio);
	return;

rbio_out:
	bio_put(bio);
bbio_out:
	btrfs_bio_counter_dec(fs_info);
	btrfs_put_bbio(bbio);
	bitmap_or(sparity->ebitmap, sparity->ebitmap, sparity->dbitmap,
		  sparity->nsectors);
	spin_lock(&sctx->stat_lock);
	sctx->stat.malloc_errors++;
	spin_unlock(&sctx->stat_lock);
out:
	scrub_free_parity(sparity);
}

static inline int scrub_calc_parity_bitmap_len(int nsectors)
{
	return DIV_ROUND_UP(nsectors, BITS_PER_LONG) * sizeof(long);
}

static void scrub_parity_get(struct scrub_parity *sparity)
{
	refcount_inc(&sparity->refs);
}

static void scrub_parity_put(struct scrub_parity *sparity)
{
	if (!refcount_dec_and_test(&sparity->refs))
		return;

	scrub_parity_check_and_repair(sparity);
}

static noinline_for_stack int scrub_raid56_parity(struct scrub_ctx *sctx,
						  struct map_lookup *map,
						  struct btrfs_device *sdev,
						  struct btrfs_path *path,
						  u64 logic_start,
						  u64 logic_end)
{
	struct btrfs_fs_info *fs_info = sctx->fs_info;
	struct btrfs_root *root = fs_info->extent_root;
	struct btrfs_root *csum_root = fs_info->csum_root;
	struct btrfs_extent_item *extent;
	struct btrfs_bio *bbio = NULL;
	u64 flags;
	int ret;
	int slot;
	struct extent_buffer *l;
	struct btrfs_key key;
	u64 generation;
	u64 extent_logical;
	u64 extent_physical;
	u64 extent_len;
	u64 mapped_length;
	struct btrfs_device *extent_dev;
	struct scrub_parity *sparity;
	int nsectors;
	int bitmap_len;
	int extent_mirror_num;
	int stop_loop = 0;

	nsectors = div_u64(map->stripe_len, fs_info->sectorsize);
	bitmap_len = scrub_calc_parity_bitmap_len(nsectors);
	sparity = kzalloc(sizeof(struct scrub_parity) + 2 * bitmap_len,
			  GFP_NOFS);
	if (!sparity) {
		spin_lock(&sctx->stat_lock);
		sctx->stat.malloc_errors++;
		spin_unlock(&sctx->stat_lock);
		return -ENOMEM;
	}

	sparity->stripe_len = map->stripe_len;
	sparity->nsectors = nsectors;
	sparity->sctx = sctx;
	sparity->scrub_dev = sdev;
	sparity->logic_start = logic_start;
	sparity->logic_end = logic_end;
	refcount_set(&sparity->refs, 1);
	INIT_LIST_HEAD(&sparity->spages);
	sparity->dbitmap = sparity->bitmap;
	sparity->ebitmap = (void *)sparity->bitmap + bitmap_len;

	ret = 0;
	while (logic_start < logic_end) {
		if (btrfs_fs_incompat(fs_info, SKINNY_METADATA))
			key.type = BTRFS_METADATA_ITEM_KEY;
		else
			key.type = BTRFS_EXTENT_ITEM_KEY;
		key.objectid = logic_start;
		key.offset = (u64)-1;

		ret = btrfs_search_slot(NULL, root, &key, path, 0, 0);
		if (ret < 0)
			goto out;

		if (ret > 0) {
			ret = btrfs_previous_extent_item(root, path, 0);
			if (ret < 0)
				goto out;
			if (ret > 0) {
				btrfs_release_path(path);
				ret = btrfs_search_slot(NULL, root, &key,
							path, 0, 0);
				if (ret < 0)
					goto out;
			}
		}

		stop_loop = 0;
		while (1) {
			u64 bytes;

			l = path->nodes[0];
			slot = path->slots[0];
			if (slot >= btrfs_header_nritems(l)) {
				ret = btrfs_next_leaf(root, path);
				if (ret == 0)
					continue;
				if (ret < 0)
					goto out;

				stop_loop = 1;
				break;
			}
			btrfs_item_key_to_cpu(l, &key, slot);

			if (key.type != BTRFS_EXTENT_ITEM_KEY &&
			    key.type != BTRFS_METADATA_ITEM_KEY)
				goto next;

			if (key.type == BTRFS_METADATA_ITEM_KEY)
				bytes = fs_info->nodesize;
			else
				bytes = key.offset;

			if (key.objectid + bytes <= logic_start)
				goto next;

			if (key.objectid >= logic_end) {
				stop_loop = 1;
				break;
			}

			while (key.objectid >= logic_start + map->stripe_len)
				logic_start += map->stripe_len;

			extent = btrfs_item_ptr(l, slot,
						struct btrfs_extent_item);
			flags = btrfs_extent_flags(l, extent);
			generation = btrfs_extent_generation(l, extent);

			if ((flags & BTRFS_EXTENT_FLAG_TREE_BLOCK) &&
			    (key.objectid < logic_start ||
			     key.objectid + bytes >
			     logic_start + map->stripe_len)) {
				btrfs_err(fs_info,
					  "scrub: tree block %llu spanning stripes, ignored. logical=%llu",
					  key.objectid, logic_start);
				spin_lock(&sctx->stat_lock);
				sctx->stat.uncorrectable_errors++;
				spin_unlock(&sctx->stat_lock);
				goto next;
			}
again:
			extent_logical = key.objectid;
			extent_len = bytes;

			if (extent_logical < logic_start) {
				extent_len -= logic_start - extent_logical;
				extent_logical = logic_start;
			}

			if (extent_logical + extent_len >
			    logic_start + map->stripe_len)
				extent_len = logic_start + map->stripe_len -
					     extent_logical;

			scrub_parity_mark_sectors_data(sparity, extent_logical,
						       extent_len);

			mapped_length = extent_len;
			bbio = NULL;
			ret = btrfs_map_block(fs_info, BTRFS_MAP_READ,
					extent_logical, &mapped_length, &bbio,
					0);
			if (!ret) {
				if (!bbio || mapped_length < extent_len)
					ret = -EIO;
			}
			if (ret) {
				btrfs_put_bbio(bbio);
				goto out;
			}
			extent_physical = bbio->stripes[0].physical;
			extent_mirror_num = bbio->mirror_num;
			extent_dev = bbio->stripes[0].dev;
			btrfs_put_bbio(bbio);

			ret = btrfs_lookup_csums_range(csum_root,
						extent_logical,
						extent_logical + extent_len - 1,
						&sctx->csum_list, 1);
			if (ret)
				goto out;

			ret = scrub_extent_for_parity(sparity, extent_logical,
						      extent_len,
						      extent_physical,
						      extent_dev, flags,
						      generation,
						      extent_mirror_num);

			scrub_free_csums(sctx);

			if (ret)
				goto out;

			if (extent_logical + extent_len <
			    key.objectid + bytes) {
				logic_start += map->stripe_len;

				if (logic_start >= logic_end) {
					stop_loop = 1;
					break;
				}

				if (logic_start < key.objectid + bytes) {
					cond_resched();
					goto again;
				}
			}
next:
			path->slots[0]++;
		}

		btrfs_release_path(path);

		if (stop_loop)
			break;

		logic_start += map->stripe_len;
	}
out:
	if (ret < 0)
		scrub_parity_mark_sectors_error(sparity, logic_start,
						logic_end - logic_start);
	scrub_parity_put(sparity);
	scrub_submit(sctx);
	mutex_lock(&sctx->wr_lock);
	scrub_wr_submit(sctx);
	mutex_unlock(&sctx->wr_lock);

	btrfs_release_path(path);
	return ret < 0 ? ret : 0;
}

static noinline_for_stack int scrub_stripe(struct scrub_ctx *sctx,
					   struct map_lookup *map,
					   struct btrfs_device *scrub_dev,
					   int num, u64 base, u64 length,
					   struct btrfs_block_group *cache)
{
	struct btrfs_path *path, *ppath;
	struct btrfs_fs_info *fs_info = sctx->fs_info;
	struct btrfs_root *root = fs_info->extent_root;
	struct btrfs_root *csum_root = fs_info->csum_root;
	struct btrfs_extent_item *extent;
	struct blk_plug plug;
	u64 flags;
	int ret;
	int slot;
	u64 nstripes;
	struct extent_buffer *l;
	u64 physical;
	u64 logical;
	u64 logic_end;
	u64 physical_end;
	u64 generation;
	int mirror_num;
	struct reada_control *reada1;
	struct reada_control *reada2;
	struct btrfs_key key;
	struct btrfs_key key_end;
	u64 increment = map->stripe_len;
	u64 offset;
	u64 extent_logical;
	u64 extent_physical;
	u64 extent_len;
	u64 stripe_logical;
	u64 stripe_end;
	struct btrfs_device *extent_dev;
	int extent_mirror_num;
	int stop_loop = 0;

	physical = map->stripes[num].physical;
	offset = 0;
	nstripes = div64_u64(length, map->stripe_len);
	if (map->type & BTRFS_BLOCK_GROUP_RAID0) {
		offset = map->stripe_len * num;
		increment = map->stripe_len * map->num_stripes;
		mirror_num = 1;
	} else if (map->type & BTRFS_BLOCK_GROUP_RAID10) {
		int factor = map->num_stripes / map->sub_stripes;
		offset = map->stripe_len * (num / map->sub_stripes);
		increment = map->stripe_len * factor;
		mirror_num = num % map->sub_stripes + 1;
	} else if (map->type & BTRFS_BLOCK_GROUP_RAID1_MASK) {
		increment = map->stripe_len;
		mirror_num = num % map->num_stripes + 1;
	} else if (map->type & BTRFS_BLOCK_GROUP_DUP) {
		increment = map->stripe_len;
		mirror_num = num % map->num_stripes + 1;
	} else if (map->type & BTRFS_BLOCK_GROUP_RAID56_MASK) {
		get_raid56_logic_offset(physical, num, map, &offset, NULL);
		increment = map->stripe_len * nr_data_stripes(map);
		mirror_num = 1;
	} else {
		increment = map->stripe_len;
		mirror_num = 1;
	}

	path = btrfs_alloc_path();
	if (!path)
		return -ENOMEM;

	ppath = btrfs_alloc_path();
	if (!ppath) {
		btrfs_free_path(path);
		return -ENOMEM;
	}

	/*
	 * work on commit root. The related disk blocks are static as
	 * long as COW is applied. This means, it is save to rewrite
	 * them to repair disk errors without any race conditions
	 */
	path->search_commit_root = 1;
	path->skip_locking = 1;

	ppath->search_commit_root = 1;
	ppath->skip_locking = 1;
	/*
	 * trigger the readahead for extent tree csum tree and wait for
	 * completion. During readahead, the scrub is officially paused
	 * to not hold off transaction commits
	 */
	logical = base + offset;
	physical_end = physical + nstripes * map->stripe_len;
	if (map->type & BTRFS_BLOCK_GROUP_RAID56_MASK) {
		get_raid56_logic_offset(physical_end, num,
					map, &logic_end, NULL);
		logic_end += base;
	} else {
		logic_end = logical + increment * nstripes;
	}
	wait_event(sctx->list_wait,
		   atomic_read(&sctx->bios_in_flight) == 0);
	scrub_blocked_if_needed(fs_info);

	/* FIXME it might be better to start readahead at commit root */
	key.objectid = logical;
	key.type = BTRFS_EXTENT_ITEM_KEY;
	key.offset = (u64)0;
	key_end.objectid = logic_end;
	key_end.type = BTRFS_METADATA_ITEM_KEY;
	key_end.offset = (u64)-1;
	reada1 = btrfs_reada_add(root, &key, &key_end);

	key.objectid = BTRFS_EXTENT_CSUM_OBJECTID;
	key.type = BTRFS_EXTENT_CSUM_KEY;
	key.offset = logical;
	key_end.objectid = BTRFS_EXTENT_CSUM_OBJECTID;
	key_end.type = BTRFS_EXTENT_CSUM_KEY;
	key_end.offset = logic_end;
	reada2 = btrfs_reada_add(csum_root, &key, &key_end);

	if (!IS_ERR(reada1))
		btrfs_reada_wait(reada1);
	if (!IS_ERR(reada2))
		btrfs_reada_wait(reada2);


	/*
	 * collect all data csums for the stripe to avoid seeking during
	 * the scrub. This might currently (crc32) end up to be about 1MB
	 */
	blk_start_plug(&plug);

	/*
	 * now find all extents for each stripe and scrub them
	 */
	ret = 0;
	while (physical < physical_end) {
		/*
		 * canceled?
		 */
		if (atomic_read(&fs_info->scrub_cancel_req) ||
		    atomic_read(&sctx->cancel_req)) {
			ret = -ECANCELED;
			goto out;
		}
		/*
		 * check to see if we have to pause
		 */
		if (atomic_read(&fs_info->scrub_pause_req)) {
			/* push queued extents */
			sctx->flush_all_writes = true;
			scrub_submit(sctx);
			mutex_lock(&sctx->wr_lock);
			scrub_wr_submit(sctx);
			mutex_unlock(&sctx->wr_lock);
			wait_event(sctx->list_wait,
				   atomic_read(&sctx->bios_in_flight) == 0);
			sctx->flush_all_writes = false;
			scrub_blocked_if_needed(fs_info);
		}

		if (map->type & BTRFS_BLOCK_GROUP_RAID56_MASK) {
			ret = get_raid56_logic_offset(physical, num, map,
						      &logical,
						      &stripe_logical);
			logical += base;
			if (ret) {
				/* it is parity strip */
				stripe_logical += base;
				stripe_end = stripe_logical + increment;
				ret = scrub_raid56_parity(sctx, map, scrub_dev,
							  ppath, stripe_logical,
							  stripe_end);
				if (ret)
					goto out;
				goto skip;
			}
		}

		if (btrfs_fs_incompat(fs_info, SKINNY_METADATA))
			key.type = BTRFS_METADATA_ITEM_KEY;
		else
			key.type = BTRFS_EXTENT_ITEM_KEY;
		key.objectid = logical;
		key.offset = (u64)-1;

		ret = btrfs_search_slot(NULL, root, &key, path, 0, 0);
		if (ret < 0)
			goto out;

		if (ret > 0) {
			ret = btrfs_previous_extent_item(root, path, 0);
			if (ret < 0)
				goto out;
			if (ret > 0) {
				/* there's no smaller item, so stick with the
				 * larger one */
				btrfs_release_path(path);
				ret = btrfs_search_slot(NULL, root, &key,
							path, 0, 0);
				if (ret < 0)
					goto out;
			}
		}

		stop_loop = 0;
		while (1) {
			u64 bytes;

			l = path->nodes[0];
			slot = path->slots[0];
			if (slot >= btrfs_header_nritems(l)) {
				ret = btrfs_next_leaf(root, path);
				if (ret == 0)
					continue;
				if (ret < 0)
					goto out;

				stop_loop = 1;
				break;
			}
			btrfs_item_key_to_cpu(l, &key, slot);

			if (key.type != BTRFS_EXTENT_ITEM_KEY &&
			    key.type != BTRFS_METADATA_ITEM_KEY)
				goto next;

			if (key.type == BTRFS_METADATA_ITEM_KEY)
				bytes = fs_info->nodesize;
			else
				bytes = key.offset;

			if (key.objectid + bytes <= logical)
				goto next;

			if (key.objectid >= logical + map->stripe_len) {
				/* out of this device extent */
				if (key.objectid >= logic_end)
					stop_loop = 1;
				break;
			}

			/*
			 * If our block group was removed in the meanwhile, just
			 * stop scrubbing since there is no point in continuing.
			 * Continuing would prevent reusing its device extents
			 * for new block groups for a long time.
			 */
			spin_lock(&cache->lock);
			if (cache->removed) {
				spin_unlock(&cache->lock);
				ret = 0;
				goto out;
			}
			spin_unlock(&cache->lock);

			extent = btrfs_item_ptr(l, slot,
						struct btrfs_extent_item);
			flags = btrfs_extent_flags(l, extent);
			generation = btrfs_extent_generation(l, extent);

			if ((flags & BTRFS_EXTENT_FLAG_TREE_BLOCK) &&
			    (key.objectid < logical ||
			     key.objectid + bytes >
			     logical + map->stripe_len)) {
				btrfs_err(fs_info,
					   "scrub: tree block %llu spanning stripes, ignored. logical=%llu",
				       key.objectid, logical);
				spin_lock(&sctx->stat_lock);
				sctx->stat.uncorrectable_errors++;
				spin_unlock(&sctx->stat_lock);
				goto next;
			}

again:
			extent_logical = key.objectid;
			extent_len = bytes;

			/*
			 * trim extent to this stripe
			 */
			if (extent_logical < logical) {
				extent_len -= logical - extent_logical;
				extent_logical = logical;
			}
			if (extent_logical + extent_len >
			    logical + map->stripe_len) {
				extent_len = logical + map->stripe_len -
					     extent_logical;
			}

			extent_physical = extent_logical - logical + physical;
			extent_dev = scrub_dev;
			extent_mirror_num = mirror_num;
			if (sctx->is_dev_replace)
				scrub_remap_extent(fs_info, extent_logical,
						   extent_len, &extent_physical,
						   &extent_dev,
						   &extent_mirror_num);

			if (flags & BTRFS_EXTENT_FLAG_DATA) {
				ret = btrfs_lookup_csums_range(csum_root,
						extent_logical,
						extent_logical + extent_len - 1,
						&sctx->csum_list, 1);
				if (ret)
					goto out;
			}

			ret = scrub_extent(sctx, map, extent_logical, extent_len,
					   extent_physical, extent_dev, flags,
					   generation, extent_mirror_num,
					   extent_logical - logical + physical);

			scrub_free_csums(sctx);

			if (ret)
				goto out;

			if (extent_logical + extent_len <
			    key.objectid + bytes) {
				if (map->type & BTRFS_BLOCK_GROUP_RAID56_MASK) {
					/*
					 * loop until we find next data stripe
					 * or we have finished all stripes.
					 */
loop:
					physical += map->stripe_len;
					ret = get_raid56_logic_offset(physical,
							num, map, &logical,
							&stripe_logical);
					logical += base;

					if (ret && physical < physical_end) {
						stripe_logical += base;
						stripe_end = stripe_logical +
								increment;
						ret = scrub_raid56_parity(sctx,
							map, scrub_dev, ppath,
							stripe_logical,
							stripe_end);
						if (ret)
							goto out;
						goto loop;
					}
				} else {
					physical += map->stripe_len;
					logical += increment;
				}
				if (logical < key.objectid + bytes) {
					cond_resched();
					goto again;
				}

				if (physical >= physical_end) {
					stop_loop = 1;
					break;
				}
			}
next:
			path->slots[0]++;
		}
		btrfs_release_path(path);
skip:
		logical += increment;
		physical += map->stripe_len;
		spin_lock(&sctx->stat_lock);
		if (stop_loop)
			sctx->stat.last_physical = map->stripes[num].physical +
						   length;
		else
			sctx->stat.last_physical = physical;
		spin_unlock(&sctx->stat_lock);
		if (stop_loop)
			break;
	}
out:
	/* push queued extents */
	scrub_submit(sctx);
	mutex_lock(&sctx->wr_lock);
	scrub_wr_submit(sctx);
	mutex_unlock(&sctx->wr_lock);

	blk_finish_plug(&plug);
	btrfs_free_path(path);
	btrfs_free_path(ppath);
	return ret < 0 ? ret : 0;
}

static noinline_for_stack int scrub_chunk(struct scrub_ctx *sctx,
					  struct btrfs_device *scrub_dev,
					  u64 chunk_offset, u64 length,
					  u64 dev_offset,
					  struct btrfs_block_group *cache)
{
	struct btrfs_fs_info *fs_info = sctx->fs_info;
	struct extent_map_tree *map_tree = &fs_info->mapping_tree;
	struct map_lookup *map;
	struct extent_map *em;
	int i;
	int ret = 0;

	read_lock(&map_tree->lock);
	em = lookup_extent_mapping(map_tree, chunk_offset, 1);
	read_unlock(&map_tree->lock);

	if (!em) {
		/*
		 * Might have been an unused block group deleted by the cleaner
		 * kthread or relocation.
		 */
		spin_lock(&cache->lock);
		if (!cache->removed)
			ret = -EINVAL;
		spin_unlock(&cache->lock);

		return ret;
	}

	map = em->map_lookup;
	if (em->start != chunk_offset)
		goto out;

	if (em->len < length)
		goto out;

	for (i = 0; i < map->num_stripes; ++i) {
		if (map->stripes[i].dev->bdev == scrub_dev->bdev &&
		    map->stripes[i].physical == dev_offset) {
			ret = scrub_stripe(sctx, map, scrub_dev, i,
					   chunk_offset, length, cache);
			if (ret)
				goto out;
		}
	}
out:
	free_extent_map(em);

	return ret;
}

static noinline_for_stack
int scrub_enumerate_chunks(struct scrub_ctx *sctx,
			   struct btrfs_device *scrub_dev, u64 start, u64 end)
{
	struct btrfs_dev_extent *dev_extent = NULL;
	struct btrfs_path *path;
	struct btrfs_fs_info *fs_info = sctx->fs_info;
	struct btrfs_root *root = fs_info->dev_root;
	u64 length;
	u64 chunk_offset;
	int ret = 0;
	int ro_set;
	int slot;
	struct extent_buffer *l;
	struct btrfs_key key;
	struct btrfs_key found_key;
	struct btrfs_block_group *cache;
	struct btrfs_dev_replace *dev_replace = &fs_info->dev_replace;

	path = btrfs_alloc_path();
	if (!path)
		return -ENOMEM;

	path->reada = READA_FORWARD;
	path->search_commit_root = 1;
	path->skip_locking = 1;

	key.objectid = scrub_dev->devid;
	key.offset = 0ull;
	key.type = BTRFS_DEV_EXTENT_KEY;

	while (1) {
		ret = btrfs_search_slot(NULL, root, &key, path, 0, 0);
		if (ret < 0)
			break;
		if (ret > 0) {
			if (path->slots[0] >=
			    btrfs_header_nritems(path->nodes[0])) {
				ret = btrfs_next_leaf(root, path);
				if (ret < 0)
					break;
				if (ret > 0) {
					ret = 0;
					break;
				}
			} else {
				ret = 0;
			}
		}

		l = path->nodes[0];
		slot = path->slots[0];

		btrfs_item_key_to_cpu(l, &found_key, slot);

		if (found_key.objectid != scrub_dev->devid)
			break;

		if (found_key.type != BTRFS_DEV_EXTENT_KEY)
			break;

		if (found_key.offset >= end)
			break;

		if (found_key.offset < key.offset)
			break;

		dev_extent = btrfs_item_ptr(l, slot, struct btrfs_dev_extent);
		length = btrfs_dev_extent_length(l, dev_extent);

		if (found_key.offset + length <= start)
			goto skip;

		chunk_offset = btrfs_dev_extent_chunk_offset(l, dev_extent);

		/*
		 * get a reference on the corresponding block group to prevent
		 * the chunk from going away while we scrub it
		 */
		cache = btrfs_lookup_block_group(fs_info, chunk_offset);

		/* some chunks are removed but not committed to disk yet,
		 * continue scrubbing */
		if (!cache)
			goto skip;

		/*
		 * Make sure that while we are scrubbing the corresponding block
		 * group doesn't get its logical address and its device extents
		 * reused for another block group, which can possibly be of a
		 * different type and different profile. We do this to prevent
		 * false error detections and crashes due to bogus attempts to
		 * repair extents.
		 */
		spin_lock(&cache->lock);
		if (cache->removed) {
			spin_unlock(&cache->lock);
			btrfs_put_block_group(cache);
			goto skip;
		}
<<<<<<< HEAD
		btrfs_get_block_group_trimming(cache);
=======
		btrfs_freeze_block_group(cache);
>>>>>>> ad8c735b
		spin_unlock(&cache->lock);

		/*
		 * we need call btrfs_inc_block_group_ro() with scrubs_paused,
		 * to avoid deadlock caused by:
		 * btrfs_inc_block_group_ro()
		 * -> btrfs_wait_for_commit()
		 * -> btrfs_commit_transaction()
		 * -> btrfs_scrub_pause()
		 */
		scrub_pause_on(fs_info);

		/*
		 * Don't do chunk preallocation for scrub.
		 *
		 * This is especially important for SYSTEM bgs, or we can hit
		 * -EFBIG from btrfs_finish_chunk_alloc() like:
		 * 1. The only SYSTEM bg is marked RO.
		 *    Since SYSTEM bg is small, that's pretty common.
		 * 2. New SYSTEM bg will be allocated
		 *    Due to regular version will allocate new chunk.
		 * 3. New SYSTEM bg is empty and will get cleaned up
		 *    Before cleanup really happens, it's marked RO again.
		 * 4. Empty SYSTEM bg get scrubbed
		 *    We go back to 2.
		 *
		 * This can easily boost the amount of SYSTEM chunks if cleaner
		 * thread can't be triggered fast enough, and use up all space
		 * of btrfs_super_block::sys_chunk_array
		 *
		 * While for dev replace, we need to try our best to mark block
		 * group RO, to prevent race between:
		 * - Write duplication
		 *   Contains latest data
		 * - Scrub copy
		 *   Contains data from commit tree
		 *
		 * If target block group is not marked RO, nocow writes can
		 * be overwritten by scrub copy, causing data corruption.
		 * So for dev-replace, it's not allowed to continue if a block
		 * group is not RO.
		 */
		ret = btrfs_inc_block_group_ro(cache, sctx->is_dev_replace);
		if (ret == 0) {
			ro_set = 1;
		} else if (ret == -ENOSPC && !sctx->is_dev_replace) {
			/*
			 * btrfs_inc_block_group_ro return -ENOSPC when it
			 * failed in creating new chunk for metadata.
			 * It is not a problem for scrub, because
			 * metadata are always cowed, and our scrub paused
			 * commit_transactions.
			 */
			ro_set = 0;
		} else {
			btrfs_warn(fs_info,
				   "failed setting block group ro: %d", ret);
<<<<<<< HEAD
			btrfs_put_block_group_trimming(cache);
=======
			btrfs_unfreeze_block_group(cache);
>>>>>>> ad8c735b
			btrfs_put_block_group(cache);
			scrub_pause_off(fs_info);
			break;
		}

		/*
		 * Now the target block is marked RO, wait for nocow writes to
		 * finish before dev-replace.
		 * COW is fine, as COW never overwrites extents in commit tree.
		 */
		if (sctx->is_dev_replace) {
			btrfs_wait_nocow_writers(cache);
			btrfs_wait_ordered_roots(fs_info, U64_MAX, cache->start,
					cache->length);
		}

		scrub_pause_off(fs_info);
		down_write(&dev_replace->rwsem);
		dev_replace->cursor_right = found_key.offset + length;
		dev_replace->cursor_left = found_key.offset;
		dev_replace->item_needs_writeback = 1;
		up_write(&dev_replace->rwsem);

		ret = scrub_chunk(sctx, scrub_dev, chunk_offset, length,
				  found_key.offset, cache);

		/*
		 * flush, submit all pending read and write bios, afterwards
		 * wait for them.
		 * Note that in the dev replace case, a read request causes
		 * write requests that are submitted in the read completion
		 * worker. Therefore in the current situation, it is required
		 * that all write requests are flushed, so that all read and
		 * write requests are really completed when bios_in_flight
		 * changes to 0.
		 */
		sctx->flush_all_writes = true;
		scrub_submit(sctx);
		mutex_lock(&sctx->wr_lock);
		scrub_wr_submit(sctx);
		mutex_unlock(&sctx->wr_lock);

		wait_event(sctx->list_wait,
			   atomic_read(&sctx->bios_in_flight) == 0);

		scrub_pause_on(fs_info);

		/*
		 * must be called before we decrease @scrub_paused.
		 * make sure we don't block transaction commit while
		 * we are waiting pending workers finished.
		 */
		wait_event(sctx->list_wait,
			   atomic_read(&sctx->workers_pending) == 0);
		sctx->flush_all_writes = false;

		scrub_pause_off(fs_info);

		down_write(&dev_replace->rwsem);
		dev_replace->cursor_left = dev_replace->cursor_right;
		dev_replace->item_needs_writeback = 1;
		up_write(&dev_replace->rwsem);

		if (ro_set)
			btrfs_dec_block_group_ro(cache);

		/*
		 * We might have prevented the cleaner kthread from deleting
		 * this block group if it was already unused because we raced
		 * and set it to RO mode first. So add it back to the unused
		 * list, otherwise it might not ever be deleted unless a manual
		 * balance is triggered or it becomes used and unused again.
		 */
		spin_lock(&cache->lock);
		if (!cache->removed && !cache->ro && cache->reserved == 0 &&
		    cache->used == 0) {
			spin_unlock(&cache->lock);
			if (btrfs_test_opt(fs_info, DISCARD_ASYNC))
				btrfs_discard_queue_work(&fs_info->discard_ctl,
							 cache);
			else
				btrfs_mark_bg_unused(cache);
		} else {
			spin_unlock(&cache->lock);
		}

<<<<<<< HEAD
		btrfs_put_block_group_trimming(cache);
=======
		btrfs_unfreeze_block_group(cache);
>>>>>>> ad8c735b
		btrfs_put_block_group(cache);
		if (ret)
			break;
		if (sctx->is_dev_replace &&
		    atomic64_read(&dev_replace->num_write_errors) > 0) {
			ret = -EIO;
			break;
		}
		if (sctx->stat.malloc_errors > 0) {
			ret = -ENOMEM;
			break;
		}
skip:
		key.offset = found_key.offset + length;
		btrfs_release_path(path);
	}

	btrfs_free_path(path);

	return ret;
}

static noinline_for_stack int scrub_supers(struct scrub_ctx *sctx,
					   struct btrfs_device *scrub_dev)
{
	int	i;
	u64	bytenr;
	u64	gen;
	int	ret;
	struct btrfs_fs_info *fs_info = sctx->fs_info;

	if (test_bit(BTRFS_FS_STATE_ERROR, &fs_info->fs_state))
		return -EIO;

	/* Seed devices of a new filesystem has their own generation. */
	if (scrub_dev->fs_devices != fs_info->fs_devices)
		gen = scrub_dev->generation;
	else
		gen = fs_info->last_trans_committed;

	for (i = 0; i < BTRFS_SUPER_MIRROR_MAX; i++) {
		bytenr = btrfs_sb_offset(i);
		if (bytenr + BTRFS_SUPER_INFO_SIZE >
		    scrub_dev->commit_total_bytes)
			break;

		ret = scrub_pages(sctx, bytenr, BTRFS_SUPER_INFO_SIZE, bytenr,
				  scrub_dev, BTRFS_EXTENT_FLAG_SUPER, gen, i,
				  NULL, 1, bytenr);
		if (ret)
			return ret;
	}
	wait_event(sctx->list_wait, atomic_read(&sctx->bios_in_flight) == 0);

	return 0;
}

/*
 * get a reference count on fs_info->scrub_workers. start worker if necessary
 */
static noinline_for_stack int scrub_workers_get(struct btrfs_fs_info *fs_info,
						int is_dev_replace)
{
	unsigned int flags = WQ_FREEZABLE | WQ_UNBOUND;
	int max_active = fs_info->thread_pool_size;

	lockdep_assert_held(&fs_info->scrub_lock);

	if (refcount_read(&fs_info->scrub_workers_refcnt) == 0) {
		ASSERT(fs_info->scrub_workers == NULL);
		fs_info->scrub_workers = btrfs_alloc_workqueue(fs_info, "scrub",
				flags, is_dev_replace ? 1 : max_active, 4);
		if (!fs_info->scrub_workers)
			goto fail_scrub_workers;

		ASSERT(fs_info->scrub_wr_completion_workers == NULL);
		fs_info->scrub_wr_completion_workers =
			btrfs_alloc_workqueue(fs_info, "scrubwrc", flags,
					      max_active, 2);
		if (!fs_info->scrub_wr_completion_workers)
			goto fail_scrub_wr_completion_workers;

		ASSERT(fs_info->scrub_parity_workers == NULL);
		fs_info->scrub_parity_workers =
			btrfs_alloc_workqueue(fs_info, "scrubparity", flags,
					      max_active, 2);
		if (!fs_info->scrub_parity_workers)
			goto fail_scrub_parity_workers;

		refcount_set(&fs_info->scrub_workers_refcnt, 1);
	} else {
		refcount_inc(&fs_info->scrub_workers_refcnt);
	}
	return 0;

fail_scrub_parity_workers:
	btrfs_destroy_workqueue(fs_info->scrub_wr_completion_workers);
fail_scrub_wr_completion_workers:
	btrfs_destroy_workqueue(fs_info->scrub_workers);
fail_scrub_workers:
	return -ENOMEM;
}

int btrfs_scrub_dev(struct btrfs_fs_info *fs_info, u64 devid, u64 start,
		    u64 end, struct btrfs_scrub_progress *progress,
		    int readonly, int is_dev_replace)
{
	struct scrub_ctx *sctx;
	int ret;
	struct btrfs_device *dev;
	unsigned int nofs_flag;
	struct btrfs_workqueue *scrub_workers = NULL;
	struct btrfs_workqueue *scrub_wr_comp = NULL;
	struct btrfs_workqueue *scrub_parity = NULL;

	if (btrfs_fs_closing(fs_info))
		return -EAGAIN;

	if (fs_info->nodesize > BTRFS_STRIPE_LEN) {
		/*
		 * in this case scrub is unable to calculate the checksum
		 * the way scrub is implemented. Do not handle this
		 * situation at all because it won't ever happen.
		 */
		btrfs_err(fs_info,
			   "scrub: size assumption nodesize <= BTRFS_STRIPE_LEN (%d <= %d) fails",
		       fs_info->nodesize,
		       BTRFS_STRIPE_LEN);
		return -EINVAL;
	}

	if (fs_info->sectorsize != PAGE_SIZE) {
		/* not supported for data w/o checksums */
		btrfs_err_rl(fs_info,
			   "scrub: size assumption sectorsize != PAGE_SIZE (%d != %lu) fails",
		       fs_info->sectorsize, PAGE_SIZE);
		return -EINVAL;
	}

	if (fs_info->nodesize >
	    PAGE_SIZE * SCRUB_MAX_PAGES_PER_BLOCK ||
	    fs_info->sectorsize > PAGE_SIZE * SCRUB_MAX_PAGES_PER_BLOCK) {
		/*
		 * would exhaust the array bounds of pagev member in
		 * struct scrub_block
		 */
		btrfs_err(fs_info,
			  "scrub: size assumption nodesize and sectorsize <= SCRUB_MAX_PAGES_PER_BLOCK (%d <= %d && %d <= %d) fails",
		       fs_info->nodesize,
		       SCRUB_MAX_PAGES_PER_BLOCK,
		       fs_info->sectorsize,
		       SCRUB_MAX_PAGES_PER_BLOCK);
		return -EINVAL;
	}

	/* Allocate outside of device_list_mutex */
	sctx = scrub_setup_ctx(fs_info, is_dev_replace);
	if (IS_ERR(sctx))
		return PTR_ERR(sctx);

	mutex_lock(&fs_info->fs_devices->device_list_mutex);
	dev = btrfs_find_device(fs_info->fs_devices, devid, NULL, NULL, true);
	if (!dev || (test_bit(BTRFS_DEV_STATE_MISSING, &dev->dev_state) &&
		     !is_dev_replace)) {
		mutex_unlock(&fs_info->fs_devices->device_list_mutex);
		ret = -ENODEV;
		goto out_free_ctx;
	}

	if (!is_dev_replace && !readonly &&
	    !test_bit(BTRFS_DEV_STATE_WRITEABLE, &dev->dev_state)) {
		mutex_unlock(&fs_info->fs_devices->device_list_mutex);
		btrfs_err_in_rcu(fs_info, "scrub: device %s is not writable",
				rcu_str_deref(dev->name));
		ret = -EROFS;
		goto out_free_ctx;
	}

	mutex_lock(&fs_info->scrub_lock);
	if (!test_bit(BTRFS_DEV_STATE_IN_FS_METADATA, &dev->dev_state) ||
	    test_bit(BTRFS_DEV_STATE_REPLACE_TGT, &dev->dev_state)) {
		mutex_unlock(&fs_info->scrub_lock);
		mutex_unlock(&fs_info->fs_devices->device_list_mutex);
		ret = -EIO;
		goto out_free_ctx;
	}

	down_read(&fs_info->dev_replace.rwsem);
	if (dev->scrub_ctx ||
	    (!is_dev_replace &&
	     btrfs_dev_replace_is_ongoing(&fs_info->dev_replace))) {
		up_read(&fs_info->dev_replace.rwsem);
		mutex_unlock(&fs_info->scrub_lock);
		mutex_unlock(&fs_info->fs_devices->device_list_mutex);
		ret = -EINPROGRESS;
		goto out_free_ctx;
	}
	up_read(&fs_info->dev_replace.rwsem);

	ret = scrub_workers_get(fs_info, is_dev_replace);
	if (ret) {
		mutex_unlock(&fs_info->scrub_lock);
		mutex_unlock(&fs_info->fs_devices->device_list_mutex);
		goto out_free_ctx;
	}

	sctx->readonly = readonly;
	dev->scrub_ctx = sctx;
	mutex_unlock(&fs_info->fs_devices->device_list_mutex);

	/*
	 * checking @scrub_pause_req here, we can avoid
	 * race between committing transaction and scrubbing.
	 */
	__scrub_blocked_if_needed(fs_info);
	atomic_inc(&fs_info->scrubs_running);
	mutex_unlock(&fs_info->scrub_lock);

	/*
	 * In order to avoid deadlock with reclaim when there is a transaction
	 * trying to pause scrub, make sure we use GFP_NOFS for all the
	 * allocations done at btrfs_scrub_pages() and scrub_pages_for_parity()
	 * invoked by our callees. The pausing request is done when the
	 * transaction commit starts, and it blocks the transaction until scrub
	 * is paused (done at specific points at scrub_stripe() or right above
	 * before incrementing fs_info->scrubs_running).
	 */
	nofs_flag = memalloc_nofs_save();
	if (!is_dev_replace) {
		btrfs_info(fs_info, "scrub: started on devid %llu", devid);
		/*
		 * by holding device list mutex, we can
		 * kick off writing super in log tree sync.
		 */
		mutex_lock(&fs_info->fs_devices->device_list_mutex);
		ret = scrub_supers(sctx, dev);
		mutex_unlock(&fs_info->fs_devices->device_list_mutex);
	}

	if (!ret)
		ret = scrub_enumerate_chunks(sctx, dev, start, end);
	memalloc_nofs_restore(nofs_flag);

	wait_event(sctx->list_wait, atomic_read(&sctx->bios_in_flight) == 0);
	atomic_dec(&fs_info->scrubs_running);
	wake_up(&fs_info->scrub_pause_wait);

	wait_event(sctx->list_wait, atomic_read(&sctx->workers_pending) == 0);

	if (progress)
		memcpy(progress, &sctx->stat, sizeof(*progress));

	if (!is_dev_replace)
		btrfs_info(fs_info, "scrub: %s on devid %llu with status: %d",
			ret ? "not finished" : "finished", devid, ret);

	mutex_lock(&fs_info->scrub_lock);
	dev->scrub_ctx = NULL;
	if (refcount_dec_and_test(&fs_info->scrub_workers_refcnt)) {
		scrub_workers = fs_info->scrub_workers;
		scrub_wr_comp = fs_info->scrub_wr_completion_workers;
		scrub_parity = fs_info->scrub_parity_workers;

		fs_info->scrub_workers = NULL;
		fs_info->scrub_wr_completion_workers = NULL;
		fs_info->scrub_parity_workers = NULL;
	}
	mutex_unlock(&fs_info->scrub_lock);

	btrfs_destroy_workqueue(scrub_workers);
	btrfs_destroy_workqueue(scrub_wr_comp);
	btrfs_destroy_workqueue(scrub_parity);
	scrub_put_ctx(sctx);

	return ret;

out_free_ctx:
	scrub_free_ctx(sctx);

	return ret;
}

void btrfs_scrub_pause(struct btrfs_fs_info *fs_info)
{
	mutex_lock(&fs_info->scrub_lock);
	atomic_inc(&fs_info->scrub_pause_req);
	while (atomic_read(&fs_info->scrubs_paused) !=
	       atomic_read(&fs_info->scrubs_running)) {
		mutex_unlock(&fs_info->scrub_lock);
		wait_event(fs_info->scrub_pause_wait,
			   atomic_read(&fs_info->scrubs_paused) ==
			   atomic_read(&fs_info->scrubs_running));
		mutex_lock(&fs_info->scrub_lock);
	}
	mutex_unlock(&fs_info->scrub_lock);
}

void btrfs_scrub_continue(struct btrfs_fs_info *fs_info)
{
	atomic_dec(&fs_info->scrub_pause_req);
	wake_up(&fs_info->scrub_pause_wait);
}

int btrfs_scrub_cancel(struct btrfs_fs_info *fs_info)
{
	mutex_lock(&fs_info->scrub_lock);
	if (!atomic_read(&fs_info->scrubs_running)) {
		mutex_unlock(&fs_info->scrub_lock);
		return -ENOTCONN;
	}

	atomic_inc(&fs_info->scrub_cancel_req);
	while (atomic_read(&fs_info->scrubs_running)) {
		mutex_unlock(&fs_info->scrub_lock);
		wait_event(fs_info->scrub_pause_wait,
			   atomic_read(&fs_info->scrubs_running) == 0);
		mutex_lock(&fs_info->scrub_lock);
	}
	atomic_dec(&fs_info->scrub_cancel_req);
	mutex_unlock(&fs_info->scrub_lock);

	return 0;
}

int btrfs_scrub_cancel_dev(struct btrfs_device *dev)
{
	struct btrfs_fs_info *fs_info = dev->fs_info;
	struct scrub_ctx *sctx;

	mutex_lock(&fs_info->scrub_lock);
	sctx = dev->scrub_ctx;
	if (!sctx) {
		mutex_unlock(&fs_info->scrub_lock);
		return -ENOTCONN;
	}
	atomic_inc(&sctx->cancel_req);
	while (dev->scrub_ctx) {
		mutex_unlock(&fs_info->scrub_lock);
		wait_event(fs_info->scrub_pause_wait,
			   dev->scrub_ctx == NULL);
		mutex_lock(&fs_info->scrub_lock);
	}
	mutex_unlock(&fs_info->scrub_lock);

	return 0;
}

int btrfs_scrub_progress(struct btrfs_fs_info *fs_info, u64 devid,
			 struct btrfs_scrub_progress *progress)
{
	struct btrfs_device *dev;
	struct scrub_ctx *sctx = NULL;

	mutex_lock(&fs_info->fs_devices->device_list_mutex);
	dev = btrfs_find_device(fs_info->fs_devices, devid, NULL, NULL, true);
	if (dev)
		sctx = dev->scrub_ctx;
	if (sctx)
		memcpy(progress, &sctx->stat, sizeof(*progress));
	mutex_unlock(&fs_info->fs_devices->device_list_mutex);

	return dev ? (sctx ? 0 : -ENOTCONN) : -ENODEV;
}

static void scrub_remap_extent(struct btrfs_fs_info *fs_info,
			       u64 extent_logical, u64 extent_len,
			       u64 *extent_physical,
			       struct btrfs_device **extent_dev,
			       int *extent_mirror_num)
{
	u64 mapped_length;
	struct btrfs_bio *bbio = NULL;
	int ret;

	mapped_length = extent_len;
	ret = btrfs_map_block(fs_info, BTRFS_MAP_READ, extent_logical,
			      &mapped_length, &bbio, 0);
	if (ret || !bbio || mapped_length < extent_len ||
	    !bbio->stripes[0].dev->bdev) {
		btrfs_put_bbio(bbio);
		return;
	}

	*extent_physical = bbio->stripes[0].physical;
	*extent_mirror_num = bbio->mirror_num;
	*extent_dev = bbio->stripes[0].dev;
	btrfs_put_bbio(bbio);
}<|MERGE_RESOLUTION|>--- conflicted
+++ resolved
@@ -3580,11 +3580,7 @@
 			btrfs_put_block_group(cache);
 			goto skip;
 		}
-<<<<<<< HEAD
-		btrfs_get_block_group_trimming(cache);
-=======
 		btrfs_freeze_block_group(cache);
->>>>>>> ad8c735b
 		spin_unlock(&cache->lock);
 
 		/*
@@ -3642,11 +3638,7 @@
 		} else {
 			btrfs_warn(fs_info,
 				   "failed setting block group ro: %d", ret);
-<<<<<<< HEAD
-			btrfs_put_block_group_trimming(cache);
-=======
 			btrfs_unfreeze_block_group(cache);
->>>>>>> ad8c735b
 			btrfs_put_block_group(cache);
 			scrub_pause_off(fs_info);
 			break;
@@ -3733,11 +3725,7 @@
 			spin_unlock(&cache->lock);
 		}
 
-<<<<<<< HEAD
-		btrfs_put_block_group_trimming(cache);
-=======
 		btrfs_unfreeze_block_group(cache);
->>>>>>> ad8c735b
 		btrfs_put_block_group(cache);
 		if (ret)
 			break;
