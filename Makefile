--- conflicted
+++ resolved
@@ -1,11 +1,7 @@
 # SPDX-License-Identifier: GPL-2.0
 VERSION = 5
 PATCHLEVEL = 12
-<<<<<<< HEAD
-SUBLEVEL = 15
-=======
 SUBLEVEL = 16
->>>>>>> 362de415
 EXTRAVERSION =
 NAME = Frozen Wasteland
 
